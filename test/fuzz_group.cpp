#include <realm/group_shared.hpp>
#include <realm/link_view.hpp>
#include <realm/commit_log.hpp>
#include <realm/lang_bind_helper.hpp>
#include "test.hpp"

#include <ctime>
#include <stdio.h>
#include <fstream>

using namespace realm;
using namespace realm::util;

// Determines whether or not to run the shared group verify function
// after each transaction. This will find errors earlier but is expensive.
#define REALM_VERIFY true

#if REALM_VERIFY
    #define REALM_DO_IF_VERIFY(log, op) \
        do { \
            if (log) *log << #op << ";\n"; \
            op; \
        } \
        while(false)
#else
    #define REALM_DO_IF_VERIFY(log, owner) \
        do {} while(false)
#endif

struct EndOfFile {};

std::string create_string(unsigned char byte)
{
    char buf[256] = {0};
    for (size_t i = 0; i < sizeof(buf); i++)
        buf[i] = 'a' + (rand() % 20);
    return std::string{buf, byte};
}

enum INS {  ADD_TABLE, INSERT_TABLE, REMOVE_TABLE, INSERT_ROW, ADD_EMPTY_ROW, INSERT_COLUMN,
            ADD_COLUMN, REMOVE_COLUMN, SET, REMOVE_ROW, ADD_COLUMN_LINK, ADD_COLUMN_LINK_LIST,
            CLEAR_TABLE, MOVE_TABLE, INSERT_COLUMN_LINK, ADD_SEARCH_INDEX, REMOVE_SEARCH_INDEX,
            COMMIT, ROLLBACK, ADVANCE,

            COUNT};

DataType get_type(unsigned char c)
{
    DataType types[] = {
        type_Int,
        type_Bool,
        type_Float,
        type_Double,
        type_String,
        type_Binary,
        type_OldDateTime,
        type_Table,
        type_Mixed,
        type_Timestamp
    };

    unsigned char mod = c % (sizeof(types) / sizeof(DataType));
    return types[mod];
}

struct State {
    std::string str;
    size_t pos;
};

unsigned char get_next(State& s)
{
    if (s.pos == s.str.size()) {
        throw EndOfFile{};
    }
    char byte = s.str[s.pos];
    s.pos++;
    return byte;
}

int64_t get_int64(State& s) {
    int64_t v = 0;
    for (size_t t = 0; t < 8; t++) {
        unsigned char c = get_next(s);
        *(reinterpret_cast<signed char*>(&v) + t) = c;
    }
    return v;
}

int32_t get_int32(State& s) {
    int32_t v = 0;
    for (size_t t = 0; t < 4; t++) {
        unsigned char c = get_next(s);
        *(reinterpret_cast<signed char*>(&v) + t) = c;
    }
    return v;
}

std::string get_current_time_stamp() {
    std::time_t t = std::time(nullptr);
    const int str_size = 100;
    char str_buffer [str_size] = { 0 };
    std::strftime(str_buffer, str_size, "%c", std::localtime(&t));
    return str_buffer;
}

void parse_and_apply_instructions(std::string& in, const std::string& path, util::Optional<std::ostream&> log)
{
    const size_t add_empty_row_max = REALM_MAX_BPNODE_SIZE * REALM_MAX_BPNODE_SIZE + 1000;
    const size_t max_tables = REALM_MAX_BPNODE_SIZE * 10;

    // Max number of rows in a table. Overridden only by add_empty_row_max() and only in the case where
    // max_rows is not exceeded *prior* to executing add_empty_row.
    const size_t max_rows = 100000;
    using realm::test_util::crypt_key;

    try {
        State s;
        s.str = in;
        s.pos = 0;

        if (log) {
            *log << "\n\n// Test case generated in "  REALM_VER_CHUNK " on " << get_current_time_stamp() << ".\n";
            *log << "// ----------------------------------------------------------------------\n";
            const char* key = crypt_key();
            std::string printable_key;
            if (key == nullptr) {
                printable_key = "nullptr";
            }
            else {
                printable_key = std::string("\"") + key + "\"";
            }

            *log << "std::unique_ptr<Replication> hist_r(make_client_history(\"" << path << "\", " << printable_key << "));\n";
            *log << "std::unique_ptr<Replication> hist_w(make_client_history(\"" << path << "\", " << printable_key << "));\n";

            *log << "SharedGroup sg_r(*hist_r, SharedGroup::durability_Full, " << printable_key << ");\n";
            *log << "SharedGroup sg_w(*hist_w, SharedGroup::durability_Full, " << printable_key << ");\n";

            *log << "Group& g = const_cast<Group&>(sg_w.begin_read());\n";
            *log << "Group& g_r = const_cast<Group&>(sg_r.begin_read());\n";
            *log << "LangBindHelper::promote_to_write(sg_w);\n";

            *log << "\n";
        }

        std::unique_ptr<Replication> hist_r(make_client_history(path, crypt_key()));
        std::unique_ptr<Replication> hist_w(make_client_history(path, crypt_key()));

        SharedGroup sg_r(*hist_r, SharedGroup::durability_Full, crypt_key());
        SharedGroup sg_w(*hist_w, SharedGroup::durability_Full, crypt_key());
        Group& g = const_cast<Group&>(sg_w.begin_read());
        Group& g_r = const_cast<Group&>(sg_r.begin_read());
        LangBindHelper::promote_to_write(sg_w);

        for (;;) {
            char instr = get_next(s) % COUNT;

            if (instr == ADD_TABLE && g.size() < max_tables) {
                std::string name = create_string(get_next(s) % Group::max_table_name_length);
                if (log) {
                    *log << "g.add_table(\"" << name << "\");\n";
                }
                try {
                    g.add_table(name);
                }
                catch (const TableNameInUse&) {
                }
            }
            else if (instr == INSERT_TABLE && g.size() < max_tables) {
                size_t table_ndx = get_next(s) % (g.size() + 1);
                std::string name = create_string(get_next(s) % (Group::max_table_name_length - 10) + 5);
                if (log) {
                    *log << "g.insert_table(" << table_ndx << ", \"" << name << "\");\n";
                }
                g.insert_table(table_ndx, name);
            }
            else if (instr == REMOVE_TABLE && g.size() > 0) {
                size_t table_ndx = get_next(s) % g.size();
                if (log) {
                    *log << "try { g.remove_table(" << table_ndx << "); } catch(...) { }\n";
                }
                try {
                    g.remove_table(table_ndx);
                }
                catch (const CrossTableLinkTarget&) {
                }
            }
            else if (instr == CLEAR_TABLE && g.size() > 0) {
                size_t table_ndx = get_next(s) % g.size();
                if (log) {
                    *log << "g.get_table(" << table_ndx << ")->clear();\n";
                }
                g.get_table(table_ndx)->clear();
            }
            else if (instr == MOVE_TABLE && g.size() >= 2) {
                size_t from_ndx = get_next(s) % g.size();
                size_t to_ndx = get_next(s) % g.size();
                if (from_ndx != to_ndx) {
                    if (log) {
                        *log << "g.move_table(" << from_ndx << ", " << to_ndx << ");\n";
                    }
                    g.move_table(from_ndx, to_ndx);
                }
            }
            else if (instr == INSERT_ROW && g.size() > 0) {
                size_t table_ndx = get_next(s) % g.size();
                size_t row_ndx = get_next(s) % (g.get_table(table_ndx)->size() + 1);
                size_t num_rows = get_next(s);
                if (log) {
                    *log << "g.get_table(" << table_ndx << ")->insert_empty_row(" << row_ndx << ", " << num_rows % add_empty_row_max << ");\n";
                }
                g.get_table(table_ndx)->insert_empty_row(row_ndx, num_rows % add_empty_row_max);
            }
            else if (instr == ADD_EMPTY_ROW && g.size() > 0) {
                size_t table_ndx = get_next(s) % g.size();
                size_t num_rows = get_next(s);
                if (g.get_table(table_ndx)->size() + num_rows < max_rows) {
                    if (log) {
                        *log << "g.get_table(" << table_ndx << ")->add_empty_row(" << num_rows % add_empty_row_max << ");\n";
                    }
                    g.get_table(table_ndx)->add_empty_row(num_rows % add_empty_row_max);
                }
            }
            else if (instr == ADD_COLUMN && g.size() > 0) {
                size_t table_ndx = get_next(s) % g.size();
                DataType type = get_type(get_next(s));
                std::string name = create_string(get_next(s) % Group::max_table_name_length);
                // Mixed and Subtable cannot be nullable. For other types, chose nullability randomly
                bool nullable = (type == type_Mixed || type == type_Table) ? false : (get_next(s) % 2 == 0);
                if (log) {
                    *log << "g.get_table(" << table_ndx << ")->add_column(DataType(" << int(type) << "), \"" << name << "\", " << (nullable ? "true" : "false") << ");\n";
                }
                g.get_table(table_ndx)->add_column(type, name, nullable);
            }
            else if (instr == INSERT_COLUMN && g.size() > 0) {
                size_t table_ndx = get_next(s) % g.size();
                size_t col_ndx = get_next(s) % (g.get_table(table_ndx)->get_column_count() + 1);
                DataType type = get_type(get_next(s));
                std::string name = create_string(get_next(s) % Group::max_table_name_length);
                bool nullable = (type == type_Mixed || type == type_Table) ? false : (get_next(s) % 2 == 0);
                if (log) {
                    *log << "g.get_table(" << table_ndx << ")->insert_column(" << col_ndx << ", DataType(" << int(type) << "), \"" << name << "\", " << (nullable ? "true" : "false") << ");\n";
                }
                g.get_table(table_ndx)->insert_column(col_ndx, type, name, nullable);
            }
            else if (instr == REMOVE_COLUMN && g.size() > 0) {
                size_t table_ndx = get_next(s) % g.size();
                TableRef t = g.get_table(table_ndx);
                if (t->get_column_count() > 0) {
                    size_t col_ndx = get_next(s) % t->get_column_count();
                    if (log) {
                        *log << "g.get_table(" << table_ndx << ")->remove_column(" << col_ndx << ");\n";
                    }
                    t->remove_column(col_ndx);
                }
            }
            else if (instr == ADD_SEARCH_INDEX && g.size() > 0) {
                size_t table_ndx = get_next(s) % g.size();
                TableRef t = g.get_table(table_ndx);
                if (t->get_column_count() > 0) {
                    size_t col_ndx = get_next(s) % t->get_column_count();
                    DataType type = t->get_column_type(col_ndx);
                    bool supports_search_index = (type != type_Float && type != type_Double && type != type_Link &&
                                                  type != type_LinkList && type != type_Table && type != type_Mixed &&
                                                  type != type_Binary);
                    if (supports_search_index) {
                        if (log) {
                            *log << "g.get_table(" << table_ndx << ")->add_search_index(" << col_ndx << ");\n";
                        }
                        t->add_search_index(col_ndx);
                    }
                }
            }
            else if (instr == REMOVE_SEARCH_INDEX && g.size() > 0) {
                size_t table_ndx = get_next(s) % g.size();
                TableRef t = g.get_table(table_ndx);
                if (t->get_column_count() > 0) {
                    size_t col_ndx = get_next(s) % t->get_column_count();
                    // We don't need to check if the column is of a type that is indexable or if it has index on or off
                    // because Realm will just do a no-op at worst (no exception or assert).
                    if (log) {
                        *log << "g.get_table(" << table_ndx << ")->remove_search_index(" << col_ndx << ");\n";
                    }
                    t->remove_search_index(col_ndx);
                }
            }
            else if (instr == ADD_COLUMN_LINK && g.size() >= 1) {
                size_t table_ndx_1 = get_next(s) % g.size();
                size_t table_ndx_2 = get_next(s) % g.size();
                TableRef t1 = g.get_table(table_ndx_1);
                TableRef t2 = g.get_table(table_ndx_2);
                std::string name = create_string(get_next(s) % Group::max_table_name_length);
                if (log) {
                    *log << "g.get_table(" << table_ndx_1 << ")->add_column_link(type_Link, \"" << name << "\", *g.get_table(" << table_ndx_2 << "));\n";
                }
                t1->add_column_link(type_Link, name, *t2);
            }
            else if (instr == INSERT_COLUMN_LINK && g.size() >= 1) {
                size_t table_ndx_1 = get_next(s) % g.size();
                size_t table_ndx_2 = get_next(s) % g.size();
                size_t col_ndx = get_next(s) % (g.get_table(table_ndx_1)->get_column_count() + 1);
                TableRef t1 = g.get_table(table_ndx_1);
                TableRef t2 = g.get_table(table_ndx_2);
                std::string name = create_string(get_next(s) % Group::max_table_name_length);
                if (log) {
                    *log << "g.get_table(" << table_ndx_1 << ")->insert_column_link(" << col_ndx << ", type_Link, \"" << name << "\", *g.get_table(" << table_ndx_2 << "));\n";
                }
                t1->insert_column_link(col_ndx, type_Link, name, *t2);
            }
            else if (instr == ADD_COLUMN_LINK_LIST && g.size() >= 2) {
                size_t table_ndx_1 = get_next(s) % g.size();
                size_t table_ndx_2 = get_next(s) % g.size();
                TableRef t1 = g.get_table(table_ndx_1);
                TableRef t2 = g.get_table(table_ndx_2);
                std::string name = create_string(get_next(s) % Group::max_table_name_length);
                if (log) {
                    *log << "g.get_table(" << table_ndx_1 << ")->add_column_link(type_LinkList, \"" << name << "\", *g.get_table(" << table_ndx_2 << "));\n";
                }
                t1->add_column_link(type_LinkList, name, *t2);
            }
            else if (instr == SET && g.size() > 0) {
                size_t table_ndx = get_next(s) % g.size();
                TableRef t = g.get_table(table_ndx);
                if (t->get_column_count() > 0 && t->size() > 0) {
                    size_t col_ndx = get_next(s) % t->get_column_count();
                    size_t row_ndx = get_next(s) % t->size();
                    DataType type = t->get_column_type(col_ndx);

                    // With equal probability, either set to null or to a value
                    if (get_next(s) % 2 == 0 && t->is_nullable(col_ndx)) {
                        if (type == type_Link) {
                            if (log) {
                                *log << "g.get_table(" << table_ndx << ")->nullify_link(" << col_ndx << ", " << row_ndx << ");\n";
                            }
                            t->nullify_link(col_ndx, row_ndx);
                        }
                        else {
                            if (log) {
                                *log << "g.get_table(" << table_ndx << ")->set_null(" << col_ndx << ", " << row_ndx << ");\n";
                            }
                            t->set_null(col_ndx, row_ndx);
                        }
                    }
                    else {
                        if (type == type_String) {
                            std::string str = create_string(get_next(s));
                            if (log) {
                                *log << "g.get_table(" << table_ndx << ")->set_string(" << col_ndx << ", " << row_ndx << ", \"" << str << "\");\n";
                            }
                            t->set_string(col_ndx, row_ndx, str);
                        }
                        else if (type == type_Binary) {
                            std::string str = create_string(get_next(s));
                            if (log) {
                                *log << "g.get_table(" << table_ndx << ")->set_binary(" << col_ndx << ", " << row_ndx << ", BinaryData{\"" << str << "\", " << str.size() << "});\n";
                            }
                            t->set_binary(col_ndx, row_ndx, BinaryData(str));
                        }
                        else if (type == type_Int) {
                            int64_t value = get_int64(s);
                            if (log) {
                                *log << "g.get_table(" << table_ndx << ")->set_int(" << col_ndx << ", " << row_ndx << ", " << value << ");\n";
                            }
                            t->set_int(col_ndx, row_ndx, get_next(s));
                        }
                        else if (type == type_OldDateTime) {
                            OldDateTime value{ get_next(s) };
                            if (log) {
                                *log << "g.get_table(" << table_ndx << ")->set_olddatetime(" << col_ndx << ", " << row_ndx << ", " << value << ");\n";
                            }
                            t->set_olddatetime(col_ndx, row_ndx, value);
                        }
                        else if (type == type_Bool) {
                            bool value = get_next(s) % 2 == 0;
                            if (log) {
                                *log << "g.get_table(" << table_ndx << ")->set_bool(" << col_ndx << ", " << row_ndx << ", " << value << ");\n";
                            }
                            t->set_bool(col_ndx, row_ndx, value);
                        }
                        else if (type == type_Float) {
                            float value = get_next(s);
                            if (log) {
                                *log << "g.get_table(" << table_ndx << ")->set_float(" << col_ndx << ", " << row_ndx << ", " << value << ");\n";
                            }
                            t->set_float(col_ndx, row_ndx, value);
                        }
                        else if (type == type_Double) {
                            double value = get_next(s);
                            if (log) {
                                *log << "g.get_table(" << table_ndx << ")->set_double(" << col_ndx << ", " << row_ndx << ", " << value << ");\n";
                            }
                            t->set_double(col_ndx, row_ndx, value);
                        }
                        else if (type == type_Link) {
                            TableRef target = t->get_link_target(col_ndx);
                            if (target->size() > 0) {
                                size_t target_row = get_next(s) % target->size();
                                if (log) {
                                    *log << "g.get_table(" << table_ndx << ")->set_link(" << col_ndx << ", " << row_ndx << ", " << target_row << ");\n";
                                }
                                t->set_link(col_ndx, row_ndx, target_row);
                            }
                        }
                        else if (type == type_LinkList) {
                            TableRef target = t->get_link_target(col_ndx);
                            if (target->size() > 0) {
                                LinkViewRef links = t->get_linklist(col_ndx, row_ndx);
                                // either add or set, 50/50 probability
                                if (links->size() > 0 && get_next(s) > 128) {
                                    size_t linklist_row = get_next(s) % links->size();
                                    size_t target_link_ndx = get_next(s) % target->size();
                                    if (log) {
                                        *log << "g.get_table(" << table_ndx << ")->get_linklist(" << col_ndx << ", "
                                            << row_ndx << ")->set(" << linklist_row << ", " << target_link_ndx << ");\n";
                                    }
                                    links->set(linklist_row, target_link_ndx);
                                }
                                else {
                                    size_t target_link_ndx = get_next(s) % target->size();
                                    if (log) {
                                        *log << "g.get_table(" << table_ndx << ")->get_linklist(" << col_ndx << ", "
                                            << row_ndx << ")->add(" << target_link_ndx << ");\n";
                                    }
                                    links->add(target_link_ndx);
                                }
                            }
                        }
                        else if (type == type_Timestamp) {
                            uint32_t nanoseconds = static_cast<uint32_t>(get_int32(s)) % 1000000000;
                            Timestamp value{ get_int64(s), nanoseconds };
                            if (log) {
                                *log << "g.get_table(" << table_ndx << ")->set_timestamp(" << col_ndx << ", " << row_ndx << ", " << value << ");\n";
                            }
                            t->set_timestamp(col_ndx, row_ndx, value);
                        }
                    }
                }
            }
            else if (instr == REMOVE_ROW && g.size() > 0) {
                size_t table_ndx = get_next(s) % g.size();
                TableRef t = g.get_table(table_ndx);
                if (t->size() > 0) {
                    size_t row_ndx = get_next(s) % t->size();
                    if (log) {
                        *log << "g.get_table(" << table_ndx << ")->remove(" << row_ndx << ");\n";
                    }
                    t->remove(row_ndx);
                }
            }
            else if (instr == COMMIT) {
                if (log) {
                    *log << "LangBindHelper::commit_and_continue_as_read(sg_w);\n";
                }
                LangBindHelper::commit_and_continue_as_read(sg_w);
                REALM_DO_IF_VERIFY(log, g.verify());
                if (log) {
                    *log << "LangBindHelper::promote_to_write(sg_w);\n";
                }
                LangBindHelper::promote_to_write(sg_w);
                REALM_DO_IF_VERIFY(log, g.verify());
            }
            else if (instr == ROLLBACK) {
                if (log) {
                    *log << "LangBindHelper::rollback_and_continue_as_read(sg_w);\n";
                }
                LangBindHelper::rollback_and_continue_as_read(sg_w);
                REALM_DO_IF_VERIFY(log, g.verify());
                if (log) {
                    *log << "LangBindHelper::promote_to_write(sg_w);\n";
                }
                LangBindHelper::promote_to_write(sg_w);
                REALM_DO_IF_VERIFY(log, g.verify());
            }
            else if (instr == ADVANCE) {
                if (log) {
                    *log << "LangBindHelper::advance_read(sg_r);\n";
                }
                LangBindHelper::advance_read(sg_r);
                REALM_DO_IF_VERIFY(log, g_r.verify());
            }
        }
    }
    catch (const EndOfFile&) {
    }
}


void usage(const char* argv[])
{
    fprintf(stderr, "Usage: %s <LOGFILE> [--log] [--name testName]\n(where <LOGFILE> is a instruction file that will "
            "be replayed.)\nPass --log to have code printed to stdout producing the same instructions.\nPass --name "
            "testName with distinct values when running on multiple threads, to make sure the test don't use the same"
            " file", argv[0]);
    exit(1);
}


int run_fuzzy(int argc, const char* argv[])
{
    util::Optional<std::ostream&> log;
<<<<<<< HEAD
=======
    std::string name = "fuzz-test";

>>>>>>> d5f9ab29
    size_t file_arg = size_t(-1);
    for (size_t i = 1; i < size_t(argc); ++i) {
        std::string arg = argv[i];
        if (arg == "--log") {
            log = util::some<std::ostream&>(std::cout);
        }
        else if (arg == "--name"){
            name = argv[++i];
        }
        else {
            file_arg = i;
        }
    }

    if (file_arg == size_t(-1)) {
        usage(argv);
    }

    std::ifstream in(argv[file_arg], std::ios::in | std::ios::binary);
    if (!in.is_open()) {
        std::cerr << "Could not open file for reading: " << argv[file_arg] << "\n";
        exit(1);
    }

    disable_sync_to_disk();
    realm::test_util::SharedGroupTestPathGuard path(name + ".realm");

    try {
        std::string contents((std::istreambuf_iterator<char>(in)), (std::istreambuf_iterator<char>()));
        parse_and_apply_instructions(contents, path, log);
    }
    catch (const EndOfFile&) {
        return 0;
    }
    catch (const LogicError&) {
        return 0;
    }
    catch (const TableNameInUse&) {
        return 0;
    }
    catch (const NoSuchTable&) {
        return 0;
    }
    catch (const CrossTableLinkTarget&) {
        return 0;
    }
    catch (const DescriptorMismatch&) {
        return 0;
    }
    catch (const FileFormatUpgradeRequired&) {
        return 0;
    }

    return 0;
}
<|MERGE_RESOLUTION|>--- conflicted
+++ resolved
@@ -499,11 +499,8 @@
 int run_fuzzy(int argc, const char* argv[])
 {
     util::Optional<std::ostream&> log;
-<<<<<<< HEAD
-=======
     std::string name = "fuzz-test";
 
->>>>>>> d5f9ab29
     size_t file_arg = size_t(-1);
     for (size_t i = 1; i < size_t(argc); ++i) {
         std::string arg = argv[i];
