/*************************************************************************
 *
 * Copyright 2016 Realm Inc.
 *
 * Licensed under the Apache License, Version 2.0 (the "License");
 * you may not use this file except in compliance with the License.
 * You may obtain a copy of the License at
 *
 * http://www.apache.org/licenses/LICENSE-2.0
 *
 * Unless required by applicable law or agreed to in writing, software
 * distributed under the License is distributed on an "AS IS" BASIS,
 * WITHOUT WARRANTIES OR CONDITIONS OF ANY KIND, either express or implied.
 * See the License for the specific language governing permissions and
 * limitations under the License.
 *
 **************************************************************************/

#include "testsettings.hpp"
#ifdef TEST_REPLICATION

#include <algorithm>
#include <memory>

#include <realm.hpp>
#include <realm/util/features.h>
#include <realm/util/file.hpp>
#include <realm/replication.hpp>
#include <realm/history.hpp>

#include "test.hpp"
#include "test_table_helper.hpp"

using namespace realm;
using namespace realm::util;
using namespace realm::test_util;
using unit_test::TestContext;


// Test independence and thread-safety
// -----------------------------------
//
// All tests must be thread safe and independent of each other. This
// is required because it allows for both shuffling of the execution
// order and for parallelized testing.
//
// In particular, avoid using std::rand() since it is not guaranteed
// to be thread safe. Instead use the API offered in
// `test/util/random.hpp`.
//
// All files created in tests must use the TEST_PATH macro (or one of
// its friends) to obtain a suitable file system path. See
// `test/util/test_path.hpp`.
//
//
// Debugging and the ONLY() macro
// ------------------------------
//
// A simple way of disabling all tests except one called `Foo`, is to
// replace TEST(Foo) with ONLY(Foo) and then recompile and rerun the
// test suite. Note that you can also use filtering by setting the
// environment varible `UNITTEST_FILTER`. See `README.md` for more on
// this.
//
// Another way to debug a particular test, is to copy that test into
// `experiments/testcase.cpp` and then run `sh build.sh
// check-testcase` (or one of its friends) from the command line.


namespace {

class MyTrivialReplication : public TrivialReplication {
public:
    MyTrivialReplication(const std::string& path)
        : TrivialReplication(path)
    {
    }

    void initiate_session(version_type) override
    {
        // No-op
    }

    void terminate_session() noexcept override
    {
        // No-op
    }

    HistoryType get_history_type() const noexcept override
    {
        return hist_None;
    }

    int get_history_schema_version() const noexcept override
    {
        return 0;
    }

    bool is_upgradable_history_schema(int) const noexcept override
    {
        REALM_ASSERT(false);
        return false;
    }

    void upgrade_history_schema(int) override
    {
        REALM_ASSERT(false);
    }

    _impl::History* _get_history_write() override
    {
        return nullptr;
    }

    std::unique_ptr<_impl::History> _create_history_read() override
    {
        return {};
    }

    void do_initiate_transact(Group& group, version_type version, bool hist_updated) override
    {
        TrivialReplication::do_initiate_transact(group, version, hist_updated);
        m_group = &group;
    }

protected:
    version_type prepare_changeset(const char* data, size_t size, version_type orig_version) override
    {
        m_incoming_changeset = Buffer<char>(size); // Throws
        std::copy(data, data + size, m_incoming_changeset.data());
        // Make space for the new changeset in m_changesets such that we can be
        // sure no exception will be thrown whan adding the changeset in
        // finalize_changeset().
        m_changesets.reserve(m_changesets.size() + 1); // Throws
        return orig_version + 1;
    }

    void finalize_changeset() noexcept override
    {
        // The following operation will not throw due to the space reservation
        // carried out in prepare_new_changeset().
        m_changesets.push_back(std::move(m_incoming_changeset));
    }

    Buffer<char> m_incoming_changeset;
    std::vector<Buffer<char>> m_changesets;
    Group* m_group;
};

class ReplSyncClient : public MyTrivialReplication {
public:
    ReplSyncClient(const std::string& path, int history_schema_version)
        : MyTrivialReplication(path)
        , m_history_schema_version(history_schema_version)
    {
    }

    void initialize(DB& sg) override
    {
        TrivialReplication::initialize(sg);
    }

    version_type prepare_changeset(const char*, size_t, version_type) override
    {
        if (!m_arr) {
            using gf = _impl::GroupFriend;
            Allocator& alloc = gf::get_alloc(*m_group);
<<<<<<< HEAD
            m_arr = std::make_unique<BinaryColumn>(alloc);
            m_arr->create();
=======
            m_arr = std::make_unique<ArrayString>(alloc);
            m_arr->create();
            m_arr->add("Changeset");
>>>>>>> efd3f3ba
            gf::prepare_history_parent(*m_group, *m_arr, hist_SyncClient, m_history_schema_version);
            // m_arr->update_parent(); // Throws
        }
        return 1;
    }

    bool is_upgraded() const
    {
        return m_upgraded;
    }

    bool is_upgradable_history_schema(int) const noexcept override
    {
        return true;
    }

    void upgrade_history_schema(int) override
    {
        m_upgraded = true;
    }

    HistoryType get_history_type() const noexcept override
    {
        return hist_SyncClient;
    }

    int get_history_schema_version() const noexcept override
    {
        return m_history_schema_version;
    }

private:
    int m_history_schema_version;
    bool m_upgraded = false;
<<<<<<< HEAD
    std::unique_ptr<BinaryColumn> m_arr;
=======
    Group* m_group = nullptr;
    std::unique_ptr<ArrayString> m_arr;
>>>>>>> efd3f3ba
};

} // anonymous namespace

TEST(Replication_HistorySchemaVersionNormal)
{
    SHARED_GROUP_TEST_PATH(path);
    ReplSyncClient repl(path, 1);
    DBRef sg_1 = DB::create(repl);
    // it should be possible to have two open shared groups on the same thread
    // without any read/write transactions in between
    DBRef sg_2 = DB::create(repl);
}

TEST(Replication_HistorySchemaVersionDuringWT)
{
    SHARED_GROUP_TEST_PATH(path);

    ReplSyncClient repl(path, 1);
    DBRef sg_1 = DB::create(repl);
    {
        // Do an empty commit to force the file format version to be established.
        WriteTransaction wt(sg_1);
        wt.commit();
    }

    WriteTransaction wt(sg_1);

    // It should be possible to open a second SharedGroup at the same path
    // while a WriteTransaction is active via another SharedGroup.
    DBRef sg_2 = DB::create(repl);
}


// This is to test that the exported file has no memory leaks
TEST(Replication_GroupWriteWithoutHistory)
{
    SHARED_GROUP_TEST_PATH(path);
    SHARED_GROUP_TEST_PATH(out1);
    SHARED_GROUP_TEST_PATH(out2);

    ReplSyncClient repl(path, 1);
    SharedGroup sg_1(repl);
    {
        WriteTransaction wt(sg_1);
        auto table = wt.add_table("Table");
        auto col = table->add_column(type_String, "strings");
        auto ndx = table->add_empty_row();
        table->set_string(col, ndx, "Hello");
        wt.commit();
    }
    {
        ReadTransaction rt(sg_1);
        // Export file without history
        rt.get_group().write(out1);
    }

    {
        // Open without history
        SharedGroup sg_2(out1);
        ReadTransaction rt(sg_2);
        rt.get_group().verify();
    }

    {
        ReadTransaction rt(sg_1);
        // Export file with history
        rt.get_group().write(out2, nullptr, 1);
    }

    {
        // Open with history
        ReplSyncClient repl2(out2, 1);
        SharedGroup sg_2(repl2);
        ReadTransaction rt(sg_2);
        rt.get_group().verify();
    }
}

TEST(Replication_HistorySchemaVersionUpgrade)
{
    SHARED_GROUP_TEST_PATH(path);

    {
        ReplSyncClient repl(path, 1);
        DBRef sg = DB::create(repl);
        {
            // Do an empty commit to force the file format version to be established.
            WriteTransaction wt(sg);
            wt.commit();
        }
    }

    ReplSyncClient repl(path, 2);
    DBRef sg_1 = DB::create(repl); // This will be the session initiator
    CHECK(repl.is_upgraded());
    WriteTransaction wt(sg_1);
    // When this one is opened, the file should have been upgraded
    // If this was not the case we would have triggered another upgrade
    // and the test would hang
    DBRef sg_2 = DB::create(repl);
}

TEST(Replication_WriteWithoutHistory)
{
    SHARED_GROUP_TEST_PATH(path_1);
    SHARED_GROUP_TEST_PATH(path_2);

    ReplSyncClient repl(path_1, 1);
    DBRef sg = DB::create(repl);
    {
        // Do an empty commit to force the file format version to be established.
        WriteTransaction wt(sg);
        wt.add_table("Table");
        wt.commit();
    }

    {
        ReadTransaction rt(sg);
        rt.get_group().write(path_2, nullptr, rt.get_version(), false);
    }
    // Make sure the realm can be opened without history
    DBRef sg_2 = DB::create(path_2);
    {
        WriteTransaction wt(sg_2);
        auto table = wt.get_table("Table");
        CHECK(table);
        table->add_column(type_Int, "int");
        wt.commit();
    }
}

#endif // TEST_REPLICATION<|MERGE_RESOLUTION|>--- conflicted
+++ resolved
@@ -165,14 +165,9 @@
         if (!m_arr) {
             using gf = _impl::GroupFriend;
             Allocator& alloc = gf::get_alloc(*m_group);
-<<<<<<< HEAD
-            m_arr = std::make_unique<BinaryColumn>(alloc);
-            m_arr->create();
-=======
             m_arr = std::make_unique<ArrayString>(alloc);
             m_arr->create();
             m_arr->add("Changeset");
->>>>>>> efd3f3ba
             gf::prepare_history_parent(*m_group, *m_arr, hist_SyncClient, m_history_schema_version);
             // m_arr->update_parent(); // Throws
         }
@@ -207,12 +202,8 @@
 private:
     int m_history_schema_version;
     bool m_upgraded = false;
-<<<<<<< HEAD
-    std::unique_ptr<BinaryColumn> m_arr;
-=======
     Group* m_group = nullptr;
     std::unique_ptr<ArrayString> m_arr;
->>>>>>> efd3f3ba
 };
 
 } // anonymous namespace
