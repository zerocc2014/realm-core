// !$*UTF8*$!
{
	archiveVersion = 1;
	classes = {
	};
	objectVersion = 46;
	objects = {

/* Begin PBXBuildFile section */
		3604595214C97A4E008ACFFD /* test_column_mixed.cpp in Sources */ = {isa = PBXBuildFile; fileRef = 3604595114C97A4E008ACFFD /* test_column_mixed.cpp */; };
		3620DF0118B6C93C003AD498 /* memory_stream.cpp in Sources */ = {isa = PBXBuildFile; fileRef = 3620DEFF18B6C93C003AD498 /* memory_stream.cpp */; };
		3620DF0218B6C93C003AD498 /* memory_stream.hpp in Headers */ = {isa = PBXBuildFile; fileRef = 3620DF0018B6C93C003AD498 /* memory_stream.hpp */; };
		3620DF0D18B6CA7B003AD498 /* destroy_guard.hpp in Headers */ = {isa = PBXBuildFile; fileRef = 3620DF0418B6CA7B003AD498 /* destroy_guard.hpp */; };
		3620DF0E18B6CA7B003AD498 /* output_stream.cpp in Sources */ = {isa = PBXBuildFile; fileRef = 3620DF0518B6CA7B003AD498 /* output_stream.cpp */; };
		3620DF1218B6CA7B003AD498 /* output_stream.hpp in Headers */ = {isa = PBXBuildFile; fileRef = 3620DF0918B6CA7B003AD498 /* output_stream.hpp */; };
		3626F56B14A228850097F17B /* librealm.a in Frameworks */ = {isa = PBXBuildFile; fileRef = 3647E0E714209E6B00D56FD7 /* librealm.a */; };
		3647E10D1420E66B00D56FD7 /* main.cpp in Sources */ = {isa = PBXBuildFile; fileRef = 3647DFF314209CE600D56FD7 /* main.cpp */; };
		3647E10E1420E69400D56FD7 /* test_array.cpp in Sources */ = {isa = PBXBuildFile; fileRef = 3647E04A14209CE600D56FD7 /* test_array.cpp */; };
		3647E10F1420E69400D56FD7 /* test_array_string.cpp in Sources */ = {isa = PBXBuildFile; fileRef = 3647E04B14209CE600D56FD7 /* test_array_string.cpp */; };
		3647E1101420E69400D56FD7 /* test_column.cpp in Sources */ = {isa = PBXBuildFile; fileRef = 3647E04C14209CE600D56FD7 /* test_column.cpp */; };
		3647E1121420E69400D56FD7 /* test_table.cpp in Sources */ = {isa = PBXBuildFile; fileRef = 3647E04E14209CE600D56FD7 /* test_table.cpp */; };
		3658CE6E19209EDD009A7085 /* column_link.hpp in Headers */ = {isa = PBXBuildFile; fileRef = 3658CE6C19209EDD009A7085 /* column_link.hpp */; };
		3658CE711921AC6F009A7085 /* column_backlink.cpp in Sources */ = {isa = PBXBuildFile; fileRef = 3658CE6F1921AC6F009A7085 /* column_backlink.cpp */; };
		3658CE721921AC6F009A7085 /* column_backlink.hpp in Headers */ = {isa = PBXBuildFile; fileRef = 3658CE701921AC6F009A7085 /* column_backlink.hpp */; };
		3658CE771923E9EB009A7085 /* test_links.cpp in Sources */ = {isa = PBXBuildFile; fileRef = 3658CE731923E73F009A7085 /* test_links.cpp */; };
		3658CE7A19245BE5009A7085 /* column_linklist.cpp in Sources */ = {isa = PBXBuildFile; fileRef = 3658CE7819245BE5009A7085 /* column_linklist.cpp */; };
		3658CE7B19245BE5009A7085 /* column_linklist.hpp in Headers */ = {isa = PBXBuildFile; fileRef = 3658CE7919245BE5009A7085 /* column_linklist.hpp */; };
		3658CE7D19256CA1009A7085 /* column_linkbase.hpp in Headers */ = {isa = PBXBuildFile; fileRef = 3658CE7C19256CA1009A7085 /* column_linkbase.hpp */; };
		365CCE34157CC37D00172BF8 /* alloc_slab.cpp in Sources */ = {isa = PBXBuildFile; fileRef = 365CCDF1157CC37D00172BF8 /* alloc_slab.cpp */; };
		365CCE37157CC37D00172BF8 /* array_binary.cpp in Sources */ = {isa = PBXBuildFile; fileRef = 365CCDF4157CC37D00172BF8 /* array_binary.cpp */; };
		365CCE38157CC37D00172BF8 /* array_binary.hpp in Headers */ = {isa = PBXBuildFile; fileRef = 365CCDF5157CC37D00172BF8 /* array_binary.hpp */; };
		365CCE39157CC37D00172BF8 /* array_blob.cpp in Sources */ = {isa = PBXBuildFile; fileRef = 365CCDF6157CC37D00172BF8 /* array_blob.cpp */; };
		365CCE3A157CC37D00172BF8 /* array_blob.hpp in Headers */ = {isa = PBXBuildFile; fileRef = 365CCDF7157CC37D00172BF8 /* array_blob.hpp */; };
		365CCE3B157CC37D00172BF8 /* array_string_long.cpp in Sources */ = {isa = PBXBuildFile; fileRef = 365CCDF8157CC37D00172BF8 /* array_string_long.cpp */; };
		365CCE3C157CC37D00172BF8 /* array_string_long.hpp in Headers */ = {isa = PBXBuildFile; fileRef = 365CCDF9157CC37D00172BF8 /* array_string_long.hpp */; };
		365CCE3D157CC37D00172BF8 /* array_string.cpp in Sources */ = {isa = PBXBuildFile; fileRef = 365CCDFA157CC37D00172BF8 /* array_string.cpp */; };
		365CCE3E157CC37D00172BF8 /* array_string.hpp in Headers */ = {isa = PBXBuildFile; fileRef = 365CCDFB157CC37D00172BF8 /* array_string.hpp */; };
		365CCE3F157CC37D00172BF8 /* array.cpp in Sources */ = {isa = PBXBuildFile; fileRef = 365CCDFC157CC37D00172BF8 /* array.cpp */; };
		365CCE40157CC37D00172BF8 /* array.hpp in Headers */ = {isa = PBXBuildFile; fileRef = 365CCDFD157CC37D00172BF8 /* array.hpp */; };
		365CCE41157CC37D00172BF8 /* binary_data.hpp in Headers */ = {isa = PBXBuildFile; fileRef = 365CCDFE157CC37D00172BF8 /* binary_data.hpp */; };
		365CCE46157CC37D00172BF8 /* column_binary.cpp in Sources */ = {isa = PBXBuildFile; fileRef = 365CCE03157CC37D00172BF8 /* column_binary.cpp */; };
		365CCE47157CC37D00172BF8 /* column_binary.hpp in Headers */ = {isa = PBXBuildFile; fileRef = 365CCE04157CC37D00172BF8 /* column_binary.hpp */; };
		365CCE48157CC37D00172BF8 /* column_fwd.hpp in Headers */ = {isa = PBXBuildFile; fileRef = 365CCE05157CC37D00172BF8 /* column_fwd.hpp */; };
		365CCE49157CC37D00172BF8 /* column_mixed.cpp in Sources */ = {isa = PBXBuildFile; fileRef = 365CCE06157CC37D00172BF8 /* column_mixed.cpp */; };
		365CCE4A157CC37D00172BF8 /* column_mixed.hpp in Headers */ = {isa = PBXBuildFile; fileRef = 365CCE07157CC37D00172BF8 /* column_mixed.hpp */; };
		365CCE4B157CC37D00172BF8 /* column_string_enum.cpp in Sources */ = {isa = PBXBuildFile; fileRef = 365CCE08157CC37D00172BF8 /* column_string_enum.cpp */; };
		365CCE4C157CC37D00172BF8 /* column_string_enum.hpp in Headers */ = {isa = PBXBuildFile; fileRef = 365CCE09157CC37D00172BF8 /* column_string_enum.hpp */; };
		365CCE4D157CC37D00172BF8 /* column_string.cpp in Sources */ = {isa = PBXBuildFile; fileRef = 365CCE0A157CC37D00172BF8 /* column_string.cpp */; };
		365CCE4E157CC37D00172BF8 /* column_string.hpp in Headers */ = {isa = PBXBuildFile; fileRef = 365CCE0B157CC37D00172BF8 /* column_string.hpp */; };
		365CCE4F157CC37D00172BF8 /* column_table.cpp in Sources */ = {isa = PBXBuildFile; fileRef = 365CCE0C157CC37D00172BF8 /* column_table.cpp */; };
		365CCE50157CC37D00172BF8 /* column_table.hpp in Headers */ = {isa = PBXBuildFile; fileRef = 365CCE0D157CC37D00172BF8 /* column_table.hpp */; };
		365CCE51157CC37D00172BF8 /* column_tpl.hpp in Headers */ = {isa = PBXBuildFile; fileRef = 365CCE0E157CC37D00172BF8 /* column_tpl.hpp */; };
		365CCE52157CC37D00172BF8 /* column_type.hpp in Headers */ = {isa = PBXBuildFile; fileRef = 365CCE0F157CC37D00172BF8 /* column_type.hpp */; };
		365CCE53157CC37D00172BF8 /* column.cpp in Sources */ = {isa = PBXBuildFile; fileRef = 365CCE10157CC37D00172BF8 /* column.cpp */; };
		365CCE54157CC37D00172BF8 /* column.hpp in Headers */ = {isa = PBXBuildFile; fileRef = 365CCE11157CC37D00172BF8 /* column.hpp */; };
		365CCE56157CC37D00172BF8 /* datetime.hpp in Headers */ = {isa = PBXBuildFile; fileRef = 365CCE13157CC37D00172BF8 /* datetime.hpp */; };
		365CCE57157CC37D00172BF8 /* group_writer.cpp in Sources */ = {isa = PBXBuildFile; fileRef = 365CCE14157CC37D00172BF8 /* group_writer.cpp */; };
		365CCE58157CC37D00172BF8 /* group_writer.hpp in Headers */ = {isa = PBXBuildFile; fileRef = 365CCE15157CC37D00172BF8 /* group_writer.hpp */; };
		365CCE59157CC37D00172BF8 /* group.cpp in Sources */ = {isa = PBXBuildFile; fileRef = 365CCE16157CC37D00172BF8 /* group.cpp */; };
		365CCE5A157CC37D00172BF8 /* group.hpp in Headers */ = {isa = PBXBuildFile; fileRef = 365CCE17157CC37D00172BF8 /* group.hpp */; };
		365CCE5D157CC37D00172BF8 /* lang_bind_helper.hpp in Headers */ = {isa = PBXBuildFile; fileRef = 365CCE1A157CC37D00172BF8 /* lang_bind_helper.hpp */; };
		365CCE5F157CC37D00172BF8 /* mixed.hpp in Headers */ = {isa = PBXBuildFile; fileRef = 365CCE1C157CC37D00172BF8 /* mixed.hpp */; };
		365CCE60157CC37D00172BF8 /* query_conditions.hpp in Headers */ = {isa = PBXBuildFile; fileRef = 365CCE1D157CC37D00172BF8 /* query_conditions.hpp */; };
		365CCE61157CC37D00172BF8 /* query_engine.hpp in Headers */ = {isa = PBXBuildFile; fileRef = 365CCE1E157CC37D00172BF8 /* query_engine.hpp */; };
		365CCE62157CC37D00172BF8 /* query.cpp in Sources */ = {isa = PBXBuildFile; fileRef = 365CCE1F157CC37D00172BF8 /* query.cpp */; };
		365CCE63157CC37D00172BF8 /* query.hpp in Headers */ = {isa = PBXBuildFile; fileRef = 365CCE20157CC37D00172BF8 /* query.hpp */; };
		365CCE64157CC37D00172BF8 /* spec.cpp in Sources */ = {isa = PBXBuildFile; fileRef = 365CCE21157CC37D00172BF8 /* spec.cpp */; };
		365CCE65157CC37D00172BF8 /* spec.hpp in Headers */ = {isa = PBXBuildFile; fileRef = 365CCE22157CC37D00172BF8 /* spec.hpp */; };
		365CCE67157CC37D00172BF8 /* table_accessors.hpp in Headers */ = {isa = PBXBuildFile; fileRef = 365CCE24157CC37D00172BF8 /* table_accessors.hpp */; };
		365CCE68157CC37D00172BF8 /* table_basic.hpp in Headers */ = {isa = PBXBuildFile; fileRef = 365CCE25157CC37D00172BF8 /* table_basic.hpp */; };
		365CCE69157CC37D00172BF8 /* table_macros.hpp in Headers */ = {isa = PBXBuildFile; fileRef = 365CCE26157CC37D00172BF8 /* table_macros.hpp */; };
		365CCE6A157CC37D00172BF8 /* table_ref.hpp in Headers */ = {isa = PBXBuildFile; fileRef = 365CCE27157CC37D00172BF8 /* table_ref.hpp */; };
		365CCE6B157CC37D00172BF8 /* table_view_basic.hpp in Headers */ = {isa = PBXBuildFile; fileRef = 365CCE28157CC37D00172BF8 /* table_view_basic.hpp */; };
		365CCE6C157CC37D00172BF8 /* table_view.cpp in Sources */ = {isa = PBXBuildFile; fileRef = 365CCE29157CC37D00172BF8 /* table_view.cpp */; };
		365CCE6D157CC37D00172BF8 /* table_view.hpp in Headers */ = {isa = PBXBuildFile; fileRef = 365CCE2A157CC37D00172BF8 /* table_view.hpp */; };
		365CCE6E157CC37D00172BF8 /* table.cpp in Sources */ = {isa = PBXBuildFile; fileRef = 365CCE2B157CC37D00172BF8 /* table.cpp */; };
		365CCE6F157CC37D00172BF8 /* table.hpp in Headers */ = {isa = PBXBuildFile; fileRef = 365CCE2C157CC37D00172BF8 /* table.hpp */; };
		365CCE75157CC37D00172BF8 /* utilities.cpp in Sources */ = {isa = PBXBuildFile; fileRef = 365CCE32157CC37D00172BF8 /* utilities.cpp */; };
		365CCE76157CC37D00172BF8 /* utilities.hpp in Headers */ = {isa = PBXBuildFile; fileRef = 365CCE33157CC37D00172BF8 /* utilities.hpp */; };
		365CCE78157CC3A100172BF8 /* realm.hpp in Headers */ = {isa = PBXBuildFile; fileRef = 365CCE77157CC3A100172BF8 /* realm.hpp */; };
		365CCE80157CCB4100172BF8 /* group_shared.cpp in Sources */ = {isa = PBXBuildFile; fileRef = 365CCE7E157CCB4100172BF8 /* group_shared.cpp */; };
		365CCE81157CCB4100172BF8 /* group_shared.hpp in Headers */ = {isa = PBXBuildFile; fileRef = 365CCE7F157CCB4100172BF8 /* group_shared.hpp */; };
		365CCE85157CCB8C00172BF8 /* test_shared.cpp in Sources */ = {isa = PBXBuildFile; fileRef = 365CCE83157CCB5200172BF8 /* test_shared.cpp */; };
		368063381445AF9B00283774 /* test_group.cpp in Sources */ = {isa = PBXBuildFile; fileRef = 368063361445AD9200283774 /* test_group.cpp */; };
		3680633A1446D12B00283774 /* test_alloc.cpp in Sources */ = {isa = PBXBuildFile; fileRef = 368063391446D12A00283774 /* test_alloc.cpp */; };
		36A1DC9116C3F2F30086A836 /* alloc.cpp in Sources */ = {isa = PBXBuildFile; fileRef = 52F6359316B43C79006117C4 /* alloc.cpp */; };
		36A1DC9216C3F3470086A836 /* data_type.hpp in Headers */ = {isa = PBXBuildFile; fileRef = 520588C916C1DA9D009DA6D8 /* data_type.hpp */; };
		36A1DC9316C3F34B0086A836 /* lang_bind_helper.cpp in Sources */ = {isa = PBXBuildFile; fileRef = 52113CDD16C27EF800C301FB /* lang_bind_helper.cpp */; };
		36A1DC9C16C3F3F40086A836 /* table_basic_fwd.hpp in Headers */ = {isa = PBXBuildFile; fileRef = 36A1DC9B16C3F3F40086A836 /* table_basic_fwd.hpp */; };
		36A1DC9D16C3F3F40086A836 /* table_basic_fwd.hpp in Headers */ = {isa = PBXBuildFile; fileRef = 36A1DC9B16C3F3F40086A836 /* table_basic_fwd.hpp */; };
		36AA59E81937552000D691E0 /* link_view.cpp in Sources */ = {isa = PBXBuildFile; fileRef = 36AA59E61937552000D691E0 /* link_view.cpp */; };
		36AA59E91937552000D691E0 /* link_view.hpp in Headers */ = {isa = PBXBuildFile; fileRef = 36AA59E71937552000D691E0 /* link_view.hpp */; };
		36AB350D17E78DA900EC5744 /* string_data.hpp in Headers */ = {isa = PBXBuildFile; fileRef = 36AB350C17E78DA900EC5744 /* string_data.hpp */; };
		36AD7F9917FB94F800F046FC /* librealm.a in Frameworks */ = {isa = PBXBuildFile; fileRef = 3647E0E714209E6B00D56FD7 /* librealm.a */; };
		36AD7FA217FB959A00F046FC /* realmd.cpp in Sources */ = {isa = PBXBuildFile; fileRef = 36AD7FA117FB959A00F046FC /* realmd.cpp */; };
		36E608681459976700CCC3E8 /* test-realm.cpp in Sources */ = {isa = PBXBuildFile; fileRef = 3647E02214209CE600D56FD7 /* test-realm.cpp */; };
		36E608691459977000CCC3E8 /* librealm.a in Frameworks */ = {isa = PBXBuildFile; fileRef = 3647E0E714209E6B00D56FD7 /* librealm.a */; };
		36E608911459F11200CCC3E8 /* test_array_blob.cpp in Sources */ = {isa = PBXBuildFile; fileRef = 36E608901459F11200CCC3E8 /* test_array_blob.cpp */; };
		36E60897145A99D800CCC3E8 /* test_array_string_long.cpp in Sources */ = {isa = PBXBuildFile; fileRef = 36E60896145A99D800CCC3E8 /* test_array_string_long.cpp */; };
		36E60899145AB43600CCC3E8 /* test_column_string.cpp in Sources */ = {isa = PBXBuildFile; fileRef = 36E60898145AB43600CCC3E8 /* test_column_string.cpp */; };
		36E6089F145AE7DD00CCC3E8 /* test_array_binary.cpp in Sources */ = {isa = PBXBuildFile; fileRef = 36E6089E145AE7DD00CCC3E8 /* test_array_binary.cpp */; };
		36E608A5145B006E00CCC3E8 /* test_column_binary.cpp in Sources */ = {isa = PBXBuildFile; fileRef = 36E608A4145B006E00CCC3E8 /* test_column_binary.cpp */; };
		36E67FCA15A2EDDB00D131FB /* index_string.cpp in Sources */ = {isa = PBXBuildFile; fileRef = 36E67FC815A2EDDB00D131FB /* index_string.cpp */; };
		36E67FCB15A2EDDB00D131FB /* index_string.hpp in Headers */ = {isa = PBXBuildFile; fileRef = 36E67FC915A2EDDB00D131FB /* index_string.hpp */; };
		36E67FCE15A2EDFB00D131FB /* test_index_string.cpp in Sources */ = {isa = PBXBuildFile; fileRef = 36E67FCD15A2EDFB00D131FB /* test_index_string.cpp */; };
		36EE6CC117F0F97400BA9635 /* alloc_slab.hpp in Headers */ = {isa = PBXBuildFile; fileRef = 36EE6CBE17F0F97300BA9635 /* alloc_slab.hpp */; };
		36EE6CC217F0F97400BA9635 /* alloc.hpp in Headers */ = {isa = PBXBuildFile; fileRef = 36EE6CBF17F0F97300BA9635 /* alloc.hpp */; };
		36EE6CC317F0F97400BA9635 /* column_mixed_tpl.hpp in Headers */ = {isa = PBXBuildFile; fileRef = 36EE6CC017F0F97300BA9635 /* column_mixed_tpl.hpp */; };
		36EE6CC517F0F9CB00BA9635 /* exceptions.hpp in Headers */ = {isa = PBXBuildFile; fileRef = 36EE6CC417F0F9CB00BA9635 /* exceptions.hpp */; };
		36F38239170D000300C95BCD /* array_basic_tpl.hpp in Headers */ = {isa = PBXBuildFile; fileRef = 36F38237170D000300C95BCD /* array_basic_tpl.hpp */; };
		36F3823A170D000300C95BCD /* array_basic.hpp in Headers */ = {isa = PBXBuildFile; fileRef = 36F38238170D000300C95BCD /* array_basic.hpp */; };
		36FD6F3614BDC61A009E0003 /* test_query.cpp in Sources */ = {isa = PBXBuildFile; fileRef = 36FD6F3414BDC61A009E0003 /* test_query.cpp */; };
		36FD6F3714BDC61A009E0003 /* test_table_view.cpp in Sources */ = {isa = PBXBuildFile; fileRef = 36FD6F3514BDC61A009E0003 /* test_table_view.cpp */; };
		36FDACDC17D67CBC0084E8BB /* test_array_blobs_big.cpp in Sources */ = {isa = PBXBuildFile; fileRef = 36FDACDB17D67CBC0084E8BB /* test_array_blobs_big.cpp */; };
		36FDACDF17D67DDD0084E8BB /* array_blobs_big.cpp in Sources */ = {isa = PBXBuildFile; fileRef = 36FDACDD17D67DDB0084E8BB /* array_blobs_big.cpp */; };
		36FDACE017D67DDD0084E8BB /* array_blobs_big.hpp in Headers */ = {isa = PBXBuildFile; fileRef = 36FDACDE17D67DDC0084E8BB /* array_blobs_big.hpp */; };
		36FDACE117D67DED0084E8BB /* array_blobs_big.cpp in Sources */ = {isa = PBXBuildFile; fileRef = 36FDACDD17D67DDB0084E8BB /* array_blobs_big.cpp */; };
		36FDACE217D67DF10084E8BB /* array_blobs_big.hpp in Headers */ = {isa = PBXBuildFile; fileRef = 36FDACDE17D67DDC0084E8BB /* array_blobs_big.hpp */; };
		3F1967AE1A9530AA0072FE29 /* platform_specific_condvar.hpp in Headers */ = {isa = PBXBuildFile; fileRef = 3F1967AB1A9530AA0072FE29 /* platform_specific_condvar.hpp */; };
		3F1967AF1A9530AA0072FE29 /* platform_specific_condvar.cpp in Sources */ = {isa = PBXBuildFile; fileRef = 3F1967AC1A9530AA0072FE29 /* platform_specific_condvar.cpp */; };
		3F240CC21B26455300D3EB96 /* array_integer.cpp in Sources */ = {isa = PBXBuildFile; fileRef = 65D3F7A61AA75E3400F27CBD /* array_integer.cpp */; };
		3F5ED51019D08A11001FCFF4 /* file_mapper.cpp in Sources */ = {isa = PBXBuildFile; fileRef = 3F5ED50E19D08A11001FCFF4 /* file_mapper.cpp */; };
		3F5ED51119D08A11001FCFF4 /* file_mapper.hpp in Headers */ = {isa = PBXBuildFile; fileRef = 3F5ED50F19D08A11001FCFF4 /* file_mapper.hpp */; };
		3F5ED51419D9D4D1001FCFF4 /* test_basic_utils.cpp in Sources */ = {isa = PBXBuildFile; fileRef = 3F5ED51219D9D4D1001FCFF4 /* test_basic_utils.cpp */; };
		3F5ED51519D9D4D1001FCFF4 /* test_link_query_view.cpp in Sources */ = {isa = PBXBuildFile; fileRef = 3F5ED51319D9D4D1001FCFF4 /* test_link_query_view.cpp */; };
		3F967AFA1AA4C00800005C38 /* transact_log.cpp in Sources */ = {isa = PBXBuildFile; fileRef = 3F967AF81AA4C00800005C38 /* transact_log.cpp */; };
		3F967AFB1AA4C00800005C38 /* transact_log.hpp in Headers */ = {isa = PBXBuildFile; fileRef = 3F967AF91AA4C00800005C38 /* transact_log.hpp */; };
		3FA0DBCC1A0BF29C003548DC /* test_encrypted_file_mapping.cpp in Sources */ = {isa = PBXBuildFile; fileRef = 3FA0DBCA1A0BF28C003548DC /* test_encrypted_file_mapping.cpp */; };
		3FC68FDA1A0AD3FE005F3103 /* encrypted_file_mapping.cpp in Sources */ = {isa = PBXBuildFile; fileRef = 3FC68FD91A0AD3FE005F3103 /* encrypted_file_mapping.cpp */; };
		3FCA03C61A44F57A009067D0 /* CoreFoundation.framework in Frameworks */ = {isa = PBXBuildFile; fileRef = 3FCA03C51A44F57A009067D0 /* CoreFoundation.framework */; };
		3FCA03C71A44F5B3009067D0 /* CoreFoundation.framework in Frameworks */ = {isa = PBXBuildFile; fileRef = 3FCA03C51A44F57A009067D0 /* CoreFoundation.framework */; };
		3FE557F81A150F2100A18CCB /* errno.hpp in Headers */ = {isa = PBXBuildFile; fileRef = 3FE557F61A150F2100A18CCB /* errno.hpp */; };
		3FF6A2A11A02B1FC0074A601 /* column_link.cpp in Sources */ = {isa = PBXBuildFile; fileRef = 3F18531F19DF12A200843ECD /* column_link.cpp */; };
		3FF6A2A21A02B1FD0074A601 /* column_link.cpp in Sources */ = {isa = PBXBuildFile; fileRef = 3F18531F19DF12A200843ECD /* column_link.cpp */; };
		4142C93B1623478700B3B902 /* alloc_slab.cpp in Sources */ = {isa = PBXBuildFile; fileRef = 365CCDF1157CC37D00172BF8 /* alloc_slab.cpp */; };
		4142C93C1623478700B3B902 /* array_binary.cpp in Sources */ = {isa = PBXBuildFile; fileRef = 365CCDF4157CC37D00172BF8 /* array_binary.cpp */; };
		4142C93D1623478700B3B902 /* array_blob.cpp in Sources */ = {isa = PBXBuildFile; fileRef = 365CCDF6157CC37D00172BF8 /* array_blob.cpp */; };
		4142C93E1623478700B3B902 /* array_string_long.cpp in Sources */ = {isa = PBXBuildFile; fileRef = 365CCDF8157CC37D00172BF8 /* array_string_long.cpp */; };
		4142C93F1623478700B3B902 /* array_string.cpp in Sources */ = {isa = PBXBuildFile; fileRef = 365CCDFA157CC37D00172BF8 /* array_string.cpp */; };
		4142C9401623478700B3B902 /* array.cpp in Sources */ = {isa = PBXBuildFile; fileRef = 365CCDFC157CC37D00172BF8 /* array.cpp */; };
		4142C9421623478700B3B902 /* column_binary.cpp in Sources */ = {isa = PBXBuildFile; fileRef = 365CCE03157CC37D00172BF8 /* column_binary.cpp */; };
		4142C9431623478700B3B902 /* column_mixed.cpp in Sources */ = {isa = PBXBuildFile; fileRef = 365CCE06157CC37D00172BF8 /* column_mixed.cpp */; };
		4142C9441623478700B3B902 /* column_string_enum.cpp in Sources */ = {isa = PBXBuildFile; fileRef = 365CCE08157CC37D00172BF8 /* column_string_enum.cpp */; };
		4142C9451623478700B3B902 /* column_string.cpp in Sources */ = {isa = PBXBuildFile; fileRef = 365CCE0A157CC37D00172BF8 /* column_string.cpp */; };
		4142C9461623478700B3B902 /* column_table.cpp in Sources */ = {isa = PBXBuildFile; fileRef = 365CCE0C157CC37D00172BF8 /* column_table.cpp */; };
		4142C9471623478700B3B902 /* column.cpp in Sources */ = {isa = PBXBuildFile; fileRef = 365CCE10157CC37D00172BF8 /* column.cpp */; };
		4142C9481623478700B3B902 /* group_writer.cpp in Sources */ = {isa = PBXBuildFile; fileRef = 365CCE14157CC37D00172BF8 /* group_writer.cpp */; };
		4142C9491623478700B3B902 /* group.cpp in Sources */ = {isa = PBXBuildFile; fileRef = 365CCE16157CC37D00172BF8 /* group.cpp */; };
		4142C94B1623478700B3B902 /* query.cpp in Sources */ = {isa = PBXBuildFile; fileRef = 365CCE1F157CC37D00172BF8 /* query.cpp */; };
		4142C94C1623478700B3B902 /* spec.cpp in Sources */ = {isa = PBXBuildFile; fileRef = 365CCE21157CC37D00172BF8 /* spec.cpp */; };
		4142C94D1623478700B3B902 /* table_view.cpp in Sources */ = {isa = PBXBuildFile; fileRef = 365CCE29157CC37D00172BF8 /* table_view.cpp */; };
		4142C94E1623478700B3B902 /* table.cpp in Sources */ = {isa = PBXBuildFile; fileRef = 365CCE2B157CC37D00172BF8 /* table.cpp */; };
		4142C9501623478700B3B902 /* utilities.cpp in Sources */ = {isa = PBXBuildFile; fileRef = 365CCE32157CC37D00172BF8 /* utilities.cpp */; };
		4142C9511623478700B3B902 /* group_shared.cpp in Sources */ = {isa = PBXBuildFile; fileRef = 365CCE7E157CCB4100172BF8 /* group_shared.cpp */; };
		4142C9521623478700B3B902 /* index_string.cpp in Sources */ = {isa = PBXBuildFile; fileRef = 36E67FC815A2EDDB00D131FB /* index_string.cpp */; };
		4142C95C1623478700B3B902 /* array_binary.hpp in Headers */ = {isa = PBXBuildFile; fileRef = 365CCDF5157CC37D00172BF8 /* array_binary.hpp */; };
		4142C95D1623478700B3B902 /* array_blob.hpp in Headers */ = {isa = PBXBuildFile; fileRef = 365CCDF7157CC37D00172BF8 /* array_blob.hpp */; };
		4142C95E1623478700B3B902 /* array_string_long.hpp in Headers */ = {isa = PBXBuildFile; fileRef = 365CCDF9157CC37D00172BF8 /* array_string_long.hpp */; };
		4142C95F1623478700B3B902 /* array_string.hpp in Headers */ = {isa = PBXBuildFile; fileRef = 365CCDFB157CC37D00172BF8 /* array_string.hpp */; };
		4142C9601623478700B3B902 /* array.hpp in Headers */ = {isa = PBXBuildFile; fileRef = 365CCDFD157CC37D00172BF8 /* array.hpp */; };
		4142C9611623478700B3B902 /* binary_data.hpp in Headers */ = {isa = PBXBuildFile; fileRef = 365CCDFE157CC37D00172BF8 /* binary_data.hpp */; };
		4142C9651623478700B3B902 /* column_binary.hpp in Headers */ = {isa = PBXBuildFile; fileRef = 365CCE04157CC37D00172BF8 /* column_binary.hpp */; };
		4142C9661623478700B3B902 /* column_fwd.hpp in Headers */ = {isa = PBXBuildFile; fileRef = 365CCE05157CC37D00172BF8 /* column_fwd.hpp */; };
		4142C9671623478700B3B902 /* column_mixed.hpp in Headers */ = {isa = PBXBuildFile; fileRef = 365CCE07157CC37D00172BF8 /* column_mixed.hpp */; };
		4142C9681623478700B3B902 /* column_string_enum.hpp in Headers */ = {isa = PBXBuildFile; fileRef = 365CCE09157CC37D00172BF8 /* column_string_enum.hpp */; };
		4142C9691623478700B3B902 /* column_string.hpp in Headers */ = {isa = PBXBuildFile; fileRef = 365CCE0B157CC37D00172BF8 /* column_string.hpp */; };
		4142C96A1623478700B3B902 /* column_table.hpp in Headers */ = {isa = PBXBuildFile; fileRef = 365CCE0D157CC37D00172BF8 /* column_table.hpp */; };
		4142C96B1623478700B3B902 /* column_tpl.hpp in Headers */ = {isa = PBXBuildFile; fileRef = 365CCE0E157CC37D00172BF8 /* column_tpl.hpp */; };
		4142C96C1623478700B3B902 /* column_type.hpp in Headers */ = {isa = PBXBuildFile; fileRef = 365CCE0F157CC37D00172BF8 /* column_type.hpp */; };
		4142C96D1623478700B3B902 /* column.hpp in Headers */ = {isa = PBXBuildFile; fileRef = 365CCE11157CC37D00172BF8 /* column.hpp */; };
		4142C96F1623478700B3B902 /* datetime.hpp in Headers */ = {isa = PBXBuildFile; fileRef = 365CCE13157CC37D00172BF8 /* datetime.hpp */; };
		4142C9701623478700B3B902 /* group_writer.hpp in Headers */ = {isa = PBXBuildFile; fileRef = 365CCE15157CC37D00172BF8 /* group_writer.hpp */; };
		4142C9711623478700B3B902 /* group.hpp in Headers */ = {isa = PBXBuildFile; fileRef = 365CCE17157CC37D00172BF8 /* group.hpp */; };
		4142C9731623478700B3B902 /* lang_bind_helper.hpp in Headers */ = {isa = PBXBuildFile; fileRef = 365CCE1A157CC37D00172BF8 /* lang_bind_helper.hpp */; };
		4142C9751623478700B3B902 /* mixed.hpp in Headers */ = {isa = PBXBuildFile; fileRef = 365CCE1C157CC37D00172BF8 /* mixed.hpp */; };
		4142C9761623478700B3B902 /* query_conditions.hpp in Headers */ = {isa = PBXBuildFile; fileRef = 365CCE1D157CC37D00172BF8 /* query_conditions.hpp */; };
		4142C9771623478700B3B902 /* query_engine.hpp in Headers */ = {isa = PBXBuildFile; fileRef = 365CCE1E157CC37D00172BF8 /* query_engine.hpp */; };
		4142C9781623478700B3B902 /* query.hpp in Headers */ = {isa = PBXBuildFile; fileRef = 365CCE20157CC37D00172BF8 /* query.hpp */; };
		4142C9791623478700B3B902 /* spec.hpp in Headers */ = {isa = PBXBuildFile; fileRef = 365CCE22157CC37D00172BF8 /* spec.hpp */; };
		4142C97A1623478700B3B902 /* table_accessors.hpp in Headers */ = {isa = PBXBuildFile; fileRef = 365CCE24157CC37D00172BF8 /* table_accessors.hpp */; };
		4142C97B1623478700B3B902 /* table_basic.hpp in Headers */ = {isa = PBXBuildFile; fileRef = 365CCE25157CC37D00172BF8 /* table_basic.hpp */; };
		4142C97C1623478700B3B902 /* table_macros.hpp in Headers */ = {isa = PBXBuildFile; fileRef = 365CCE26157CC37D00172BF8 /* table_macros.hpp */; };
		4142C97D1623478700B3B902 /* table_ref.hpp in Headers */ = {isa = PBXBuildFile; fileRef = 365CCE27157CC37D00172BF8 /* table_ref.hpp */; };
		4142C97E1623478700B3B902 /* table_view_basic.hpp in Headers */ = {isa = PBXBuildFile; fileRef = 365CCE28157CC37D00172BF8 /* table_view_basic.hpp */; };
		4142C97F1623478700B3B902 /* table_view.hpp in Headers */ = {isa = PBXBuildFile; fileRef = 365CCE2A157CC37D00172BF8 /* table_view.hpp */; };
		4142C9801623478700B3B902 /* table.hpp in Headers */ = {isa = PBXBuildFile; fileRef = 365CCE2C157CC37D00172BF8 /* table.hpp */; };
		4142C9851623478700B3B902 /* utilities.hpp in Headers */ = {isa = PBXBuildFile; fileRef = 365CCE33157CC37D00172BF8 /* utilities.hpp */; };
		4142C9861623478700B3B902 /* realm.hpp in Headers */ = {isa = PBXBuildFile; fileRef = 365CCE77157CC3A100172BF8 /* realm.hpp */; };
		4142C9871623478700B3B902 /* group_shared.hpp in Headers */ = {isa = PBXBuildFile; fileRef = 365CCE7F157CCB4100172BF8 /* group_shared.hpp */; };
		4142C9881623478700B3B902 /* index_string.hpp in Headers */ = {isa = PBXBuildFile; fileRef = 36E67FC915A2EDDB00D131FB /* index_string.hpp */; };
		4222F2F719640A4100EC86A5 /* test_json.cpp in Sources */ = {isa = PBXBuildFile; fileRef = 4222F2F619640A4100EC86A5 /* test_json.cpp */; };
		4222F2FA19640A7A00EC86A5 /* jsmn.cpp in Sources */ = {isa = PBXBuildFile; fileRef = 4222F2F819640A7A00EC86A5 /* jsmn.cpp */; };
		4222F2FB19640A7A00EC86A5 /* jsmn.hpp in Headers */ = {isa = PBXBuildFile; fileRef = 4222F2F919640A7A00EC86A5 /* jsmn.hpp */; };
		4222F2FE19640B8400EC86A5 /* replication.cpp in Sources */ = {isa = PBXBuildFile; fileRef = 4222F2FC19640B8400EC86A5 /* replication.cpp */; };
		4222F2FF19640B8400EC86A5 /* replication.hpp in Headers */ = {isa = PBXBuildFile; fileRef = 4222F2FD19640B8400EC86A5 /* replication.hpp */; };
		4222F30219640C6700EC86A5 /* commit_log.cpp in Sources */ = {isa = PBXBuildFile; fileRef = 4222F30019640C6700EC86A5 /* commit_log.cpp */; };
		4222F30319640C6700EC86A5 /* commit_log.hpp in Headers */ = {isa = PBXBuildFile; fileRef = 4222F30119640C6700EC86A5 /* commit_log.hpp */; };
		425ED13319BDC371006C0DAE /* shared_ptr.hpp in Headers */ = {isa = PBXBuildFile; fileRef = 425ED13219BDC371006C0DAE /* shared_ptr.hpp */; };
		42F862D319BDE3460053C134 /* views.cpp in Sources */ = {isa = PBXBuildFile; fileRef = 42F862D119BDE3460053C134 /* views.cpp */; };
		42F862D419BDE3460053C134 /* views.hpp in Headers */ = {isa = PBXBuildFile; fileRef = 42F862D219BDE3460053C134 /* views.hpp */; };
		485231141B2E9118003C72AF /* misc_errors.hpp in Headers */ = {isa = PBXBuildFile; fileRef = 485231131B2E9118003C72AF /* misc_errors.hpp */; };
		485231161B2E914D003C72AF /* misc_errors.cpp in Sources */ = {isa = PBXBuildFile; fileRef = 485231151B2E914D003C72AF /* misc_errors.cpp */; };
		485231181B2E918F003C72AF /* basic_system_errors.cpp in Sources */ = {isa = PBXBuildFile; fileRef = 485231171B2E918F003C72AF /* basic_system_errors.cpp */; };
		4852311A1B2E91A4003C72AF /* basic_system_errors.hpp in Headers */ = {isa = PBXBuildFile; fileRef = 485231191B2E91A4003C72AF /* basic_system_errors.hpp */; };
		4852311C1B2E9301003C72AF /* network.cpp in Sources */ = {isa = PBXBuildFile; fileRef = 4852311B1B2E9301003C72AF /* network.cpp */; };
		4852311E1B2E930F003C72AF /* network.hpp in Headers */ = {isa = PBXBuildFile; fileRef = 4852311D1B2E930F003C72AF /* network.hpp */; };
		485231201B2E9361003C72AF /* test_util_network.cpp in Sources */ = {isa = PBXBuildFile; fileRef = 4852311F1B2E9361003C72AF /* test_util_network.cpp */; };
		48A0482D1C7F79C4000FFD12 /* history.cpp in Sources */ = {isa = PBXBuildFile; fileRef = 48A0482C1C7F79C4000FFD12 /* history.cpp */; };
		48A0482E1C7F79C4000FFD12 /* history.cpp in Sources */ = {isa = PBXBuildFile; fileRef = 48A0482C1C7F79C4000FFD12 /* history.cpp */; };
		48A0482F1C7F79C4000FFD12 /* history.cpp in Sources */ = {isa = PBXBuildFile; fileRef = 48A0482C1C7F79C4000FFD12 /* history.cpp */; };
		48A048311C7F7A55000FFD12 /* continuous_transactions_history.hpp in Headers */ = {isa = PBXBuildFile; fileRef = 48A048301C7F7A55000FFD12 /* continuous_transactions_history.hpp */; };
		48A048321C7F7A55000FFD12 /* continuous_transactions_history.hpp in Headers */ = {isa = PBXBuildFile; fileRef = 48A048301C7F7A55000FFD12 /* continuous_transactions_history.hpp */; };
		48A048331C7F7A55000FFD12 /* continuous_transactions_history.hpp in Headers */ = {isa = PBXBuildFile; fileRef = 48A048301C7F7A55000FFD12 /* continuous_transactions_history.hpp */; };
		48A048351C7F7A6B000FFD12 /* continuous_transactions_history.cpp in Sources */ = {isa = PBXBuildFile; fileRef = 48A048341C7F7A6B000FFD12 /* continuous_transactions_history.cpp */; };
		48A048361C7F7A6B000FFD12 /* continuous_transactions_history.cpp in Sources */ = {isa = PBXBuildFile; fileRef = 48A048341C7F7A6B000FFD12 /* continuous_transactions_history.cpp */; };
		48A048371C7F7A6B000FFD12 /* continuous_transactions_history.cpp in Sources */ = {isa = PBXBuildFile; fileRef = 48A048341C7F7A6B000FFD12 /* continuous_transactions_history.cpp */; };
		48B1D2381C749D750066A961 /* crypt_key.hpp in Headers */ = {isa = PBXBuildFile; fileRef = 48B1D2371C749D750066A961 /* crypt_key.hpp */; };
		48B1D23A1C749D850066A961 /* crypt_key.cpp in Sources */ = {isa = PBXBuildFile; fileRef = 48B1D2391C749D850066A961 /* crypt_key.cpp */; };
		48B1D23B1C749DF00066A961 /* crypt_key.cpp in Sources */ = {isa = PBXBuildFile; fileRef = 48B1D2391C749D850066A961 /* crypt_key.cpp */; };
		520588CA16C1DA9D009DA6D8 /* data_type.hpp in Headers */ = {isa = PBXBuildFile; fileRef = 520588C916C1DA9D009DA6D8 /* data_type.hpp */; };
		52113CDE16C27EF800C301FB /* lang_bind_helper.cpp in Sources */ = {isa = PBXBuildFile; fileRef = 52113CDD16C27EF800C301FB /* lang_bind_helper.cpp */; };
		5219EB6918FB026100FF9232 /* verified_integer.cpp in Sources */ = {isa = PBXBuildFile; fileRef = 5219EB6718FB026100FF9232 /* verified_integer.cpp */; };
		5219EB6A18FB026100FF9232 /* verified_integer.hpp in Headers */ = {isa = PBXBuildFile; fileRef = 5219EB6818FB026100FF9232 /* verified_integer.hpp */; };
		5219EB6D18FB028300FF9232 /* verified_string.cpp in Sources */ = {isa = PBXBuildFile; fileRef = 5219EB6B18FB028300FF9232 /* verified_string.cpp */; };
		5219EB6E18FB028300FF9232 /* verified_string.hpp in Headers */ = {isa = PBXBuildFile; fileRef = 5219EB6C18FB028300FF9232 /* verified_string.hpp */; };
		5219EB7118FB030900FF9232 /* test_all.cpp in Sources */ = {isa = PBXBuildFile; fileRef = 5219EB6F18FB030900FF9232 /* test_all.cpp */; };
		522EA515192C4C4E002AD3B6 /* row.cpp in Sources */ = {isa = PBXBuildFile; fileRef = 522EA514192C4C4E002AD3B6 /* row.cpp */; };
		522EA517192C4CA0002AD3B6 /* row.hpp in Headers */ = {isa = PBXBuildFile; fileRef = 522EA516192C4CA0002AD3B6 /* row.hpp */; };
		522EA519192C4D3C002AD3B6 /* unicode.cpp in Sources */ = {isa = PBXBuildFile; fileRef = 522EA518192C4D3C002AD3B6 /* unicode.cpp */; };
		522EA51B192C4D4B002AD3B6 /* unicode.hpp in Headers */ = {isa = PBXBuildFile; fileRef = 522EA51A192C4D4B002AD3B6 /* unicode.hpp */; };
		523239F51800EF33006E9F13 /* test_binary_data.cpp in Sources */ = {isa = PBXBuildFile; fileRef = 523239F41800EF33006E9F13 /* test_binary_data.cpp */; };
		523239F81800EF33006E9F13 /* test_replication.cpp in Sources */ = {isa = PBXBuildFile; fileRef = 523239F71800EF33006E9F13 /* test_replication.cpp */; };
		5238B560193F503B003F1C38 /* resource_limits.hpp in Headers */ = {isa = PBXBuildFile; fileRef = 5238B55F193F503B003F1C38 /* resource_limits.hpp */; };
		5238B562193F5051003F1C38 /* resource_limits.cpp in Sources */ = {isa = PBXBuildFile; fileRef = 5238B561193F5051003F1C38 /* resource_limits.cpp */; };
		523AC1A718EABFCC00049AEA /* random.hpp in Headers */ = {isa = PBXBuildFile; fileRef = 523AC1A618EABFCC00049AEA /* random.hpp */; };
		523AC1AA18EABFE900049AEA /* random.cpp in Sources */ = {isa = PBXBuildFile; fileRef = 523AC1A918EABFE900049AEA /* random.cpp */; };
		524F3C9A18EA346A00DEE22A /* test_path.cpp in Sources */ = {isa = PBXBuildFile; fileRef = 524F3C9918EA346A00DEE22A /* test_path.cpp */; };
		524F3C9D18EA347900DEE22A /* test_path.hpp in Headers */ = {isa = PBXBuildFile; fileRef = 524F3C9C18EA347900DEE22A /* test_path.hpp */; };
		5263C6DF17D2D28C00A99AA4 /* test_thread.cpp in Sources */ = {isa = PBXBuildFile; fileRef = 5263C6DE17D2D28C00A99AA4 /* test_thread.cpp */; };
		5267884B189AB4B8009CDE7D /* descriptor.cpp in Sources */ = {isa = PBXBuildFile; fileRef = 5267884A189AB4B8009CDE7D /* descriptor.cpp */; };
		5267884E189AB4D7009CDE7D /* descriptor.hpp in Headers */ = {isa = PBXBuildFile; fileRef = 5267884D189AB4D7009CDE7D /* descriptor.hpp */; };
		52678850189AB4EA009CDE7D /* descriptor_fwd.hpp in Headers */ = {isa = PBXBuildFile; fileRef = 5267884F189AB4EA009CDE7D /* descriptor_fwd.hpp */; };
		52678852189AB590009CDE7D /* test_descriptor.cpp in Sources */ = {isa = PBXBuildFile; fileRef = 52678851189AB590009CDE7D /* test_descriptor.cpp */; };
		526F3EFF182464F1005217F1 /* misc.hpp in Headers */ = {isa = PBXBuildFile; fileRef = 526F3EFE182464F1005217F1 /* misc.hpp */; };
		526F3F0218246508005217F1 /* misc.cpp in Sources */ = {isa = PBXBuildFile; fileRef = 526F3F0118246508005217F1 /* misc.cpp */; };
		526F3F0418246519005217F1 /* benchmark_results.hpp in Headers */ = {isa = PBXBuildFile; fileRef = 526F3F0318246519005217F1 /* benchmark_results.hpp */; };
		526F3F0618246523005217F1 /* benchmark_results.cpp in Sources */ = {isa = PBXBuildFile; fileRef = 526F3F0518246523005217F1 /* benchmark_results.cpp */; };
		526F3F081824652B005217F1 /* thread_wrapper.hpp in Headers */ = {isa = PBXBuildFile; fileRef = 526F3F071824652B005217F1 /* thread_wrapper.hpp */; };
		526F3F0B18246B33005217F1 /* test-util.a in Frameworks */ = {isa = PBXBuildFile; fileRef = 52D6E04E175BD9BC00B423E5 /* test-util.a */; };
		52807FB218E737E300A22716 /* test_self.cpp in Sources */ = {isa = PBXBuildFile; fileRef = 52807FB118E737E300A22716 /* test_self.cpp */; };
		52807FB518E73A1900A22716 /* test_destroy_guard.cpp in Sources */ = {isa = PBXBuildFile; fileRef = 52807FB418E73A1900A22716 /* test_destroy_guard.cpp */; };
		52807FB718E73A4800A22716 /* test_file_locks.cpp in Sources */ = {isa = PBXBuildFile; fileRef = 52807FB618E73A4700A22716 /* test_file_locks.cpp */; };
		5285BD0A197D5A830031FD44 /* column_link_base.cpp in Sources */ = {isa = PBXBuildFile; fileRef = 5285BD09197D5A830031FD44 /* column_link_base.cpp */; };
		52A32B3717D4E7FE00DD22CC /* test_array_float.cpp in Sources */ = {isa = PBXBuildFile; fileRef = 52A32B3617D4E7FE00DD22CC /* test_array_float.cpp */; };
		52A32B3C17D4E83500DD22CC /* test_column_float.cpp in Sources */ = {isa = PBXBuildFile; fileRef = 52A32B3B17D4E83500DD22CC /* test_column_float.cpp */; };
		52A32B3E17D4E84700DD22CC /* test_file.cpp in Sources */ = {isa = PBXBuildFile; fileRef = 52A32B3D17D4E84700DD22CC /* test_file.cpp */; };
		52A32B4017D4E85A00DD22CC /* test_lang_bind_helper.cpp in Sources */ = {isa = PBXBuildFile; fileRef = 52A32B3F17D4E85A00DD22CC /* test_lang_bind_helper.cpp */; };
		52A32B4217D4E86A00DD22CC /* test_string_data.cpp in Sources */ = {isa = PBXBuildFile; fileRef = 52A32B4117D4E86A00DD22CC /* test_string_data.cpp */; };
		52A32B4417D4E87800DD22CC /* test_transactions_lasse.cpp in Sources */ = {isa = PBXBuildFile; fileRef = 52A32B4317D4E87800DD22CC /* test_transactions_lasse.cpp */; };
		52A32B4617D4E88400DD22CC /* test_transactions.cpp in Sources */ = {isa = PBXBuildFile; fileRef = 52A32B4517D4E88400DD22CC /* test_transactions.cpp */; };
		52A32B4817D4E89100DD22CC /* test_utf8.cpp in Sources */ = {isa = PBXBuildFile; fileRef = 52A32B4717D4E89100DD22CC /* test_utf8.cpp */; };
		52C9B60E19B7406D00248011 /* exceptions.cpp in Sources */ = {isa = PBXBuildFile; fileRef = 52C9B60D19B7406D00248011 /* exceptions.cpp */; };
		52C9B61019B7418200248011 /* check_logic_error.hpp in Headers */ = {isa = PBXBuildFile; fileRef = 52C9B60F19B7418200248011 /* check_logic_error.hpp */; };
		52D6E067175BDBDD00B423E5 /* mem.hpp in Headers */ = {isa = PBXBuildFile; fileRef = 52D6E05B175BDBDD00B423E5 /* mem.hpp */; };
		52D6E069175BDBDD00B423E5 /* number_names.hpp in Headers */ = {isa = PBXBuildFile; fileRef = 52D6E05D175BDBDD00B423E5 /* number_names.hpp */; };
		52D6E06D175BDBDD00B423E5 /* timer.hpp in Headers */ = {isa = PBXBuildFile; fileRef = 52D6E062175BDBDD00B423E5 /* timer.hpp */; };
		52D6E06F175BDC5D00B423E5 /* mem.cpp in Sources */ = {isa = PBXBuildFile; fileRef = 52D6E059175BDBDD00B423E5 /* mem.cpp */; };
		52D6E070175BDC6500B423E5 /* timer.cpp in Sources */ = {isa = PBXBuildFile; fileRef = 52D6E060175BDBDD00B423E5 /* timer.cpp */; };
		52D6E071175BDD6300B423E5 /* test-util.a in Frameworks */ = {isa = PBXBuildFile; fileRef = 52D6E04E175BD9BC00B423E5 /* test-util.a */; };
		52D7C47D1852A01700633748 /* assert.hpp in Headers */ = {isa = PBXBuildFile; fileRef = 52D7C4671852A01700633748 /* assert.hpp */; };
		52D7C47F1852A01700633748 /* bind_ptr.hpp in Headers */ = {isa = PBXBuildFile; fileRef = 52D7C4691852A01700633748 /* bind_ptr.hpp */; };
		52D7C4801852A01700633748 /* buffer.hpp in Headers */ = {isa = PBXBuildFile; fileRef = 52D7C46A1852A01700633748 /* buffer.hpp */; };
		52D7C4811852A01700633748 /* features.h in Headers */ = {isa = PBXBuildFile; fileRef = 52D7C46C1852A01700633748 /* features.h */; };
		52D7C4821852A01700633748 /* file.cpp in Sources */ = {isa = PBXBuildFile; fileRef = 52D7C46D1852A01700633748 /* file.cpp */; };
		52D7C4831852A01700633748 /* file.hpp in Headers */ = {isa = PBXBuildFile; fileRef = 52D7C46E1852A01700633748 /* file.hpp */; };
		52D7C4841852A01700633748 /* logger.hpp in Headers */ = {isa = PBXBuildFile; fileRef = 52D7C46F1852A01700633748 /* logger.hpp */; };
		52D7C4851852A01700633748 /* meta.hpp in Headers */ = {isa = PBXBuildFile; fileRef = 52D7C4701852A01700633748 /* meta.hpp */; };
		52D7C4861852A01700633748 /* safe_int_ops.hpp in Headers */ = {isa = PBXBuildFile; fileRef = 52D7C4711852A01700633748 /* safe_int_ops.hpp */; };
		52D7C4871852A01700633748 /* string_buffer.cpp in Sources */ = {isa = PBXBuildFile; fileRef = 52D7C4721852A01700633748 /* string_buffer.cpp */; };
		52D7C4881852A01700633748 /* string_buffer.hpp in Headers */ = {isa = PBXBuildFile; fileRef = 52D7C4731852A01700633748 /* string_buffer.hpp */; };
		52D7C4891852A01700633748 /* terminate.cpp in Sources */ = {isa = PBXBuildFile; fileRef = 52D7C4741852A01700633748 /* terminate.cpp */; };
		52D7C48A1852A01700633748 /* terminate.hpp in Headers */ = {isa = PBXBuildFile; fileRef = 52D7C4751852A01700633748 /* terminate.hpp */; };
		52D7C48B1852A01700633748 /* thread.cpp in Sources */ = {isa = PBXBuildFile; fileRef = 52D7C4761852A01700633748 /* thread.cpp */; };
		52D7C48C1852A01700633748 /* thread.hpp in Headers */ = {isa = PBXBuildFile; fileRef = 52D7C4771852A01700633748 /* thread.hpp */; };
		52D7C48D1852A01700633748 /* tuple.hpp in Headers */ = {isa = PBXBuildFile; fileRef = 52D7C4781852A01700633748 /* tuple.hpp */; };
		52D7C48E1852A01700633748 /* type_list.hpp in Headers */ = {isa = PBXBuildFile; fileRef = 52D7C4791852A01700633748 /* type_list.hpp */; };
		52D7C4911852A01700633748 /* utf8.hpp in Headers */ = {isa = PBXBuildFile; fileRef = 52D7C47C1852A01700633748 /* utf8.hpp */; };
		52F2E0E317D5F92F00415958 /* test_column_large.cpp in Sources */ = {isa = PBXBuildFile; fileRef = 52F2E0E217D5F92F00415958 /* test_column_large.cpp */; };
		52F2E0E517D5F93D00415958 /* test_strings.cpp in Sources */ = {isa = PBXBuildFile; fileRef = 52F2E0E417D5F93D00415958 /* test_strings.cpp */; };
		52F6359416B43C79006117C4 /* alloc.cpp in Sources */ = {isa = PBXBuildFile; fileRef = 52F6359316B43C79006117C4 /* alloc.cpp */; };
		5D8EC9921BBB67C000447FF8 /* owned_data.hpp in Headers */ = {isa = PBXBuildFile; fileRef = 5D8EC9911BBB67C000447FF8 /* owned_data.hpp */; };
		5DC597321B854C960020D712 /* column_type_traits.hpp in Headers */ = {isa = PBXBuildFile; fileRef = 5DC597311B854C960020D712 /* column_type_traits.hpp */; };
		5DC597331B854CB90020D712 /* column_type_traits.hpp in Headers */ = {isa = PBXBuildFile; fileRef = 5DC597311B854C960020D712 /* column_type_traits.hpp */; };
		5DC597341B854CBA0020D712 /* column_type_traits.hpp in Headers */ = {isa = PBXBuildFile; fileRef = 5DC597311B854C960020D712 /* column_type_traits.hpp */; };
<<<<<<< HEAD
		65033A761C7DD3B80019E9F2 /* column_datetime.cpp in Sources */ = {isa = PBXBuildFile; fileRef = 65033A741C7DD3B80019E9F2 /* column_datetime.cpp */; };
		65033A771C7DD3B80019E9F2 /* column_datetime.hpp in Headers */ = {isa = PBXBuildFile; fileRef = 65033A751C7DD3B80019E9F2 /* column_datetime.hpp */; };
		65033A781C7DD3F30019E9F2 /* column_datetime.cpp in Sources */ = {isa = PBXBuildFile; fileRef = 65033A741C7DD3B80019E9F2 /* column_datetime.cpp */; };
		65033A791C7DD3F30019E9F2 /* column_datetime.hpp in Headers */ = {isa = PBXBuildFile; fileRef = 65033A751C7DD3B80019E9F2 /* column_datetime.hpp */; };
		65033A7A1C7DD3F40019E9F2 /* column_datetime.cpp in Sources */ = {isa = PBXBuildFile; fileRef = 65033A741C7DD3B80019E9F2 /* column_datetime.cpp */; };
		65033A7B1C7DD3F40019E9F2 /* column_datetime.hpp in Headers */ = {isa = PBXBuildFile; fileRef = 65033A751C7DD3B80019E9F2 /* column_datetime.hpp */; };
		65033A7E1C7DD51F0019E9F2 /* test_column_datetime.cpp in Sources */ = {isa = PBXBuildFile; fileRef = 65033A7C1C7DD5180019E9F2 /* test_column_datetime.cpp */; };
		65033A7F1C7DD5200019E9F2 /* test_column_datetime.cpp in Sources */ = {isa = PBXBuildFile; fileRef = 65033A7C1C7DD5180019E9F2 /* test_column_datetime.cpp */; };
=======
		650FBA3D1C84954C00F8771B /* null.hpp in Headers */ = {isa = PBXBuildFile; fileRef = 650FBA3C1C84954C00F8771B /* null.hpp */; };
>>>>>>> 10f9c7a0
		651AEEA31B31945F0048C8EE /* test_upgrade_database_4_1.realm in Resources */ = {isa = PBXBuildFile; fileRef = 651AEE9D1B31945F0048C8EE /* test_upgrade_database_4_1.realm */; };
		651AEEA41B31945F0048C8EE /* test_upgrade_database_4_2.realm in Resources */ = {isa = PBXBuildFile; fileRef = 651AEE9E1B31945F0048C8EE /* test_upgrade_database_4_2.realm */; };
		651AEEA51B31945F0048C8EE /* test_upgrade_database_4_3.realm in Resources */ = {isa = PBXBuildFile; fileRef = 651AEE9F1B31945F0048C8EE /* test_upgrade_database_4_3.realm */; };
		651AEEA61B31945F0048C8EE /* test_upgrade_database_1000_1.realm in Resources */ = {isa = PBXBuildFile; fileRef = 651AEEA01B31945F0048C8EE /* test_upgrade_database_1000_1.realm */; };
		651AEEA71B31945F0048C8EE /* test_upgrade_database_1000_2.realm in Resources */ = {isa = PBXBuildFile; fileRef = 651AEEA11B31945F0048C8EE /* test_upgrade_database_1000_2.realm */; };
		651AEEA81B31945F0048C8EE /* test_upgrade_database_1000_3.realm in Resources */ = {isa = PBXBuildFile; fileRef = 651AEEA21B31945F0048C8EE /* test_upgrade_database_1000_3.realm */; };
		656341F81C18C508006EE446 /* fuzz_group.cpp in Sources */ = {isa = PBXBuildFile; fileRef = 484814A51C172F390007CDD7 /* fuzz_group.cpp */; };
		656341F91C18C50A006EE446 /* fuzz_group.cpp in Sources */ = {isa = PBXBuildFile; fileRef = 484814A51C172F390007CDD7 /* fuzz_group.cpp */; };
		6579EEB91B4E89B6004DE3D8 /* disable_sync_to_disk.cpp in Sources */ = {isa = PBXBuildFile; fileRef = 6579EEB71B4E898B004DE3D8 /* disable_sync_to_disk.cpp */; };
		6579EEBA1B4E89B7004DE3D8 /* disable_sync_to_disk.cpp in Sources */ = {isa = PBXBuildFile; fileRef = 6579EEB71B4E898B004DE3D8 /* disable_sync_to_disk.cpp */; };
		6589FF2D1B4D6806001B6239 /* test_upgrade_database_4_4.realm in Resources */ = {isa = PBXBuildFile; fileRef = 65BC7FA01B4D63E70070E98D /* test_upgrade_database_4_4.realm */; };
		6589FF2E1B4D6806001B6239 /* test_upgrade_database_1000_4.realm in Resources */ = {isa = PBXBuildFile; fileRef = 65BC7FA11B4D63E70070E98D /* test_upgrade_database_1000_4.realm */; };
		65BB23001AD80EA30097170F /* test_upgrade_database.cpp in Sources */ = {isa = PBXBuildFile; fileRef = 65BB22FF1AD80E870097170F /* test_upgrade_database.cpp */; };
		65D3F7A51AA7549600F27CBD /* test_array_integer.cpp in Sources */ = {isa = PBXBuildFile; fileRef = 65D3F7A41AA7549100F27CBD /* test_array_integer.cpp */; };
		65D3F7A71AA75E3A00F27CBD /* array_integer.cpp in Sources */ = {isa = PBXBuildFile; fileRef = 65D3F7A61AA75E3400F27CBD /* array_integer.cpp */; };
		65D3F7A91AA75E7200F27CBD /* array_integer.hpp in Headers */ = {isa = PBXBuildFile; fileRef = 65D3F7A01AA74E2900F27CBD /* array_integer.hpp */; };
		65D3F7AA1AA75E7200F27CBD /* array_integer.hpp in Headers */ = {isa = PBXBuildFile; fileRef = 65D3F7A01AA74E2900F27CBD /* array_integer.hpp */; };
		65ED1B531B31AD480041EBD1 /* expect_json.json in Resources */ = {isa = PBXBuildFile; fileRef = 65ED1B521B31AD3D0041EBD1 /* expect_json.json */; };
		65ED1B5A1B31AE590041EBD1 /* expected_json_linklist1_1.json in Resources */ = {isa = PBXBuildFile; fileRef = 65ED1B541B31AE3C0041EBD1 /* expected_json_linklist1_1.json */; };
		65ED1B5B1B31AE590041EBD1 /* expected_json_linklist1_2.json in Resources */ = {isa = PBXBuildFile; fileRef = 65ED1B551B31AE3C0041EBD1 /* expected_json_linklist1_2.json */; };
		65ED1B5C1B31AE590041EBD1 /* expected_json_linklist1_3.json in Resources */ = {isa = PBXBuildFile; fileRef = 65ED1B561B31AE3C0041EBD1 /* expected_json_linklist1_3.json */; };
		65ED1B5D1B31AE590041EBD1 /* expected_json_linklist1_4.json in Resources */ = {isa = PBXBuildFile; fileRef = 65ED1B571B31AE3C0041EBD1 /* expected_json_linklist1_4.json */; };
		65ED1B5E1B31AE590041EBD1 /* expected_json_linklist1_5.json in Resources */ = {isa = PBXBuildFile; fileRef = 65ED1B581B31AE3C0041EBD1 /* expected_json_linklist1_5.json */; };
		65ED1B5F1B31AE590041EBD1 /* expected_json_linklist1_6.json in Resources */ = {isa = PBXBuildFile; fileRef = 65ED1B591B31AE3C0041EBD1 /* expected_json_linklist1_6.json */; };
		65ED1B661B31AEBA0041EBD1 /* expected_json_linklist_cycle1.json in Resources */ = {isa = PBXBuildFile; fileRef = 65ED1B601B31AE9D0041EBD1 /* expected_json_linklist_cycle1.json */; };
		65ED1B671B31AEBA0041EBD1 /* expected_json_linklist_cycle2.json in Resources */ = {isa = PBXBuildFile; fileRef = 65ED1B611B31AE9D0041EBD1 /* expected_json_linklist_cycle2.json */; };
		65ED1B681B31AEBA0041EBD1 /* expected_json_linklist_cycle3.json in Resources */ = {isa = PBXBuildFile; fileRef = 65ED1B621B31AE9D0041EBD1 /* expected_json_linklist_cycle3.json */; };
		65ED1B691B31AEBA0041EBD1 /* expected_json_linklist_cycle4.json in Resources */ = {isa = PBXBuildFile; fileRef = 65ED1B631B31AE9D0041EBD1 /* expected_json_linklist_cycle4.json */; };
		65ED1B6A1B31AEBA0041EBD1 /* expected_json_linklist_cycle5.json in Resources */ = {isa = PBXBuildFile; fileRef = 65ED1B641B31AE9D0041EBD1 /* expected_json_linklist_cycle5.json */; };
		65ED1B6B1B31AEBA0041EBD1 /* expected_json_linklist_cycle6.json in Resources */ = {isa = PBXBuildFile; fileRef = 65ED1B651B31AE9D0041EBD1 /* expected_json_linklist_cycle6.json */; };
		65ED1B711B31AF090041EBD1 /* expected_json_link_cycles1.json in Resources */ = {isa = PBXBuildFile; fileRef = 65ED1B6C1B31AEFC0041EBD1 /* expected_json_link_cycles1.json */; };
		65ED1B721B31AF090041EBD1 /* expected_json_link_cycles2.json in Resources */ = {isa = PBXBuildFile; fileRef = 65ED1B6D1B31AEFC0041EBD1 /* expected_json_link_cycles2.json */; };
		65ED1B731B31AF090041EBD1 /* expected_json_link_cycles3.json in Resources */ = {isa = PBXBuildFile; fileRef = 65ED1B6E1B31AEFC0041EBD1 /* expected_json_link_cycles3.json */; };
		65ED1B741B31AF090041EBD1 /* expected_json_link_cycles4.json in Resources */ = {isa = PBXBuildFile; fileRef = 65ED1B6F1B31AEFC0041EBD1 /* expected_json_link_cycles4.json */; };
		65ED1B751B31AF090041EBD1 /* expected_json_link_cycles5.json in Resources */ = {isa = PBXBuildFile; fileRef = 65ED1B701B31AEFC0041EBD1 /* expected_json_link_cycles5.json */; };
		65ED1B771B31B17C0041EBD1 /* expect_string.txt in Resources */ = {isa = PBXBuildFile; fileRef = 65ED1B761B31B1510041EBD1 /* expect_string.txt */; };
		65F35E091B32F9D1006AE5A9 /* basic_system_errors.cpp in Sources */ = {isa = PBXBuildFile; fileRef = 485231171B2E918F003C72AF /* basic_system_errors.cpp */; };
		65F35E0A1B32F9D9006AE5A9 /* network.cpp in Sources */ = {isa = PBXBuildFile; fileRef = 4852311B1B2E9301003C72AF /* network.cpp */; };
		65F35E0B1B32F9E5006AE5A9 /* misc_errors.cpp in Sources */ = {isa = PBXBuildFile; fileRef = 485231151B2E914D003C72AF /* misc_errors.cpp */; };
		65F35E0C1B32F9FE006AE5A9 /* test_util_network.cpp in Sources */ = {isa = PBXBuildFile; fileRef = 4852311F1B2E9361003C72AF /* test_util_network.cpp */; };
		65F35E0F1B32FC5C006AE5A9 /* test_optional.cpp in Sources */ = {isa = PBXBuildFile; fileRef = 65F35E0E1B32FC42006AE5A9 /* test_optional.cpp */; };
		65F35E101B32FC5E006AE5A9 /* test_optional.cpp in Sources */ = {isa = PBXBuildFile; fileRef = 65F35E0E1B32FC42006AE5A9 /* test_optional.cpp */; };
		65F666F31BFD013A00749FA2 /* test_priority_queue.cpp in Sources */ = {isa = PBXBuildFile; fileRef = 65F666E91BFD012900749FA2 /* test_priority_queue.cpp */; };
		65F666F41BFD013A00749FA2 /* test_util_error.cpp in Sources */ = {isa = PBXBuildFile; fileRef = 65F666EA1BFD012900749FA2 /* test_util_error.cpp */; };
		65F666F51BFD013A00749FA2 /* test_util_inspect.cpp in Sources */ = {isa = PBXBuildFile; fileRef = 65F666EB1BFD012900749FA2 /* test_util_inspect.cpp */; };
		65F666F61BFD013A00749FA2 /* test_util_stringbuffer.cpp in Sources */ = {isa = PBXBuildFile; fileRef = 65F666EC1BFD012900749FA2 /* test_util_stringbuffer.cpp */; };
		65F666F71BFD013A00749FA2 /* test_util_uri.cpp in Sources */ = {isa = PBXBuildFile; fileRef = 65F666ED1BFD012900749FA2 /* test_util_uri.cpp */; };
		65F666F81BFD014000749FA2 /* test_priority_queue.cpp in Sources */ = {isa = PBXBuildFile; fileRef = 65F666E91BFD012900749FA2 /* test_priority_queue.cpp */; };
		65F666F91BFD014000749FA2 /* test_util_error.cpp in Sources */ = {isa = PBXBuildFile; fileRef = 65F666EA1BFD012900749FA2 /* test_util_error.cpp */; };
		65F666FA1BFD014000749FA2 /* test_util_inspect.cpp in Sources */ = {isa = PBXBuildFile; fileRef = 65F666EB1BFD012900749FA2 /* test_util_inspect.cpp */; };
		65F666FB1BFD014000749FA2 /* test_util_stringbuffer.cpp in Sources */ = {isa = PBXBuildFile; fileRef = 65F666EC1BFD012900749FA2 /* test_util_stringbuffer.cpp */; };
		65F666FC1BFD014000749FA2 /* test_util_uri.cpp in Sources */ = {isa = PBXBuildFile; fileRef = 65F666ED1BFD012900749FA2 /* test_util_uri.cpp */; };
		65F667081BFD01DC00749FA2 /* uri.cpp in Sources */ = {isa = PBXBuildFile; fileRef = 65F667021BFD01DC00749FA2 /* uri.cpp */; };
		65F6671E1BFD051B00749FA2 /* uri.cpp in Sources */ = {isa = PBXBuildFile; fileRef = 65F667021BFD01DC00749FA2 /* uri.cpp */; };
		65F6671F1BFD051C00749FA2 /* uri.cpp in Sources */ = {isa = PBXBuildFile; fileRef = 65F667021BFD01DC00749FA2 /* uri.cpp */; };
		80ADCCE918A23DD00049D472 /* version.cpp in Sources */ = {isa = PBXBuildFile; fileRef = 80ADCCE718A23DD00049D472 /* version.cpp */; };
		80ADCCEA18A23DD00049D472 /* version.cpp in Sources */ = {isa = PBXBuildFile; fileRef = 80ADCCE718A23DD00049D472 /* version.cpp */; };
		80ADCCEB18A23DD00049D472 /* version.hpp in Headers */ = {isa = PBXBuildFile; fileRef = 80ADCCE818A23DD00049D472 /* version.hpp */; };
		80ADCCEC18A23DD00049D472 /* version.hpp in Headers */ = {isa = PBXBuildFile; fileRef = 80ADCCE818A23DD00049D472 /* version.hpp */; };
		80ADCCEE18A23E2D0049D472 /* test_version.cpp in Sources */ = {isa = PBXBuildFile; fileRef = 80ADCCED18A23E2D0049D472 /* test_version.cpp */; };
		B159627418DB14C4008B9421 /* test_only.cpp in Sources */ = {isa = PBXBuildFile; fileRef = B159626E18DB14C4008B9421 /* test_only.cpp */; };
		B159627518DB14C4008B9421 /* test_only.hpp in Headers */ = {isa = PBXBuildFile; fileRef = B159626F18DB14C4008B9421 /* test_only.hpp */; };
		B159627618DB14C4008B9421 /* unit_test.cpp in Sources */ = {isa = PBXBuildFile; fileRef = B159627018DB14C4008B9421 /* unit_test.cpp */; };
		B159627718DB14C4008B9421 /* unit_test.hpp in Headers */ = {isa = PBXBuildFile; fileRef = B159627118DB14C4008B9421 /* unit_test.hpp */; };
		B159627818DB14C4008B9421 /* wildcard.cpp in Sources */ = {isa = PBXBuildFile; fileRef = B159627218DB14C4008B9421 /* wildcard.cpp */; };
		B159627918DB14C4008B9421 /* wildcard.hpp in Headers */ = {isa = PBXBuildFile; fileRef = B159627318DB14C4008B9421 /* wildcard.hpp */; };
		B159814518CF55D400E3C5DF /* type_traits.hpp in Headers */ = {isa = PBXBuildFile; fileRef = B159814418CF55D400E3C5DF /* type_traits.hpp */; };
		B159814618CF55D400E3C5DF /* type_traits.hpp in Headers */ = {isa = PBXBuildFile; fileRef = B159814418CF55D400E3C5DF /* type_traits.hpp */; };
		B159814A18CF560000E3C5DF /* demangle.cpp in Sources */ = {isa = PBXBuildFile; fileRef = B159814718CF560000E3C5DF /* demangle.cpp */; };
		B159814B18CF560000E3C5DF /* demangle.hpp in Headers */ = {isa = PBXBuildFile; fileRef = B159814818CF560000E3C5DF /* demangle.hpp */; };
		B159814C18CF560000E3C5DF /* super_int.hpp in Headers */ = {isa = PBXBuildFile; fileRef = B159814918CF560000E3C5DF /* super_int.hpp */; };
		B159814E18CF562600E3C5DF /* test_safe_int_ops.cpp in Sources */ = {isa = PBXBuildFile; fileRef = B159814D18CF562600E3C5DF /* test_safe_int_ops.cpp */; };
		C008FF311B67F02F0042669E /* network.cpp in Sources */ = {isa = PBXBuildFile; fileRef = 4852311B1B2E9301003C72AF /* network.cpp */; };
		C008FF321B67F02F0042669E /* alloc.cpp in Sources */ = {isa = PBXBuildFile; fileRef = 52F6359316B43C79006117C4 /* alloc.cpp */; };
		C008FF331B67F02F0042669E /* alloc_slab.cpp in Sources */ = {isa = PBXBuildFile; fileRef = 365CCDF1157CC37D00172BF8 /* alloc_slab.cpp */; };
		C008FF341B67F02F0042669E /* array.cpp in Sources */ = {isa = PBXBuildFile; fileRef = 365CCDFC157CC37D00172BF8 /* array.cpp */; };
		C008FF351B67F02F0042669E /* array_binary.cpp in Sources */ = {isa = PBXBuildFile; fileRef = 365CCDF4157CC37D00172BF8 /* array_binary.cpp */; };
		C008FF361B67F02F0042669E /* array_blob.cpp in Sources */ = {isa = PBXBuildFile; fileRef = 365CCDF6157CC37D00172BF8 /* array_blob.cpp */; };
		C008FF371B67F02F0042669E /* array_blobs_big.cpp in Sources */ = {isa = PBXBuildFile; fileRef = 36FDACDD17D67DDB0084E8BB /* array_blobs_big.cpp */; };
		C008FF381B67F02F0042669E /* array_integer.cpp in Sources */ = {isa = PBXBuildFile; fileRef = 65D3F7A61AA75E3400F27CBD /* array_integer.cpp */; };
		C008FF391B67F02F0042669E /* misc_errors.cpp in Sources */ = {isa = PBXBuildFile; fileRef = 485231151B2E914D003C72AF /* misc_errors.cpp */; };
		C008FF3A1B67F02F0042669E /* array_string.cpp in Sources */ = {isa = PBXBuildFile; fileRef = 365CCDFA157CC37D00172BF8 /* array_string.cpp */; };
		C008FF3B1B67F02F0042669E /* simulated_failure.cpp in Sources */ = {isa = PBXBuildFile; fileRef = C08FE2B61B45BD750037AFCE /* simulated_failure.cpp */; };
		C008FF3C1B67F02F0042669E /* array_string_long.cpp in Sources */ = {isa = PBXBuildFile; fileRef = 365CCDF8157CC37D00172BF8 /* array_string_long.cpp */; };
		C008FF3D1B67F02F0042669E /* column.cpp in Sources */ = {isa = PBXBuildFile; fileRef = 365CCE10157CC37D00172BF8 /* column.cpp */; };
		C008FF3E1B67F02F0042669E /* column_backlink.cpp in Sources */ = {isa = PBXBuildFile; fileRef = 3658CE6F1921AC6F009A7085 /* column_backlink.cpp */; };
		C008FF3F1B67F02F0042669E /* column_binary.cpp in Sources */ = {isa = PBXBuildFile; fileRef = 365CCE03157CC37D00172BF8 /* column_binary.cpp */; };
		C008FF401B67F02F0042669E /* column_link.cpp in Sources */ = {isa = PBXBuildFile; fileRef = 3F18531F19DF12A200843ECD /* column_link.cpp */; };
		C008FF411B67F02F0042669E /* column_link_base.cpp in Sources */ = {isa = PBXBuildFile; fileRef = 5285BD09197D5A830031FD44 /* column_link_base.cpp */; };
		C008FF421B67F02F0042669E /* column_linklist.cpp in Sources */ = {isa = PBXBuildFile; fileRef = 3658CE7819245BE5009A7085 /* column_linklist.cpp */; };
		C008FF431B67F02F0042669E /* column_mixed.cpp in Sources */ = {isa = PBXBuildFile; fileRef = 365CCE06157CC37D00172BF8 /* column_mixed.cpp */; };
		C008FF441B67F02F0042669E /* column_string.cpp in Sources */ = {isa = PBXBuildFile; fileRef = 365CCE0A157CC37D00172BF8 /* column_string.cpp */; };
		C008FF451B67F02F0042669E /* column_string_enum.cpp in Sources */ = {isa = PBXBuildFile; fileRef = 365CCE08157CC37D00172BF8 /* column_string_enum.cpp */; };
		C008FF461B67F02F0042669E /* column_table.cpp in Sources */ = {isa = PBXBuildFile; fileRef = 365CCE0C157CC37D00172BF8 /* column_table.cpp */; };
		C008FF471B67F02F0042669E /* commit_log.cpp in Sources */ = {isa = PBXBuildFile; fileRef = 4222F30019640C6700EC86A5 /* commit_log.cpp */; };
		C008FF481B67F02F0042669E /* descriptor.cpp in Sources */ = {isa = PBXBuildFile; fileRef = 5267884A189AB4B8009CDE7D /* descriptor.cpp */; };
		C008FF491B67F02F0042669E /* encrypted_file_mapping.cpp in Sources */ = {isa = PBXBuildFile; fileRef = 3FC68FD91A0AD3FE005F3103 /* encrypted_file_mapping.cpp */; };
		C008FF4A1B67F02F0042669E /* exceptions.cpp in Sources */ = {isa = PBXBuildFile; fileRef = 52C9B60D19B7406D00248011 /* exceptions.cpp */; };
		C008FF4B1B67F02F0042669E /* file.cpp in Sources */ = {isa = PBXBuildFile; fileRef = 52D7C46D1852A01700633748 /* file.cpp */; };
		C008FF4C1B67F02F0042669E /* file_mapper.cpp in Sources */ = {isa = PBXBuildFile; fileRef = 3F5ED50E19D08A11001FCFF4 /* file_mapper.cpp */; };
		C008FF4D1B67F02F0042669E /* group.cpp in Sources */ = {isa = PBXBuildFile; fileRef = 365CCE16157CC37D00172BF8 /* group.cpp */; };
		C008FF4E1B67F02F0042669E /* disable_sync_to_disk.cpp in Sources */ = {isa = PBXBuildFile; fileRef = 6579EEB71B4E898B004DE3D8 /* disable_sync_to_disk.cpp */; };
		C008FF4F1B67F02F0042669E /* group_shared.cpp in Sources */ = {isa = PBXBuildFile; fileRef = 365CCE7E157CCB4100172BF8 /* group_shared.cpp */; };
		C008FF501B67F02F0042669E /* bptree.cpp in Sources */ = {isa = PBXBuildFile; fileRef = F43098B01B021C04000A2333 /* bptree.cpp */; };
		C008FF511B67F02F0042669E /* group_writer.cpp in Sources */ = {isa = PBXBuildFile; fileRef = 365CCE14157CC37D00172BF8 /* group_writer.cpp */; };
		C008FF521B67F02F0042669E /* index_string.cpp in Sources */ = {isa = PBXBuildFile; fileRef = 36E67FC815A2EDDB00D131FB /* index_string.cpp */; };
		C008FF531B67F02F0042669E /* lang_bind_helper.cpp in Sources */ = {isa = PBXBuildFile; fileRef = 52113CDD16C27EF800C301FB /* lang_bind_helper.cpp */; };
		C008FF541B67F02F0042669E /* link_view.cpp in Sources */ = {isa = PBXBuildFile; fileRef = 36AA59E61937552000D691E0 /* link_view.cpp */; };
		C008FF551B67F02F0042669E /* memory_stream.cpp in Sources */ = {isa = PBXBuildFile; fileRef = 3620DEFF18B6C93C003AD498 /* memory_stream.cpp */; };
		C008FF561B67F02F0042669E /* output_stream.cpp in Sources */ = {isa = PBXBuildFile; fileRef = 3620DF0518B6CA7B003AD498 /* output_stream.cpp */; };
		C008FF571B67F02F0042669E /* platform_specific_condvar.cpp in Sources */ = {isa = PBXBuildFile; fileRef = 3F1967AC1A9530AA0072FE29 /* platform_specific_condvar.cpp */; };
		C008FF581B67F02F0042669E /* query.cpp in Sources */ = {isa = PBXBuildFile; fileRef = 365CCE1F157CC37D00172BF8 /* query.cpp */; };
		C008FF591B67F02F0042669E /* query_engine.cpp in Sources */ = {isa = PBXBuildFile; fileRef = F4C28BBC1A696DB500F8BB2A /* query_engine.cpp */; };
		C008FF5A1B67F02F0042669E /* realmd.cpp in Sources */ = {isa = PBXBuildFile; fileRef = 36AD7FA117FB959A00F046FC /* realmd.cpp */; };
		C008FF5B1B67F02F0042669E /* replication.cpp in Sources */ = {isa = PBXBuildFile; fileRef = 4222F2FC19640B8400EC86A5 /* replication.cpp */; };
		C008FF5C1B67F02F0042669E /* row.cpp in Sources */ = {isa = PBXBuildFile; fileRef = 522EA514192C4C4E002AD3B6 /* row.cpp */; };
		C008FF5D1B67F02F0042669E /* spec.cpp in Sources */ = {isa = PBXBuildFile; fileRef = 365CCE21157CC37D00172BF8 /* spec.cpp */; };
		C008FF5E1B67F02F0042669E /* string_buffer.cpp in Sources */ = {isa = PBXBuildFile; fileRef = 52D7C4721852A01700633748 /* string_buffer.cpp */; };
		C008FF5F1B67F02F0042669E /* basic_system_errors.cpp in Sources */ = {isa = PBXBuildFile; fileRef = 485231171B2E918F003C72AF /* basic_system_errors.cpp */; };
		C008FF601B67F02F0042669E /* table.cpp in Sources */ = {isa = PBXBuildFile; fileRef = 365CCE2B157CC37D00172BF8 /* table.cpp */; };
		C008FF611B67F02F0042669E /* table_view.cpp in Sources */ = {isa = PBXBuildFile; fileRef = 365CCE29157CC37D00172BF8 /* table_view.cpp */; };
		C008FF621B67F02F0042669E /* terminate.cpp in Sources */ = {isa = PBXBuildFile; fileRef = 52D7C4741852A01700633748 /* terminate.cpp */; };
		C008FF631B67F02F0042669E /* thread.cpp in Sources */ = {isa = PBXBuildFile; fileRef = 52D7C4761852A01700633748 /* thread.cpp */; };
		C008FF641B67F02F0042669E /* transact_log.cpp in Sources */ = {isa = PBXBuildFile; fileRef = 3F967AF81AA4C00800005C38 /* transact_log.cpp */; };
		C008FF651B67F02F0042669E /* unicode.cpp in Sources */ = {isa = PBXBuildFile; fileRef = 522EA518192C4D3C002AD3B6 /* unicode.cpp */; };
		C008FF661B67F02F0042669E /* utilities.cpp in Sources */ = {isa = PBXBuildFile; fileRef = 365CCE32157CC37D00172BF8 /* utilities.cpp */; };
		C008FF671B67F02F0042669E /* version.cpp in Sources */ = {isa = PBXBuildFile; fileRef = 80ADCCE718A23DD00049D472 /* version.cpp */; };
		C008FF681B67F02F0042669E /* views.cpp in Sources */ = {isa = PBXBuildFile; fileRef = 42F862D119BDE3460053C134 /* views.cpp */; };
		C008FF6B1B67F02F0042669E /* array.hpp in Headers */ = {isa = PBXBuildFile; fileRef = 365CCDFD157CC37D00172BF8 /* array.hpp */; };
		C008FF6C1B67F02F0042669E /* array_binary.hpp in Headers */ = {isa = PBXBuildFile; fileRef = 365CCDF5157CC37D00172BF8 /* array_binary.hpp */; };
		C008FF6D1B67F02F0042669E /* array_blob.hpp in Headers */ = {isa = PBXBuildFile; fileRef = 365CCDF7157CC37D00172BF8 /* array_blob.hpp */; };
		C008FF6E1B67F02F0042669E /* array_blobs_big.hpp in Headers */ = {isa = PBXBuildFile; fileRef = 36FDACDE17D67DDC0084E8BB /* array_blobs_big.hpp */; };
		C008FF6F1B67F02F0042669E /* array_integer.hpp in Headers */ = {isa = PBXBuildFile; fileRef = 65D3F7A01AA74E2900F27CBD /* array_integer.hpp */; };
		C008FF701B67F02F0042669E /* array_string.hpp in Headers */ = {isa = PBXBuildFile; fileRef = 365CCDFB157CC37D00172BF8 /* array_string.hpp */; };
		C008FF711B67F02F0042669E /* array_string_long.hpp in Headers */ = {isa = PBXBuildFile; fileRef = 365CCDF9157CC37D00172BF8 /* array_string_long.hpp */; };
		C008FF721B67F02F0042669E /* binary_data.hpp in Headers */ = {isa = PBXBuildFile; fileRef = 365CCDFE157CC37D00172BF8 /* binary_data.hpp */; };
		C008FF731B67F02F0042669E /* column.hpp in Headers */ = {isa = PBXBuildFile; fileRef = 365CCE11157CC37D00172BF8 /* column.hpp */; };
		C008FF741B67F02F0042669E /* column_binary.hpp in Headers */ = {isa = PBXBuildFile; fileRef = 365CCE04157CC37D00172BF8 /* column_binary.hpp */; };
		C008FF751B67F02F0042669E /* column_fwd.hpp in Headers */ = {isa = PBXBuildFile; fileRef = 365CCE05157CC37D00172BF8 /* column_fwd.hpp */; };
		C008FF761B67F02F0042669E /* column_mixed.hpp in Headers */ = {isa = PBXBuildFile; fileRef = 365CCE07157CC37D00172BF8 /* column_mixed.hpp */; };
		C008FF771B67F02F0042669E /* column_string.hpp in Headers */ = {isa = PBXBuildFile; fileRef = 365CCE0B157CC37D00172BF8 /* column_string.hpp */; };
		C008FF781B67F02F0042669E /* column_string_enum.hpp in Headers */ = {isa = PBXBuildFile; fileRef = 365CCE09157CC37D00172BF8 /* column_string_enum.hpp */; };
		C008FF791B67F02F0042669E /* column_table.hpp in Headers */ = {isa = PBXBuildFile; fileRef = 365CCE0D157CC37D00172BF8 /* column_table.hpp */; };
		C008FF7A1B67F02F0042669E /* column_tpl.hpp in Headers */ = {isa = PBXBuildFile; fileRef = 365CCE0E157CC37D00172BF8 /* column_tpl.hpp */; };
		C008FF7B1B67F02F0042669E /* column_type.hpp in Headers */ = {isa = PBXBuildFile; fileRef = 365CCE0F157CC37D00172BF8 /* column_type.hpp */; };
		C008FF7C1B67F02F0042669E /* data_type.hpp in Headers */ = {isa = PBXBuildFile; fileRef = 520588C916C1DA9D009DA6D8 /* data_type.hpp */; };
		C008FF7D1B67F02F0042669E /* datetime.hpp in Headers */ = {isa = PBXBuildFile; fileRef = 365CCE13157CC37D00172BF8 /* datetime.hpp */; };
		C008FF7E1B67F02F0042669E /* group.hpp in Headers */ = {isa = PBXBuildFile; fileRef = 365CCE17157CC37D00172BF8 /* group.hpp */; };
		C008FF7F1B67F02F0042669E /* group_shared.hpp in Headers */ = {isa = PBXBuildFile; fileRef = 365CCE7F157CCB4100172BF8 /* group_shared.hpp */; };
		C008FF801B67F02F0042669E /* group_writer.hpp in Headers */ = {isa = PBXBuildFile; fileRef = 365CCE15157CC37D00172BF8 /* group_writer.hpp */; };
		C008FF811B67F02F0042669E /* index_string.hpp in Headers */ = {isa = PBXBuildFile; fileRef = 36E67FC915A2EDDB00D131FB /* index_string.hpp */; };
		C008FF821B67F02F0042669E /* lang_bind_helper.hpp in Headers */ = {isa = PBXBuildFile; fileRef = 365CCE1A157CC37D00172BF8 /* lang_bind_helper.hpp */; };
		C008FF831B67F02F0042669E /* mixed.hpp in Headers */ = {isa = PBXBuildFile; fileRef = 365CCE1C157CC37D00172BF8 /* mixed.hpp */; };
		C008FF841B67F02F0042669E /* query.hpp in Headers */ = {isa = PBXBuildFile; fileRef = 365CCE20157CC37D00172BF8 /* query.hpp */; };
		C008FF851B67F02F0042669E /* bptree.hpp in Headers */ = {isa = PBXBuildFile; fileRef = F43098B11B021C04000A2333 /* bptree.hpp */; };
		C008FF861B67F02F0042669E /* query_conditions.hpp in Headers */ = {isa = PBXBuildFile; fileRef = 365CCE1D157CC37D00172BF8 /* query_conditions.hpp */; };
		C008FF871B67F02F0042669E /* query_engine.hpp in Headers */ = {isa = PBXBuildFile; fileRef = 365CCE1E157CC37D00172BF8 /* query_engine.hpp */; };
		C008FF881B67F02F0042669E /* realm.hpp in Headers */ = {isa = PBXBuildFile; fileRef = 365CCE77157CC3A100172BF8 /* realm.hpp */; };
		C008FF891B67F02F0042669E /* spec.hpp in Headers */ = {isa = PBXBuildFile; fileRef = 365CCE22157CC37D00172BF8 /* spec.hpp */; };
		C008FF8A1B67F02F0042669E /* table.hpp in Headers */ = {isa = PBXBuildFile; fileRef = 365CCE2C157CC37D00172BF8 /* table.hpp */; };
		C008FF8B1B67F02F0042669E /* table_accessors.hpp in Headers */ = {isa = PBXBuildFile; fileRef = 365CCE24157CC37D00172BF8 /* table_accessors.hpp */; };
		C008FF8C1B67F02F0042669E /* simulated_failure.hpp in Headers */ = {isa = PBXBuildFile; fileRef = C08FE2B71B45BD750037AFCE /* simulated_failure.hpp */; };
		C008FF8D1B67F02F0042669E /* table_basic.hpp in Headers */ = {isa = PBXBuildFile; fileRef = 365CCE25157CC37D00172BF8 /* table_basic.hpp */; };
		C008FF8E1B67F02F0042669E /* table_basic_fwd.hpp in Headers */ = {isa = PBXBuildFile; fileRef = 36A1DC9B16C3F3F40086A836 /* table_basic_fwd.hpp */; };
		C008FF8F1B67F02F0042669E /* table_macros.hpp in Headers */ = {isa = PBXBuildFile; fileRef = 365CCE26157CC37D00172BF8 /* table_macros.hpp */; };
		C008FF901B67F02F0042669E /* table_ref.hpp in Headers */ = {isa = PBXBuildFile; fileRef = 365CCE27157CC37D00172BF8 /* table_ref.hpp */; };
		C008FF911B67F02F0042669E /* table_view.hpp in Headers */ = {isa = PBXBuildFile; fileRef = 365CCE2A157CC37D00172BF8 /* table_view.hpp */; };
		C008FF921B67F02F0042669E /* table_view_basic.hpp in Headers */ = {isa = PBXBuildFile; fileRef = 365CCE28157CC37D00172BF8 /* table_view_basic.hpp */; };
		C008FF931B67F02F0042669E /* type_traits.hpp in Headers */ = {isa = PBXBuildFile; fileRef = B159814418CF55D400E3C5DF /* type_traits.hpp */; };
		C008FF941B67F02F0042669E /* utilities.hpp in Headers */ = {isa = PBXBuildFile; fileRef = 365CCE33157CC37D00172BF8 /* utilities.hpp */; };
		C008FF951B67F02F0042669E /* version.hpp in Headers */ = {isa = PBXBuildFile; fileRef = 80ADCCE818A23DD00049D472 /* version.hpp */; };
		C0552C561B45CEA4007FF3AA /* simulated_failure.cpp in Sources */ = {isa = PBXBuildFile; fileRef = C08FE2B61B45BD750037AFCE /* simulated_failure.cpp */; };
		C0552C571B45CEA8007FF3AA /* simulated_failure.hpp in Headers */ = {isa = PBXBuildFile; fileRef = C08FE2B71B45BD750037AFCE /* simulated_failure.hpp */; };
		C08FE2B81B45BD750037AFCE /* simulated_failure.cpp in Sources */ = {isa = PBXBuildFile; fileRef = C08FE2B61B45BD750037AFCE /* simulated_failure.cpp */; };
		C08FE2B91B45BD750037AFCE /* simulated_failure.hpp in Headers */ = {isa = PBXBuildFile; fileRef = C08FE2B71B45BD750037AFCE /* simulated_failure.hpp */; };
		F43098B21B021C04000A2333 /* bptree.cpp in Sources */ = {isa = PBXBuildFile; fileRef = F43098B01B021C04000A2333 /* bptree.cpp */; };
		F43098B31B021C04000A2333 /* bptree.cpp in Sources */ = {isa = PBXBuildFile; fileRef = F43098B01B021C04000A2333 /* bptree.cpp */; };
		F43098B41B021C04000A2333 /* bptree.hpp in Headers */ = {isa = PBXBuildFile; fileRef = F43098B11B021C04000A2333 /* bptree.hpp */; };
		F43098B51B021C04000A2333 /* bptree.hpp in Headers */ = {isa = PBXBuildFile; fileRef = F43098B11B021C04000A2333 /* bptree.hpp */; };
		F44D4CE81B381D27009ADAB9 /* input_stream.hpp in Headers */ = {isa = PBXBuildFile; fileRef = F44D4CE51B381D27009ADAB9 /* input_stream.hpp */; };
		F44D4CE91B381D27009ADAB9 /* input_stream.hpp in Headers */ = {isa = PBXBuildFile; fileRef = F44D4CE51B381D27009ADAB9 /* input_stream.hpp */; };
		F44F0AD71BB9502C000C4ABA /* priority_queue.hpp in Headers */ = {isa = PBXBuildFile; fileRef = F44F0AD61BB9502C000C4ABA /* priority_queue.hpp */; };
		F45013B41B01022800CD4A7E /* main.m in Sources */ = {isa = PBXBuildFile; fileRef = F45013B31B01022800CD4A7E /* main.m */; };
		F45013BA1B01022800CD4A7E /* ViewController.mm in Sources */ = {isa = PBXBuildFile; fileRef = F45013B91B01022800CD4A7E /* ViewController.mm */; };
		F45013BD1B01022800CD4A7E /* Main.storyboard in Resources */ = {isa = PBXBuildFile; fileRef = F45013BB1B01022800CD4A7E /* Main.storyboard */; };
		F45013BF1B01022800CD4A7E /* Images.xcassets in Resources */ = {isa = PBXBuildFile; fileRef = F45013BE1B01022800CD4A7E /* Images.xcassets */; };
		F45013C21B01022800CD4A7E /* LaunchScreen.xib in Resources */ = {isa = PBXBuildFile; fileRef = F45013C01B01022800CD4A7E /* LaunchScreen.xib */; };
		F45013D51B01024E00CD4A7E /* liblibrealm ios.a in Frameworks */ = {isa = PBXBuildFile; fileRef = 4142C9951623478700B3B902 /* liblibrealm ios.a */; };
		F45013D61B01025400CD4A7E /* libtest-utils-ios.a in Frameworks */ = {isa = PBXBuildFile; fileRef = F4D0FC521B00F4B00040956A /* libtest-utils-ios.a */; };
		F45013D81B01027F00CD4A7E /* test_all.cpp in Sources */ = {isa = PBXBuildFile; fileRef = 5219EB6F18FB030900FF9232 /* test_all.cpp */; };
		F45013D91B01027F00CD4A7E /* test_alloc.cpp in Sources */ = {isa = PBXBuildFile; fileRef = 368063391446D12A00283774 /* test_alloc.cpp */; };
		F45013DA1B01027F00CD4A7E /* test_array.cpp in Sources */ = {isa = PBXBuildFile; fileRef = 3647E04A14209CE600D56FD7 /* test_array.cpp */; };
		F45013DB1B01027F00CD4A7E /* test_array_binary.cpp in Sources */ = {isa = PBXBuildFile; fileRef = 36E6089E145AE7DD00CCC3E8 /* test_array_binary.cpp */; };
		F45013DC1B01027F00CD4A7E /* test_array_blob.cpp in Sources */ = {isa = PBXBuildFile; fileRef = 36E608901459F11200CCC3E8 /* test_array_blob.cpp */; };
		F45013DD1B01027F00CD4A7E /* test_array_blobs_big.cpp in Sources */ = {isa = PBXBuildFile; fileRef = 36FDACDB17D67CBC0084E8BB /* test_array_blobs_big.cpp */; };
		F45013DE1B01027F00CD4A7E /* test_array_float.cpp in Sources */ = {isa = PBXBuildFile; fileRef = 52A32B3617D4E7FE00DD22CC /* test_array_float.cpp */; };
		F45013DF1B01027F00CD4A7E /* test_array_integer.cpp in Sources */ = {isa = PBXBuildFile; fileRef = 65D3F7A41AA7549100F27CBD /* test_array_integer.cpp */; };
		F45013E01B01027F00CD4A7E /* test_array_string.cpp in Sources */ = {isa = PBXBuildFile; fileRef = 3647E04B14209CE600D56FD7 /* test_array_string.cpp */; };
		F45013E11B01027F00CD4A7E /* test_array_string_long.cpp in Sources */ = {isa = PBXBuildFile; fileRef = 36E60896145A99D800CCC3E8 /* test_array_string_long.cpp */; };
		F45013E21B01027F00CD4A7E /* test_basic_utils.cpp in Sources */ = {isa = PBXBuildFile; fileRef = 3F5ED51219D9D4D1001FCFF4 /* test_basic_utils.cpp */; };
		F45013E31B01027F00CD4A7E /* test_binary_data.cpp in Sources */ = {isa = PBXBuildFile; fileRef = 523239F41800EF33006E9F13 /* test_binary_data.cpp */; };
		F45013E41B01027F00CD4A7E /* test_column.cpp in Sources */ = {isa = PBXBuildFile; fileRef = 3647E04C14209CE600D56FD7 /* test_column.cpp */; };
		F45013E61B01027F00CD4A7E /* test_column_binary.cpp in Sources */ = {isa = PBXBuildFile; fileRef = 36E608A4145B006E00CCC3E8 /* test_column_binary.cpp */; };
		F45013E71B01027F00CD4A7E /* test_column_float.cpp in Sources */ = {isa = PBXBuildFile; fileRef = 52A32B3B17D4E83500DD22CC /* test_column_float.cpp */; };
		F45013E81B01027F00CD4A7E /* test_column_mixed.cpp in Sources */ = {isa = PBXBuildFile; fileRef = 3604595114C97A4E008ACFFD /* test_column_mixed.cpp */; };
		F45013E91B01027F00CD4A7E /* test_column_string.cpp in Sources */ = {isa = PBXBuildFile; fileRef = 36E60898145AB43600CCC3E8 /* test_column_string.cpp */; };
		F45013EA1B01027F00CD4A7E /* test_descriptor.cpp in Sources */ = {isa = PBXBuildFile; fileRef = 52678851189AB590009CDE7D /* test_descriptor.cpp */; };
		F45013EB1B01027F00CD4A7E /* test_destroy_guard.cpp in Sources */ = {isa = PBXBuildFile; fileRef = 52807FB418E73A1900A22716 /* test_destroy_guard.cpp */; };
		F45013EC1B01027F00CD4A7E /* test_encrypted_file_mapping.cpp in Sources */ = {isa = PBXBuildFile; fileRef = 3FA0DBCA1A0BF28C003548DC /* test_encrypted_file_mapping.cpp */; };
		F45013ED1B01027F00CD4A7E /* test_file.cpp in Sources */ = {isa = PBXBuildFile; fileRef = 52A32B3D17D4E84700DD22CC /* test_file.cpp */; };
		F45013EE1B01027F00CD4A7E /* test_file_locks.cpp in Sources */ = {isa = PBXBuildFile; fileRef = 52807FB618E73A4700A22716 /* test_file_locks.cpp */; };
		F45013EF1B01027F00CD4A7E /* test_group.cpp in Sources */ = {isa = PBXBuildFile; fileRef = 368063361445AD9200283774 /* test_group.cpp */; };
		F45013F11B01027F00CD4A7E /* test_index_string.cpp in Sources */ = {isa = PBXBuildFile; fileRef = 36E67FCD15A2EDFB00D131FB /* test_index_string.cpp */; };
		F45013F21B01027F00CD4A7E /* test_json.cpp in Sources */ = {isa = PBXBuildFile; fileRef = 4222F2F619640A4100EC86A5 /* test_json.cpp */; };
		F45013F31B01027F00CD4A7E /* test_lang_bind_helper.cpp in Sources */ = {isa = PBXBuildFile; fileRef = 52A32B3F17D4E85A00DD22CC /* test_lang_bind_helper.cpp */; };
		F45013F41B01027F00CD4A7E /* test_link_query_view.cpp in Sources */ = {isa = PBXBuildFile; fileRef = 3F5ED51319D9D4D1001FCFF4 /* test_link_query_view.cpp */; };
		F45013F51B01027F00CD4A7E /* test_links.cpp in Sources */ = {isa = PBXBuildFile; fileRef = 3658CE731923E73F009A7085 /* test_links.cpp */; };
		F45013F61B01027F00CD4A7E /* test_query.cpp in Sources */ = {isa = PBXBuildFile; fileRef = 36FD6F3414BDC61A009E0003 /* test_query.cpp */; };
		F45013F71B01027F00CD4A7E /* test_replication.cpp in Sources */ = {isa = PBXBuildFile; fileRef = 523239F71800EF33006E9F13 /* test_replication.cpp */; };
		F45013F81B01027F00CD4A7E /* test_safe_int_ops.cpp in Sources */ = {isa = PBXBuildFile; fileRef = B159814D18CF562600E3C5DF /* test_safe_int_ops.cpp */; };
		F45013F91B01027F00CD4A7E /* test_self.cpp in Sources */ = {isa = PBXBuildFile; fileRef = 52807FB118E737E300A22716 /* test_self.cpp */; };
		F45013FA1B01027F00CD4A7E /* test_shared.cpp in Sources */ = {isa = PBXBuildFile; fileRef = 365CCE83157CCB5200172BF8 /* test_shared.cpp */; };
		F45013FB1B01027F00CD4A7E /* test_string_data.cpp in Sources */ = {isa = PBXBuildFile; fileRef = 52A32B4117D4E86A00DD22CC /* test_string_data.cpp */; };
		F45013FC1B01027F00CD4A7E /* test_table.cpp in Sources */ = {isa = PBXBuildFile; fileRef = 3647E04E14209CE600D56FD7 /* test_table.cpp */; };
		F45013FD1B01027F00CD4A7E /* test_table_view.cpp in Sources */ = {isa = PBXBuildFile; fileRef = 36FD6F3514BDC61A009E0003 /* test_table_view.cpp */; };
		F45013FE1B01027F00CD4A7E /* test_thread.cpp in Sources */ = {isa = PBXBuildFile; fileRef = 5263C6DE17D2D28C00A99AA4 /* test_thread.cpp */; };
		F45013FF1B01027F00CD4A7E /* test_transactions.cpp in Sources */ = {isa = PBXBuildFile; fileRef = 52A32B4517D4E88400DD22CC /* test_transactions.cpp */; };
		F45014001B01027F00CD4A7E /* test_transactions_lasse.cpp in Sources */ = {isa = PBXBuildFile; fileRef = 52A32B4317D4E87800DD22CC /* test_transactions_lasse.cpp */; };
		F45014011B01027F00CD4A7E /* test_upgrade_database.cpp in Sources */ = {isa = PBXBuildFile; fileRef = 65BB22FF1AD80E870097170F /* test_upgrade_database.cpp */; };
		F45014021B01027F00CD4A7E /* test_utf8.cpp in Sources */ = {isa = PBXBuildFile; fileRef = 52A32B4717D4E89100DD22CC /* test_utf8.cpp */; };
		F45014031B01027F00CD4A7E /* test_version.cpp in Sources */ = {isa = PBXBuildFile; fileRef = 80ADCCED18A23E2D0049D472 /* test_version.cpp */; };
		F450A3171C5FBB660008F287 /* to_string.hpp in Headers */ = {isa = PBXBuildFile; fileRef = F450A3161C5FBB660008F287 /* to_string.hpp */; };
		F4C28BBD1A696DB600F8BB2A /* query_engine.cpp in Sources */ = {isa = PBXBuildFile; fileRef = F4C28BBC1A696DB500F8BB2A /* query_engine.cpp */; };
		F4C28BBE1A696DBB00F8BB2A /* query_engine.cpp in Sources */ = {isa = PBXBuildFile; fileRef = F4C28BBC1A696DB500F8BB2A /* query_engine.cpp */; };
		F4D0FC1D1B00E0E40040956A /* librealm.a in Frameworks */ = {isa = PBXBuildFile; fileRef = 3647E0E714209E6B00D56FD7 /* librealm.a */; };
		F4D0FC1E1B00E0E40040956A /* test-util.a in Frameworks */ = {isa = PBXBuildFile; fileRef = 52D6E04E175BD9BC00B423E5 /* test-util.a */; };
		F4D0FC201B00E1020040956A /* main.cpp in Sources */ = {isa = PBXBuildFile; fileRef = F4D0FC1F1B00E1020040956A /* main.cpp */; };
		F4D0FC221B00E14F0040956A /* CoreFoundation.framework in Frameworks */ = {isa = PBXBuildFile; fileRef = 3FCA03C51A44F57A009067D0 /* CoreFoundation.framework */; };
		F4D0FC2C1B00F4010040956A /* main.m in Sources */ = {isa = PBXBuildFile; fileRef = F4D0FC2B1B00F4010040956A /* main.m */; };
		F4D0FC321B00F4010040956A /* ViewController.mm in Sources */ = {isa = PBXBuildFile; fileRef = F4D0FC311B00F4010040956A /* ViewController.mm */; };
		F4D0FC351B00F4010040956A /* Main.storyboard in Resources */ = {isa = PBXBuildFile; fileRef = F4D0FC331B00F4010040956A /* Main.storyboard */; };
		F4D0FC371B00F4010040956A /* Images.xcassets in Resources */ = {isa = PBXBuildFile; fileRef = F4D0FC361B00F4010040956A /* Images.xcassets */; };
		F4D0FC3A1B00F4010040956A /* LaunchScreen.xib in Resources */ = {isa = PBXBuildFile; fileRef = F4D0FC381B00F4010040956A /* LaunchScreen.xib */; };
		F4D0FC4D1B00F4790040956A /* liblibrealm ios.a in Frameworks */ = {isa = PBXBuildFile; fileRef = 4142C9951623478700B3B902 /* liblibrealm ios.a */; };
		F4D0FC691B00F4EC0040956A /* benchmark_results.cpp in Sources */ = {isa = PBXBuildFile; fileRef = 526F3F0518246523005217F1 /* benchmark_results.cpp */; };
		F4D0FC6A1B00F4EC0040956A /* demangle.cpp in Sources */ = {isa = PBXBuildFile; fileRef = B159814718CF560000E3C5DF /* demangle.cpp */; };
		F4D0FC6B1B00F4EC0040956A /* jsmn.cpp in Sources */ = {isa = PBXBuildFile; fileRef = 4222F2F819640A7A00EC86A5 /* jsmn.cpp */; };
		F4D0FC6C1B00F4EC0040956A /* mem.cpp in Sources */ = {isa = PBXBuildFile; fileRef = 52D6E059175BDBDD00B423E5 /* mem.cpp */; };
		F4D0FC6D1B00F4EC0040956A /* misc.cpp in Sources */ = {isa = PBXBuildFile; fileRef = 526F3F0118246508005217F1 /* misc.cpp */; };
		F4D0FC6E1B00F4EC0040956A /* random.cpp in Sources */ = {isa = PBXBuildFile; fileRef = 523AC1A918EABFE900049AEA /* random.cpp */; };
		F4D0FC6F1B00F4EC0040956A /* resource_limits.cpp in Sources */ = {isa = PBXBuildFile; fileRef = 5238B561193F5051003F1C38 /* resource_limits.cpp */; };
		F4D0FC701B00F4EC0040956A /* test_only.cpp in Sources */ = {isa = PBXBuildFile; fileRef = B159626E18DB14C4008B9421 /* test_only.cpp */; };
		F4D0FC711B00F4EC0040956A /* test_path.cpp in Sources */ = {isa = PBXBuildFile; fileRef = 524F3C9918EA346A00DEE22A /* test_path.cpp */; };
		F4D0FC721B00F4EC0040956A /* timer.cpp in Sources */ = {isa = PBXBuildFile; fileRef = 52D6E060175BDBDD00B423E5 /* timer.cpp */; };
		F4D0FC731B00F4EC0040956A /* unit_test.cpp in Sources */ = {isa = PBXBuildFile; fileRef = B159627018DB14C4008B9421 /* unit_test.cpp */; };
		F4D0FC741B00F4EC0040956A /* verified_integer.cpp in Sources */ = {isa = PBXBuildFile; fileRef = 5219EB6718FB026100FF9232 /* verified_integer.cpp */; };
		F4D0FC751B00F4EC0040956A /* verified_string.cpp in Sources */ = {isa = PBXBuildFile; fileRef = 5219EB6B18FB028300FF9232 /* verified_string.cpp */; };
		F4D0FC761B00F4EC0040956A /* wildcard.cpp in Sources */ = {isa = PBXBuildFile; fileRef = B159627218DB14C4008B9421 /* wildcard.cpp */; };
		F4D0FC771B00F4F60040956A /* libtest-utils-ios.a in Frameworks */ = {isa = PBXBuildFile; fileRef = F4D0FC521B00F4B00040956A /* libtest-utils-ios.a */; };
		F4D0FC781B00F5EC0040956A /* main.cpp in Sources */ = {isa = PBXBuildFile; fileRef = F4D0FC1F1B00E1020040956A /* main.cpp */; };
		F4D0FC791B00F62C0040956A /* output_stream.cpp in Sources */ = {isa = PBXBuildFile; fileRef = 3620DF0518B6CA7B003AD498 /* output_stream.cpp */; };
		F4D0FC7A1B00F62C0040956A /* transact_log.cpp in Sources */ = {isa = PBXBuildFile; fileRef = 3F967AF81AA4C00800005C38 /* transact_log.cpp */; };
		F4D0FC7B1B00F62C0040956A /* encrypted_file_mapping.cpp in Sources */ = {isa = PBXBuildFile; fileRef = 3FC68FD91A0AD3FE005F3103 /* encrypted_file_mapping.cpp */; };
		F4D0FC7D1B00F62C0040956A /* file_mapper.cpp in Sources */ = {isa = PBXBuildFile; fileRef = 3F5ED50E19D08A11001FCFF4 /* file_mapper.cpp */; };
		F4D0FC7E1B00F62C0040956A /* file.cpp in Sources */ = {isa = PBXBuildFile; fileRef = 52D7C46D1852A01700633748 /* file.cpp */; };
		F4D0FC7F1B00F62C0040956A /* memory_stream.cpp in Sources */ = {isa = PBXBuildFile; fileRef = 3620DEFF18B6C93C003AD498 /* memory_stream.cpp */; };
		F4D0FC801B00F62C0040956A /* platform_specific_condvar.cpp in Sources */ = {isa = PBXBuildFile; fileRef = 3F1967AC1A9530AA0072FE29 /* platform_specific_condvar.cpp */; };
		F4D0FC811B00F62C0040956A /* string_buffer.cpp in Sources */ = {isa = PBXBuildFile; fileRef = 52D7C4721852A01700633748 /* string_buffer.cpp */; };
		F4D0FC821B00F62C0040956A /* terminate.cpp in Sources */ = {isa = PBXBuildFile; fileRef = 52D7C4741852A01700633748 /* terminate.cpp */; };
		F4D0FC831B00F62C0040956A /* thread.cpp in Sources */ = {isa = PBXBuildFile; fileRef = 52D7C4761852A01700633748 /* thread.cpp */; };
		F4D0FC841B00F62C0040956A /* column_backlink.cpp in Sources */ = {isa = PBXBuildFile; fileRef = 3658CE6F1921AC6F009A7085 /* column_backlink.cpp */; };
		F4D0FC851B00F62C0040956A /* column_link_base.cpp in Sources */ = {isa = PBXBuildFile; fileRef = 5285BD09197D5A830031FD44 /* column_link_base.cpp */; };
		F4D0FC861B00F62C0040956A /* column_linklist.cpp in Sources */ = {isa = PBXBuildFile; fileRef = 3658CE7819245BE5009A7085 /* column_linklist.cpp */; };
		F4D0FC871B00F62C0040956A /* commit_log.cpp in Sources */ = {isa = PBXBuildFile; fileRef = 4222F30019640C6700EC86A5 /* commit_log.cpp */; };
		F4D0FC881B00F62C0040956A /* descriptor.cpp in Sources */ = {isa = PBXBuildFile; fileRef = 5267884A189AB4B8009CDE7D /* descriptor.cpp */; };
		F4D0FC891B00F62C0040956A /* exceptions.cpp in Sources */ = {isa = PBXBuildFile; fileRef = 52C9B60D19B7406D00248011 /* exceptions.cpp */; };
		F4D0FC8A1B00F62C0040956A /* link_view.cpp in Sources */ = {isa = PBXBuildFile; fileRef = 36AA59E61937552000D691E0 /* link_view.cpp */; };
		F4D0FC8B1B00F62C0040956A /* replication.cpp in Sources */ = {isa = PBXBuildFile; fileRef = 4222F2FC19640B8400EC86A5 /* replication.cpp */; };
		F4D0FC8C1B00F62C0040956A /* row.cpp in Sources */ = {isa = PBXBuildFile; fileRef = 522EA514192C4C4E002AD3B6 /* row.cpp */; };
		F4D0FC8D1B00F62C0040956A /* realmd.cpp in Sources */ = {isa = PBXBuildFile; fileRef = 36AD7FA117FB959A00F046FC /* realmd.cpp */; };
		F4D0FC8E1B00F62C0040956A /* unicode.cpp in Sources */ = {isa = PBXBuildFile; fileRef = 522EA518192C4D3C002AD3B6 /* unicode.cpp */; };
		F4D0FC8F1B00F62C0040956A /* views.cpp in Sources */ = {isa = PBXBuildFile; fileRef = 42F862D119BDE3460053C134 /* views.cpp */; };
		F4D0FC911B00FBA20040956A /* benchmark_results.hpp in Headers */ = {isa = PBXBuildFile; fileRef = 526F3F0318246519005217F1 /* benchmark_results.hpp */; };
		F4D0FC921B00FBA20040956A /* check_logic_error.hpp in Headers */ = {isa = PBXBuildFile; fileRef = 52C9B60F19B7418200248011 /* check_logic_error.hpp */; };
		F4D0FC931B00FBA20040956A /* demangle.hpp in Headers */ = {isa = PBXBuildFile; fileRef = B159814818CF560000E3C5DF /* demangle.hpp */; };
		F4D0FC941B00FBA20040956A /* jsmn.hpp in Headers */ = {isa = PBXBuildFile; fileRef = 4222F2F919640A7A00EC86A5 /* jsmn.hpp */; };
		F4D0FC951B00FBA20040956A /* mem.hpp in Headers */ = {isa = PBXBuildFile; fileRef = 52D6E05B175BDBDD00B423E5 /* mem.hpp */; };
		F4D0FC961B00FBA20040956A /* misc.hpp in Headers */ = {isa = PBXBuildFile; fileRef = 526F3EFE182464F1005217F1 /* misc.hpp */; };
		F4D0FC971B00FBA20040956A /* number_names.hpp in Headers */ = {isa = PBXBuildFile; fileRef = 52D6E05D175BDBDD00B423E5 /* number_names.hpp */; };
		F4D0FC981B00FBA20040956A /* random.hpp in Headers */ = {isa = PBXBuildFile; fileRef = 523AC1A618EABFCC00049AEA /* random.hpp */; };
		F4D0FC991B00FBA20040956A /* resource_limits.hpp in Headers */ = {isa = PBXBuildFile; fileRef = 5238B55F193F503B003F1C38 /* resource_limits.hpp */; };
		F4D0FC9A1B00FBA20040956A /* super_int.hpp in Headers */ = {isa = PBXBuildFile; fileRef = B159814918CF560000E3C5DF /* super_int.hpp */; };
		F4D0FC9B1B00FBA20040956A /* test_only.hpp in Headers */ = {isa = PBXBuildFile; fileRef = B159626F18DB14C4008B9421 /* test_only.hpp */; };
		F4D0FC9C1B00FBA20040956A /* test_path.hpp in Headers */ = {isa = PBXBuildFile; fileRef = 524F3C9C18EA347900DEE22A /* test_path.hpp */; };
		F4D0FC9D1B00FBA20040956A /* thread_wrapper.hpp in Headers */ = {isa = PBXBuildFile; fileRef = 526F3F071824652B005217F1 /* thread_wrapper.hpp */; };
		F4D0FC9E1B00FBA20040956A /* timer.hpp in Headers */ = {isa = PBXBuildFile; fileRef = 52D6E062175BDBDD00B423E5 /* timer.hpp */; };
		F4D0FC9F1B00FBA20040956A /* unit_test.hpp in Headers */ = {isa = PBXBuildFile; fileRef = B159627118DB14C4008B9421 /* unit_test.hpp */; };
		F4D0FCA01B00FBA20040956A /* verified_integer.hpp in Headers */ = {isa = PBXBuildFile; fileRef = 5219EB6818FB026100FF9232 /* verified_integer.hpp */; };
		F4D0FCA11B00FBA20040956A /* verified_string.hpp in Headers */ = {isa = PBXBuildFile; fileRef = 5219EB6C18FB028300FF9232 /* verified_string.hpp */; };
		F4D0FCA21B00FBA20040956A /* wildcard.hpp in Headers */ = {isa = PBXBuildFile; fileRef = B159627318DB14C4008B9421 /* wildcard.hpp */; };
		F4D0FCA31B00FBA20040956A /* test_all.hpp in Headers */ = {isa = PBXBuildFile; fileRef = 5219EB7018FB030900FF9232 /* test_all.hpp */; };
		F4DCAF2C1B78EE8900EEC19A /* quote.cpp in Sources */ = {isa = PBXBuildFile; fileRef = F4DCAF2A1B78EE8900EEC19A /* quote.cpp */; };
		F4DCAF2D1B78EE8900EEC19A /* quote.cpp in Sources */ = {isa = PBXBuildFile; fileRef = F4DCAF2A1B78EE8900EEC19A /* quote.cpp */; };
		F4DCAF2E1B78EE8900EEC19A /* quote.hpp in Headers */ = {isa = PBXBuildFile; fileRef = F4DCAF2B1B78EE8900EEC19A /* quote.hpp */; };
		F4DCAF2F1B78EE8900EEC19A /* quote.hpp in Headers */ = {isa = PBXBuildFile; fileRef = F4DCAF2B1B78EE8900EEC19A /* quote.hpp */; };
/* End PBXBuildFile section */

/* Begin PBXContainerItemProxy section */
		3647E2511422197F00D56FD7 /* PBXContainerItemProxy */ = {
			isa = PBXContainerItemProxy;
			containerPortal = 3611F2FC14209B7000017263 /* Project object */;
			proxyType = 1;
			remoteGlobalIDString = 3647E0E614209E6B00D56FD7;
			remoteInfo = librealm;
		};
		36AD7F7317FB94F800F046FC /* PBXContainerItemProxy */ = {
			isa = PBXContainerItemProxy;
			containerPortal = 3611F2FC14209B7000017263 /* Project object */;
			proxyType = 1;
			remoteGlobalIDString = 3647E0E614209E6B00D56FD7;
			remoteInfo = librealm;
		};
		36AD7F9F17FB955A00F046FC /* PBXContainerItemProxy */ = {
			isa = PBXContainerItemProxy;
			containerPortal = 3611F2FC14209B7000017263 /* Project object */;
			proxyType = 1;
			remoteGlobalIDString = 36AD7F7117FB94F800F046FC;
			remoteInfo = "realmd-noinst";
		};
		36E6086A14599C3300CCC3E8 /* PBXContainerItemProxy */ = {
			isa = PBXContainerItemProxy;
			containerPortal = 3611F2FC14209B7000017263 /* Project object */;
			proxyType = 1;
			remoteGlobalIDString = 3647E0E614209E6B00D56FD7;
			remoteInfo = librealm;
		};
		526F3F09182465E3005217F1 /* PBXContainerItemProxy */ = {
			isa = PBXContainerItemProxy;
			containerPortal = 3611F2FC14209B7000017263 /* Project object */;
			proxyType = 1;
			remoteGlobalIDString = 52D6E04D175BD9BC00B423E5;
			remoteInfo = "test-utils";
		};
		52D6E053175BD9DA00B423E5 /* PBXContainerItemProxy */ = {
			isa = PBXContainerItemProxy;
			containerPortal = 3611F2FC14209B7000017263 /* Project object */;
			proxyType = 1;
			remoteGlobalIDString = 52D6E04D175BD9BC00B423E5;
			remoteInfo = "test-utils";
		};
/* End PBXContainerItemProxy section */

/* Begin PBXCopyFilesBuildPhase section */
		3647E1011420E4D800D56FD7 /* CopyFiles */ = {
			isa = PBXCopyFilesBuildPhase;
			buildActionMask = 2147483647;
			dstPath = /usr/share/man/man1/;
			dstSubfolderSpec = 0;
			files = (
			);
			runOnlyForDeploymentPostprocessing = 1;
		};
		36AD7F9A17FB94F800F046FC /* CopyFiles */ = {
			isa = PBXCopyFilesBuildPhase;
			buildActionMask = 2147483647;
			dstPath = /usr/share/man/man1/;
			dstSubfolderSpec = 0;
			files = (
			);
			runOnlyForDeploymentPostprocessing = 1;
		};
		36E6085C1459972100CCC3E8 /* CopyFiles */ = {
			isa = PBXCopyFilesBuildPhase;
			buildActionMask = 2147483647;
			dstPath = /usr/share/man/man1/;
			dstSubfolderSpec = 0;
			files = (
			);
			runOnlyForDeploymentPostprocessing = 1;
		};
		F4D0FC141B00E0D70040956A /* CopyFiles */ = {
			isa = PBXCopyFilesBuildPhase;
			buildActionMask = 2147483647;
			dstPath = /usr/share/man/man1/;
			dstSubfolderSpec = 0;
			files = (
			);
			runOnlyForDeploymentPostprocessing = 1;
		};
		F4D0FC501B00F4B00040956A /* CopyFiles */ = {
			isa = PBXCopyFilesBuildPhase;
			buildActionMask = 2147483647;
			dstPath = "include/$(PRODUCT_NAME)";
			dstSubfolderSpec = 16;
			files = (
			);
			runOnlyForDeploymentPostprocessing = 0;
		};
/* End PBXCopyFilesBuildPhase section */

/* Begin PBXFileReference section */
		3604595114C97A4E008ACFFD /* test_column_mixed.cpp */ = {isa = PBXFileReference; fileEncoding = 4; lastKnownFileType = sourcecode.cpp.cpp; path = test_column_mixed.cpp; sourceTree = "<group>"; };
		3620DEFF18B6C93C003AD498 /* memory_stream.cpp */ = {isa = PBXFileReference; fileEncoding = 4; lastKnownFileType = sourcecode.cpp.cpp; path = memory_stream.cpp; sourceTree = "<group>"; };
		3620DF0018B6C93C003AD498 /* memory_stream.hpp */ = {isa = PBXFileReference; fileEncoding = 4; lastKnownFileType = sourcecode.cpp.h; path = memory_stream.hpp; sourceTree = "<group>"; };
		3620DF0418B6CA7B003AD498 /* destroy_guard.hpp */ = {isa = PBXFileReference; fileEncoding = 4; lastKnownFileType = sourcecode.cpp.h; path = destroy_guard.hpp; sourceTree = "<group>"; };
		3620DF0518B6CA7B003AD498 /* output_stream.cpp */ = {isa = PBXFileReference; fileEncoding = 4; lastKnownFileType = sourcecode.cpp.cpp; path = output_stream.cpp; sourceTree = "<group>"; };
		3620DF0918B6CA7B003AD498 /* output_stream.hpp */ = {isa = PBXFileReference; fileEncoding = 4; lastKnownFileType = sourcecode.cpp.h; path = output_stream.hpp; sourceTree = "<group>"; };
		3647DFF314209CE600D56FD7 /* main.cpp */ = {isa = PBXFileReference; lastKnownFileType = sourcecode.cpp.cpp; path = main.cpp; sourceTree = "<group>"; };
		3647DFF414209CE600D56FD7 /* Makefile */ = {isa = PBXFileReference; lastKnownFileType = sourcecode.make; path = Makefile; sourceTree = "<group>"; };
		3647DFFE14209CE600D56FD7 /* Makefile */ = {isa = PBXFileReference; lastKnownFileType = sourcecode.make; path = Makefile; sourceTree = "<group>"; };
		3647DFFF14209CE600D56FD7 /* shell.c */ = {isa = PBXFileReference; lastKnownFileType = sourcecode.c.c; path = shell.c; sourceTree = "<group>"; };
		3647E00014209CE600D56FD7 /* sqlite3.c */ = {isa = PBXFileReference; lastKnownFileType = sourcecode.c.c; path = sqlite3.c; sourceTree = "<group>"; };
		3647E00114209CE600D56FD7 /* sqlite3.def */ = {isa = PBXFileReference; lastKnownFileType = text; path = sqlite3.def; sourceTree = "<group>"; };
		3647E00214209CE600D56FD7 /* sqlite3.h */ = {isa = PBXFileReference; lastKnownFileType = sourcecode.c.h; path = sqlite3.h; sourceTree = "<group>"; };
		3647E00314209CE600D56FD7 /* sqlite3ext.h */ = {isa = PBXFileReference; lastKnownFileType = sourcecode.c.h; path = sqlite3ext.h; sourceTree = "<group>"; };
		3647E00414209CE600D56FD7 /* test-sqlite3.cpp */ = {isa = PBXFileReference; lastKnownFileType = sourcecode.cpp.cpp; path = "test-sqlite3.cpp"; sourceTree = "<group>"; };
		3647E00914209CE600D56FD7 /* Makefile */ = {isa = PBXFileReference; lastKnownFileType = sourcecode.make; path = Makefile; sourceTree = "<group>"; };
		3647E00A14209CE600D56FD7 /* test-stl.cpp */ = {isa = PBXFileReference; lastKnownFileType = sourcecode.cpp.cpp; path = "test-stl.cpp"; sourceTree = "<group>"; };
		3647E02114209CE600D56FD7 /* Makefile */ = {isa = PBXFileReference; lastKnownFileType = sourcecode.make; path = Makefile; sourceTree = "<group>"; };
		3647E02214209CE600D56FD7 /* test-realm.cpp */ = {isa = PBXFileReference; lastKnownFileType = sourcecode.cpp.cpp; path = "test-realm.cpp"; sourceTree = "<group>"; };
		3647E02314209CE600D56FD7 /* test-realm.vcproj */ = {isa = PBXFileReference; lastKnownFileType = text.xml; path = "test-realm.vcproj"; sourceTree = "<group>"; };
		3647E04A14209CE600D56FD7 /* test_array.cpp */ = {isa = PBXFileReference; lastKnownFileType = sourcecode.cpp.cpp; path = test_array.cpp; sourceTree = "<group>"; };
		3647E04B14209CE600D56FD7 /* test_array_string.cpp */ = {isa = PBXFileReference; lastKnownFileType = sourcecode.cpp.cpp; path = test_array_string.cpp; sourceTree = "<group>"; };
		3647E04C14209CE600D56FD7 /* test_column.cpp */ = {isa = PBXFileReference; lastKnownFileType = sourcecode.cpp.cpp; path = test_column.cpp; sourceTree = "<group>"; };
		3647E04E14209CE600D56FD7 /* test_table.cpp */ = {isa = PBXFileReference; lastKnownFileType = sourcecode.cpp.cpp; path = test_table.cpp; sourceTree = "<group>"; };
		3647E0E714209E6B00D56FD7 /* librealm.a */ = {isa = PBXFileReference; explicitFileType = archive.ar; includeInIndex = 0; path = librealm.a; sourceTree = BUILT_PRODUCTS_DIR; };
		3647E1031420E4D800D56FD7 /* realm_unit_tests */ = {isa = PBXFileReference; explicitFileType = "compiled.mach-o.executable"; includeInIndex = 0; path = realm_unit_tests; sourceTree = BUILT_PRODUCTS_DIR; };
		3658CE6C19209EDD009A7085 /* column_link.hpp */ = {isa = PBXFileReference; fileEncoding = 4; lastKnownFileType = sourcecode.cpp.h; name = column_link.hpp; path = realm/column_link.hpp; sourceTree = "<group>"; };
		3658CE6F1921AC6F009A7085 /* column_backlink.cpp */ = {isa = PBXFileReference; fileEncoding = 4; lastKnownFileType = sourcecode.cpp.cpp; name = column_backlink.cpp; path = realm/column_backlink.cpp; sourceTree = "<group>"; };
		3658CE701921AC6F009A7085 /* column_backlink.hpp */ = {isa = PBXFileReference; fileEncoding = 4; lastKnownFileType = sourcecode.cpp.h; name = column_backlink.hpp; path = realm/column_backlink.hpp; sourceTree = "<group>"; };
		3658CE731923E73F009A7085 /* test_links.cpp */ = {isa = PBXFileReference; fileEncoding = 4; lastKnownFileType = sourcecode.cpp.cpp; path = test_links.cpp; sourceTree = "<group>"; };
		3658CE7819245BE5009A7085 /* column_linklist.cpp */ = {isa = PBXFileReference; fileEncoding = 4; lastKnownFileType = sourcecode.cpp.cpp; name = column_linklist.cpp; path = realm/column_linklist.cpp; sourceTree = "<group>"; };
		3658CE7919245BE5009A7085 /* column_linklist.hpp */ = {isa = PBXFileReference; fileEncoding = 4; lastKnownFileType = sourcecode.cpp.h; name = column_linklist.hpp; path = realm/column_linklist.hpp; sourceTree = "<group>"; };
		3658CE7C19256CA1009A7085 /* column_linkbase.hpp */ = {isa = PBXFileReference; fileEncoding = 4; lastKnownFileType = sourcecode.cpp.h; name = column_linkbase.hpp; path = realm/column_linkbase.hpp; sourceTree = "<group>"; };
		365CCDF1157CC37D00172BF8 /* alloc_slab.cpp */ = {isa = PBXFileReference; fileEncoding = 4; lastKnownFileType = sourcecode.cpp.cpp; name = alloc_slab.cpp; path = realm/alloc_slab.cpp; sourceTree = "<group>"; };
		365CCDF4157CC37D00172BF8 /* array_binary.cpp */ = {isa = PBXFileReference; fileEncoding = 4; lastKnownFileType = sourcecode.cpp.cpp; name = array_binary.cpp; path = realm/array_binary.cpp; sourceTree = "<group>"; };
		365CCDF5157CC37D00172BF8 /* array_binary.hpp */ = {isa = PBXFileReference; fileEncoding = 4; lastKnownFileType = sourcecode.cpp.h; name = array_binary.hpp; path = realm/array_binary.hpp; sourceTree = "<group>"; };
		365CCDF6157CC37D00172BF8 /* array_blob.cpp */ = {isa = PBXFileReference; fileEncoding = 4; lastKnownFileType = sourcecode.cpp.cpp; name = array_blob.cpp; path = realm/array_blob.cpp; sourceTree = "<group>"; };
		365CCDF7157CC37D00172BF8 /* array_blob.hpp */ = {isa = PBXFileReference; fileEncoding = 4; lastKnownFileType = sourcecode.cpp.h; name = array_blob.hpp; path = realm/array_blob.hpp; sourceTree = "<group>"; };
		365CCDF8157CC37D00172BF8 /* array_string_long.cpp */ = {isa = PBXFileReference; fileEncoding = 4; lastKnownFileType = sourcecode.cpp.cpp; name = array_string_long.cpp; path = realm/array_string_long.cpp; sourceTree = "<group>"; };
		365CCDF9157CC37D00172BF8 /* array_string_long.hpp */ = {isa = PBXFileReference; fileEncoding = 4; lastKnownFileType = sourcecode.cpp.h; name = array_string_long.hpp; path = realm/array_string_long.hpp; sourceTree = "<group>"; };
		365CCDFA157CC37D00172BF8 /* array_string.cpp */ = {isa = PBXFileReference; fileEncoding = 4; lastKnownFileType = sourcecode.cpp.cpp; name = array_string.cpp; path = realm/array_string.cpp; sourceTree = "<group>"; };
		365CCDFB157CC37D00172BF8 /* array_string.hpp */ = {isa = PBXFileReference; fileEncoding = 4; lastKnownFileType = sourcecode.cpp.h; name = array_string.hpp; path = realm/array_string.hpp; sourceTree = "<group>"; };
		365CCDFC157CC37D00172BF8 /* array.cpp */ = {isa = PBXFileReference; fileEncoding = 4; lastKnownFileType = sourcecode.cpp.cpp; name = array.cpp; path = realm/array.cpp; sourceTree = "<group>"; };
		365CCDFD157CC37D00172BF8 /* array.hpp */ = {isa = PBXFileReference; fileEncoding = 4; lastKnownFileType = sourcecode.cpp.h; name = array.hpp; path = realm/array.hpp; sourceTree = "<group>"; };
		365CCDFE157CC37D00172BF8 /* binary_data.hpp */ = {isa = PBXFileReference; fileEncoding = 4; lastKnownFileType = sourcecode.cpp.h; name = binary_data.hpp; path = realm/binary_data.hpp; sourceTree = "<group>"; };
		365CCE03157CC37D00172BF8 /* column_binary.cpp */ = {isa = PBXFileReference; fileEncoding = 4; lastKnownFileType = sourcecode.cpp.cpp; name = column_binary.cpp; path = realm/column_binary.cpp; sourceTree = "<group>"; };
		365CCE04157CC37D00172BF8 /* column_binary.hpp */ = {isa = PBXFileReference; fileEncoding = 4; lastKnownFileType = sourcecode.cpp.h; name = column_binary.hpp; path = realm/column_binary.hpp; sourceTree = "<group>"; };
		365CCE05157CC37D00172BF8 /* column_fwd.hpp */ = {isa = PBXFileReference; fileEncoding = 4; lastKnownFileType = sourcecode.cpp.h; name = column_fwd.hpp; path = realm/column_fwd.hpp; sourceTree = "<group>"; };
		365CCE06157CC37D00172BF8 /* column_mixed.cpp */ = {isa = PBXFileReference; fileEncoding = 4; lastKnownFileType = sourcecode.cpp.cpp; name = column_mixed.cpp; path = realm/column_mixed.cpp; sourceTree = "<group>"; };
		365CCE07157CC37D00172BF8 /* column_mixed.hpp */ = {isa = PBXFileReference; fileEncoding = 4; lastKnownFileType = sourcecode.cpp.h; name = column_mixed.hpp; path = realm/column_mixed.hpp; sourceTree = "<group>"; };
		365CCE08157CC37D00172BF8 /* column_string_enum.cpp */ = {isa = PBXFileReference; fileEncoding = 4; lastKnownFileType = sourcecode.cpp.cpp; name = column_string_enum.cpp; path = realm/column_string_enum.cpp; sourceTree = "<group>"; };
		365CCE09157CC37D00172BF8 /* column_string_enum.hpp */ = {isa = PBXFileReference; fileEncoding = 4; lastKnownFileType = sourcecode.cpp.h; name = column_string_enum.hpp; path = realm/column_string_enum.hpp; sourceTree = "<group>"; };
		365CCE0A157CC37D00172BF8 /* column_string.cpp */ = {isa = PBXFileReference; fileEncoding = 4; lastKnownFileType = sourcecode.cpp.cpp; name = column_string.cpp; path = realm/column_string.cpp; sourceTree = "<group>"; };
		365CCE0B157CC37D00172BF8 /* column_string.hpp */ = {isa = PBXFileReference; fileEncoding = 4; lastKnownFileType = sourcecode.cpp.h; name = column_string.hpp; path = realm/column_string.hpp; sourceTree = "<group>"; };
		365CCE0C157CC37D00172BF8 /* column_table.cpp */ = {isa = PBXFileReference; fileEncoding = 4; lastKnownFileType = sourcecode.cpp.cpp; name = column_table.cpp; path = realm/column_table.cpp; sourceTree = "<group>"; };
		365CCE0D157CC37D00172BF8 /* column_table.hpp */ = {isa = PBXFileReference; fileEncoding = 4; lastKnownFileType = sourcecode.cpp.h; name = column_table.hpp; path = realm/column_table.hpp; sourceTree = "<group>"; };
		365CCE0E157CC37D00172BF8 /* column_tpl.hpp */ = {isa = PBXFileReference; fileEncoding = 4; lastKnownFileType = sourcecode.cpp.h; name = column_tpl.hpp; path = realm/column_tpl.hpp; sourceTree = "<group>"; };
		365CCE0F157CC37D00172BF8 /* column_type.hpp */ = {isa = PBXFileReference; fileEncoding = 4; lastKnownFileType = sourcecode.cpp.h; name = column_type.hpp; path = realm/column_type.hpp; sourceTree = "<group>"; };
		365CCE10157CC37D00172BF8 /* column.cpp */ = {isa = PBXFileReference; fileEncoding = 4; lastKnownFileType = sourcecode.cpp.cpp; name = column.cpp; path = realm/column.cpp; sourceTree = "<group>"; };
		365CCE11157CC37D00172BF8 /* column.hpp */ = {isa = PBXFileReference; fileEncoding = 4; lastKnownFileType = sourcecode.cpp.h; name = column.hpp; path = realm/column.hpp; sourceTree = "<group>"; };
		365CCE13157CC37D00172BF8 /* datetime.hpp */ = {isa = PBXFileReference; fileEncoding = 4; lastKnownFileType = sourcecode.cpp.h; name = datetime.hpp; path = realm/datetime.hpp; sourceTree = "<group>"; };
		365CCE14157CC37D00172BF8 /* group_writer.cpp */ = {isa = PBXFileReference; fileEncoding = 4; lastKnownFileType = sourcecode.cpp.cpp; name = group_writer.cpp; path = realm/group_writer.cpp; sourceTree = "<group>"; };
		365CCE15157CC37D00172BF8 /* group_writer.hpp */ = {isa = PBXFileReference; fileEncoding = 4; lastKnownFileType = sourcecode.cpp.h; name = group_writer.hpp; path = realm/group_writer.hpp; sourceTree = "<group>"; };
		365CCE16157CC37D00172BF8 /* group.cpp */ = {isa = PBXFileReference; fileEncoding = 4; lastKnownFileType = sourcecode.cpp.cpp; name = group.cpp; path = realm/group.cpp; sourceTree = "<group>"; };
		365CCE17157CC37D00172BF8 /* group.hpp */ = {isa = PBXFileReference; fileEncoding = 4; lastKnownFileType = sourcecode.cpp.h; name = group.hpp; path = realm/group.hpp; sourceTree = "<group>"; };
		365CCE1A157CC37D00172BF8 /* lang_bind_helper.hpp */ = {isa = PBXFileReference; fileEncoding = 4; lastKnownFileType = sourcecode.cpp.h; name = lang_bind_helper.hpp; path = realm/lang_bind_helper.hpp; sourceTree = "<group>"; };
		365CCE1C157CC37D00172BF8 /* mixed.hpp */ = {isa = PBXFileReference; fileEncoding = 4; lastKnownFileType = sourcecode.cpp.h; name = mixed.hpp; path = realm/mixed.hpp; sourceTree = "<group>"; };
		365CCE1D157CC37D00172BF8 /* query_conditions.hpp */ = {isa = PBXFileReference; fileEncoding = 4; lastKnownFileType = sourcecode.cpp.h; name = query_conditions.hpp; path = realm/query_conditions.hpp; sourceTree = "<group>"; };
		365CCE1E157CC37D00172BF8 /* query_engine.hpp */ = {isa = PBXFileReference; fileEncoding = 4; lastKnownFileType = sourcecode.cpp.h; name = query_engine.hpp; path = realm/query_engine.hpp; sourceTree = "<group>"; };
		365CCE1F157CC37D00172BF8 /* query.cpp */ = {isa = PBXFileReference; fileEncoding = 4; lastKnownFileType = sourcecode.cpp.cpp; name = query.cpp; path = realm/query.cpp; sourceTree = "<group>"; };
		365CCE20157CC37D00172BF8 /* query.hpp */ = {isa = PBXFileReference; fileEncoding = 4; lastKnownFileType = sourcecode.cpp.h; name = query.hpp; path = realm/query.hpp; sourceTree = "<group>"; };
		365CCE21157CC37D00172BF8 /* spec.cpp */ = {isa = PBXFileReference; fileEncoding = 4; lastKnownFileType = sourcecode.cpp.cpp; name = spec.cpp; path = realm/spec.cpp; sourceTree = "<group>"; };
		365CCE22157CC37D00172BF8 /* spec.hpp */ = {isa = PBXFileReference; fileEncoding = 4; lastKnownFileType = sourcecode.cpp.h; name = spec.hpp; path = realm/spec.hpp; sourceTree = "<group>"; };
		365CCE24157CC37D00172BF8 /* table_accessors.hpp */ = {isa = PBXFileReference; fileEncoding = 4; lastKnownFileType = sourcecode.cpp.h; name = table_accessors.hpp; path = realm/table_accessors.hpp; sourceTree = "<group>"; };
		365CCE25157CC37D00172BF8 /* table_basic.hpp */ = {isa = PBXFileReference; fileEncoding = 4; lastKnownFileType = sourcecode.cpp.h; name = table_basic.hpp; path = realm/table_basic.hpp; sourceTree = "<group>"; };
		365CCE26157CC37D00172BF8 /* table_macros.hpp */ = {isa = PBXFileReference; fileEncoding = 4; lastKnownFileType = sourcecode.cpp.h; name = table_macros.hpp; path = realm/table_macros.hpp; sourceTree = "<group>"; };
		365CCE27157CC37D00172BF8 /* table_ref.hpp */ = {isa = PBXFileReference; fileEncoding = 4; lastKnownFileType = sourcecode.cpp.h; name = table_ref.hpp; path = realm/table_ref.hpp; sourceTree = "<group>"; };
		365CCE28157CC37D00172BF8 /* table_view_basic.hpp */ = {isa = PBXFileReference; fileEncoding = 4; lastKnownFileType = sourcecode.cpp.h; name = table_view_basic.hpp; path = realm/table_view_basic.hpp; sourceTree = "<group>"; };
		365CCE29157CC37D00172BF8 /* table_view.cpp */ = {isa = PBXFileReference; fileEncoding = 4; lastKnownFileType = sourcecode.cpp.cpp; name = table_view.cpp; path = realm/table_view.cpp; sourceTree = "<group>"; };
		365CCE2A157CC37D00172BF8 /* table_view.hpp */ = {isa = PBXFileReference; fileEncoding = 4; lastKnownFileType = sourcecode.cpp.h; name = table_view.hpp; path = realm/table_view.hpp; sourceTree = "<group>"; };
		365CCE2B157CC37D00172BF8 /* table.cpp */ = {isa = PBXFileReference; fileEncoding = 4; lastKnownFileType = sourcecode.cpp.cpp; name = table.cpp; path = realm/table.cpp; sourceTree = "<group>"; };
		365CCE2C157CC37D00172BF8 /* table.hpp */ = {isa = PBXFileReference; fileEncoding = 4; lastKnownFileType = sourcecode.cpp.h; name = table.hpp; path = realm/table.hpp; sourceTree = "<group>"; };
		365CCE32157CC37D00172BF8 /* utilities.cpp */ = {isa = PBXFileReference; fileEncoding = 4; lastKnownFileType = sourcecode.cpp.cpp; name = utilities.cpp; path = realm/utilities.cpp; sourceTree = "<group>"; };
		365CCE33157CC37D00172BF8 /* utilities.hpp */ = {isa = PBXFileReference; fileEncoding = 4; lastKnownFileType = sourcecode.cpp.h; name = utilities.hpp; path = realm/utilities.hpp; sourceTree = "<group>"; };
		365CCE77157CC3A100172BF8 /* realm.hpp */ = {isa = PBXFileReference; fileEncoding = 4; lastKnownFileType = sourcecode.cpp.h; path = realm.hpp; sourceTree = "<group>"; };
		365CCE7E157CCB4100172BF8 /* group_shared.cpp */ = {isa = PBXFileReference; fileEncoding = 4; lastKnownFileType = sourcecode.cpp.cpp; name = group_shared.cpp; path = realm/group_shared.cpp; sourceTree = "<group>"; };
		365CCE7F157CCB4100172BF8 /* group_shared.hpp */ = {isa = PBXFileReference; fileEncoding = 4; lastKnownFileType = sourcecode.cpp.h; name = group_shared.hpp; path = realm/group_shared.hpp; sourceTree = "<group>"; };
		365CCE83157CCB5200172BF8 /* test_shared.cpp */ = {isa = PBXFileReference; fileEncoding = 4; lastKnownFileType = sourcecode.cpp.cpp; path = test_shared.cpp; sourceTree = "<group>"; };
		368063361445AD9200283774 /* test_group.cpp */ = {isa = PBXFileReference; fileEncoding = 4; lastKnownFileType = sourcecode.cpp.cpp; path = test_group.cpp; sourceTree = "<group>"; };
		368063391446D12A00283774 /* test_alloc.cpp */ = {isa = PBXFileReference; fileEncoding = 4; lastKnownFileType = sourcecode.cpp.cpp; path = test_alloc.cpp; sourceTree = "<group>"; };
		36A1DC9B16C3F3F40086A836 /* table_basic_fwd.hpp */ = {isa = PBXFileReference; fileEncoding = 4; lastKnownFileType = sourcecode.cpp.h; name = table_basic_fwd.hpp; path = realm/table_basic_fwd.hpp; sourceTree = "<group>"; };
		36AA59E61937552000D691E0 /* link_view.cpp */ = {isa = PBXFileReference; fileEncoding = 4; lastKnownFileType = sourcecode.cpp.cpp; name = link_view.cpp; path = realm/link_view.cpp; sourceTree = "<group>"; };
		36AA59E71937552000D691E0 /* link_view.hpp */ = {isa = PBXFileReference; fileEncoding = 4; lastKnownFileType = sourcecode.cpp.h; name = link_view.hpp; path = realm/link_view.hpp; sourceTree = "<group>"; };
		36AB350C17E78DA900EC5744 /* string_data.hpp */ = {isa = PBXFileReference; fileEncoding = 4; lastKnownFileType = sourcecode.cpp.h; name = string_data.hpp; path = realm/string_data.hpp; sourceTree = "<group>"; };
		36AD7F9E17FB94F800F046FC /* realmd-dbg-noinst */ = {isa = PBXFileReference; explicitFileType = "compiled.mach-o.executable"; includeInIndex = 0; path = "realmd-dbg-noinst"; sourceTree = BUILT_PRODUCTS_DIR; };
		36AD7FA117FB959A00F046FC /* realmd.cpp */ = {isa = PBXFileReference; fileEncoding = 4; lastKnownFileType = sourcecode.cpp.cpp; name = realmd.cpp; path = realm/realmd.cpp; sourceTree = "<group>"; };
		36E6085E1459972100CCC3E8 /* test-realm */ = {isa = PBXFileReference; explicitFileType = "compiled.mach-o.executable"; includeInIndex = 0; path = "test-realm"; sourceTree = BUILT_PRODUCTS_DIR; };
		36E608901459F11200CCC3E8 /* test_array_blob.cpp */ = {isa = PBXFileReference; fileEncoding = 4; lastKnownFileType = sourcecode.cpp.cpp; path = test_array_blob.cpp; sourceTree = "<group>"; };
		36E60896145A99D800CCC3E8 /* test_array_string_long.cpp */ = {isa = PBXFileReference; fileEncoding = 4; lastKnownFileType = sourcecode.cpp.cpp; path = test_array_string_long.cpp; sourceTree = "<group>"; };
		36E60898145AB43600CCC3E8 /* test_column_string.cpp */ = {isa = PBXFileReference; fileEncoding = 4; lastKnownFileType = sourcecode.cpp.cpp; path = test_column_string.cpp; sourceTree = "<group>"; };
		36E6089E145AE7DD00CCC3E8 /* test_array_binary.cpp */ = {isa = PBXFileReference; fileEncoding = 4; lastKnownFileType = sourcecode.cpp.cpp; path = test_array_binary.cpp; sourceTree = "<group>"; };
		36E608A4145B006E00CCC3E8 /* test_column_binary.cpp */ = {isa = PBXFileReference; fileEncoding = 4; lastKnownFileType = sourcecode.cpp.cpp; path = test_column_binary.cpp; sourceTree = "<group>"; };
		36E67FC815A2EDDB00D131FB /* index_string.cpp */ = {isa = PBXFileReference; fileEncoding = 4; lastKnownFileType = sourcecode.cpp.cpp; name = index_string.cpp; path = realm/index_string.cpp; sourceTree = "<group>"; };
		36E67FC915A2EDDB00D131FB /* index_string.hpp */ = {isa = PBXFileReference; fileEncoding = 4; lastKnownFileType = sourcecode.cpp.h; name = index_string.hpp; path = realm/index_string.hpp; sourceTree = "<group>"; };
		36E67FCD15A2EDFB00D131FB /* test_index_string.cpp */ = {isa = PBXFileReference; fileEncoding = 4; lastKnownFileType = sourcecode.cpp.cpp; path = test_index_string.cpp; sourceTree = "<group>"; };
		36EE6CBE17F0F97300BA9635 /* alloc_slab.hpp */ = {isa = PBXFileReference; fileEncoding = 4; lastKnownFileType = sourcecode.cpp.h; name = alloc_slab.hpp; path = realm/alloc_slab.hpp; sourceTree = "<group>"; };
		36EE6CBF17F0F97300BA9635 /* alloc.hpp */ = {isa = PBXFileReference; fileEncoding = 4; lastKnownFileType = sourcecode.cpp.h; name = alloc.hpp; path = realm/alloc.hpp; sourceTree = "<group>"; };
		36EE6CC017F0F97300BA9635 /* column_mixed_tpl.hpp */ = {isa = PBXFileReference; fileEncoding = 4; lastKnownFileType = sourcecode.cpp.h; name = column_mixed_tpl.hpp; path = realm/column_mixed_tpl.hpp; sourceTree = "<group>"; };
		36EE6CC417F0F9CB00BA9635 /* exceptions.hpp */ = {isa = PBXFileReference; fileEncoding = 4; lastKnownFileType = sourcecode.cpp.h; name = exceptions.hpp; path = realm/exceptions.hpp; sourceTree = "<group>"; };
		36F38237170D000300C95BCD /* array_basic_tpl.hpp */ = {isa = PBXFileReference; fileEncoding = 4; lastKnownFileType = sourcecode.cpp.h; name = array_basic_tpl.hpp; path = realm/array_basic_tpl.hpp; sourceTree = "<group>"; };
		36F38238170D000300C95BCD /* array_basic.hpp */ = {isa = PBXFileReference; fileEncoding = 4; lastKnownFileType = sourcecode.cpp.h; name = array_basic.hpp; path = realm/array_basic.hpp; sourceTree = "<group>"; };
		36FD6F3414BDC61A009E0003 /* test_query.cpp */ = {isa = PBXFileReference; fileEncoding = 4; lastKnownFileType = sourcecode.cpp.cpp; path = test_query.cpp; sourceTree = "<group>"; };
		36FD6F3514BDC61A009E0003 /* test_table_view.cpp */ = {isa = PBXFileReference; fileEncoding = 4; lastKnownFileType = sourcecode.cpp.cpp; path = test_table_view.cpp; sourceTree = "<group>"; };
		36FDACDB17D67CBC0084E8BB /* test_array_blobs_big.cpp */ = {isa = PBXFileReference; fileEncoding = 4; lastKnownFileType = sourcecode.cpp.cpp; path = test_array_blobs_big.cpp; sourceTree = "<group>"; };
		36FDACDD17D67DDB0084E8BB /* array_blobs_big.cpp */ = {isa = PBXFileReference; fileEncoding = 4; lastKnownFileType = sourcecode.cpp.cpp; name = array_blobs_big.cpp; path = realm/array_blobs_big.cpp; sourceTree = "<group>"; };
		36FDACDE17D67DDC0084E8BB /* array_blobs_big.hpp */ = {isa = PBXFileReference; fileEncoding = 4; lastKnownFileType = sourcecode.cpp.h; name = array_blobs_big.hpp; path = realm/array_blobs_big.hpp; sourceTree = "<group>"; };
		3F18531F19DF12A200843ECD /* column_link.cpp */ = {isa = PBXFileReference; fileEncoding = 4; lastKnownFileType = sourcecode.cpp.cpp; name = column_link.cpp; path = realm/column_link.cpp; sourceTree = "<group>"; };
		3F1967AB1A9530AA0072FE29 /* platform_specific_condvar.hpp */ = {isa = PBXFileReference; fileEncoding = 4; lastKnownFileType = sourcecode.cpp.h; path = platform_specific_condvar.hpp; sourceTree = "<group>"; };
		3F1967AC1A9530AA0072FE29 /* platform_specific_condvar.cpp */ = {isa = PBXFileReference; fileEncoding = 4; lastKnownFileType = sourcecode.cpp.cpp; path = platform_specific_condvar.cpp; sourceTree = "<group>"; };
		3F5ED50E19D08A11001FCFF4 /* file_mapper.cpp */ = {isa = PBXFileReference; fileEncoding = 4; lastKnownFileType = sourcecode.cpp.cpp; path = file_mapper.cpp; sourceTree = "<group>"; };
		3F5ED50F19D08A11001FCFF4 /* file_mapper.hpp */ = {isa = PBXFileReference; fileEncoding = 4; lastKnownFileType = sourcecode.cpp.h; path = file_mapper.hpp; sourceTree = "<group>"; };
		3F5ED51219D9D4D1001FCFF4 /* test_basic_utils.cpp */ = {isa = PBXFileReference; fileEncoding = 4; lastKnownFileType = sourcecode.cpp.cpp; path = test_basic_utils.cpp; sourceTree = "<group>"; };
		3F5ED51319D9D4D1001FCFF4 /* test_link_query_view.cpp */ = {isa = PBXFileReference; fileEncoding = 4; lastKnownFileType = sourcecode.cpp.cpp; path = test_link_query_view.cpp; sourceTree = "<group>"; };
		3F967AF81AA4C00800005C38 /* transact_log.cpp */ = {isa = PBXFileReference; fileEncoding = 4; lastKnownFileType = sourcecode.cpp.cpp; path = transact_log.cpp; sourceTree = "<group>"; };
		3F967AF91AA4C00800005C38 /* transact_log.hpp */ = {isa = PBXFileReference; fileEncoding = 4; lastKnownFileType = sourcecode.cpp.h; path = transact_log.hpp; sourceTree = "<group>"; };
		3FA0DBCA1A0BF28C003548DC /* test_encrypted_file_mapping.cpp */ = {isa = PBXFileReference; fileEncoding = 4; lastKnownFileType = sourcecode.cpp.cpp; path = test_encrypted_file_mapping.cpp; sourceTree = "<group>"; };
		3FC68FD81A0AD3BF005F3103 /* encrypted_file_mapping.hpp */ = {isa = PBXFileReference; lastKnownFileType = sourcecode.cpp.h; path = encrypted_file_mapping.hpp; sourceTree = "<group>"; };
		3FC68FD91A0AD3FE005F3103 /* encrypted_file_mapping.cpp */ = {isa = PBXFileReference; fileEncoding = 4; lastKnownFileType = sourcecode.cpp.cpp; path = encrypted_file_mapping.cpp; sourceTree = "<group>"; };
		3FCA03C51A44F57A009067D0 /* CoreFoundation.framework */ = {isa = PBXFileReference; lastKnownFileType = wrapper.framework; name = CoreFoundation.framework; path = System/Library/Frameworks/CoreFoundation.framework; sourceTree = SDKROOT; };
		3FE557F61A150F2100A18CCB /* errno.hpp */ = {isa = PBXFileReference; fileEncoding = 4; lastKnownFileType = sourcecode.cpp.h; path = errno.hpp; sourceTree = "<group>"; };
		4142C9951623478700B3B902 /* liblibrealm ios.a */ = {isa = PBXFileReference; explicitFileType = archive.ar; includeInIndex = 0; path = "liblibrealm ios.a"; sourceTree = BUILT_PRODUCTS_DIR; };
		4222F2F619640A4100EC86A5 /* test_json.cpp */ = {isa = PBXFileReference; fileEncoding = 4; lastKnownFileType = sourcecode.cpp.cpp; path = test_json.cpp; sourceTree = "<group>"; };
		4222F2F819640A7A00EC86A5 /* jsmn.cpp */ = {isa = PBXFileReference; fileEncoding = 4; lastKnownFileType = sourcecode.cpp.cpp; path = jsmn.cpp; sourceTree = "<group>"; };
		4222F2F919640A7A00EC86A5 /* jsmn.hpp */ = {isa = PBXFileReference; fileEncoding = 4; lastKnownFileType = sourcecode.cpp.h; path = jsmn.hpp; sourceTree = "<group>"; };
		4222F2FC19640B8400EC86A5 /* replication.cpp */ = {isa = PBXFileReference; fileEncoding = 4; lastKnownFileType = sourcecode.cpp.cpp; name = replication.cpp; path = realm/replication.cpp; sourceTree = "<group>"; };
		4222F2FD19640B8400EC86A5 /* replication.hpp */ = {isa = PBXFileReference; fileEncoding = 4; lastKnownFileType = sourcecode.cpp.h; name = replication.hpp; path = realm/replication.hpp; sourceTree = "<group>"; };
		4222F30019640C6700EC86A5 /* commit_log.cpp */ = {isa = PBXFileReference; fileEncoding = 4; lastKnownFileType = sourcecode.cpp.cpp; name = commit_log.cpp; path = realm/commit_log.cpp; sourceTree = "<group>"; };
		4222F30119640C6700EC86A5 /* commit_log.hpp */ = {isa = PBXFileReference; fileEncoding = 4; lastKnownFileType = sourcecode.cpp.h; name = commit_log.hpp; path = realm/commit_log.hpp; sourceTree = "<group>"; };
		425ED13219BDC371006C0DAE /* shared_ptr.hpp */ = {isa = PBXFileReference; fileEncoding = 4; lastKnownFileType = sourcecode.cpp.h; path = shared_ptr.hpp; sourceTree = "<group>"; };
		42F862D119BDE3460053C134 /* views.cpp */ = {isa = PBXFileReference; fileEncoding = 4; lastKnownFileType = sourcecode.cpp.cpp; name = views.cpp; path = realm/views.cpp; sourceTree = "<group>"; };
		42F862D219BDE3460053C134 /* views.hpp */ = {isa = PBXFileReference; fileEncoding = 4; lastKnownFileType = sourcecode.cpp.h; name = views.hpp; path = realm/views.hpp; sourceTree = "<group>"; };
		484814A51C172F390007CDD7 /* fuzz_group.cpp */ = {isa = PBXFileReference; fileEncoding = 4; lastKnownFileType = sourcecode.cpp.cpp; path = fuzz_group.cpp; sourceTree = "<group>"; };
		485231131B2E9118003C72AF /* misc_errors.hpp */ = {isa = PBXFileReference; fileEncoding = 4; lastKnownFileType = sourcecode.cpp.h; path = misc_errors.hpp; sourceTree = "<group>"; };
		485231151B2E914D003C72AF /* misc_errors.cpp */ = {isa = PBXFileReference; fileEncoding = 4; lastKnownFileType = sourcecode.cpp.cpp; path = misc_errors.cpp; sourceTree = "<group>"; };
		485231171B2E918F003C72AF /* basic_system_errors.cpp */ = {isa = PBXFileReference; fileEncoding = 4; lastKnownFileType = sourcecode.cpp.cpp; path = basic_system_errors.cpp; sourceTree = "<group>"; };
		485231191B2E91A4003C72AF /* basic_system_errors.hpp */ = {isa = PBXFileReference; fileEncoding = 4; lastKnownFileType = sourcecode.cpp.h; path = basic_system_errors.hpp; sourceTree = "<group>"; };
		4852311B1B2E9301003C72AF /* network.cpp */ = {isa = PBXFileReference; fileEncoding = 4; lastKnownFileType = sourcecode.cpp.cpp; path = network.cpp; sourceTree = "<group>"; };
		4852311D1B2E930F003C72AF /* network.hpp */ = {isa = PBXFileReference; fileEncoding = 4; lastKnownFileType = sourcecode.cpp.h; path = network.hpp; sourceTree = "<group>"; };
		4852311F1B2E9361003C72AF /* test_util_network.cpp */ = {isa = PBXFileReference; fileEncoding = 4; lastKnownFileType = sourcecode.cpp.cpp; path = test_util_network.cpp; sourceTree = "<group>"; };
		485231211B2E9484003C72AF /* history.hpp */ = {isa = PBXFileReference; fileEncoding = 4; lastKnownFileType = sourcecode.cpp.h; name = history.hpp; path = realm/history.hpp; sourceTree = "<group>"; };
		48A0482C1C7F79C4000FFD12 /* history.cpp */ = {isa = PBXFileReference; fileEncoding = 4; lastKnownFileType = sourcecode.cpp.cpp; name = history.cpp; path = realm/history.cpp; sourceTree = "<group>"; };
		48A048301C7F7A55000FFD12 /* continuous_transactions_history.hpp */ = {isa = PBXFileReference; fileEncoding = 4; lastKnownFileType = sourcecode.cpp.h; path = continuous_transactions_history.hpp; sourceTree = "<group>"; };
		48A048341C7F7A6B000FFD12 /* continuous_transactions_history.cpp */ = {isa = PBXFileReference; fileEncoding = 4; lastKnownFileType = sourcecode.cpp.cpp; path = continuous_transactions_history.cpp; sourceTree = "<group>"; };
		48B1D2371C749D750066A961 /* crypt_key.hpp */ = {isa = PBXFileReference; fileEncoding = 4; lastKnownFileType = sourcecode.cpp.h; path = crypt_key.hpp; sourceTree = "<group>"; };
		48B1D2391C749D850066A961 /* crypt_key.cpp */ = {isa = PBXFileReference; fileEncoding = 4; lastKnownFileType = sourcecode.cpp.cpp; path = crypt_key.cpp; sourceTree = "<group>"; };
		520588C916C1DA9D009DA6D8 /* data_type.hpp */ = {isa = PBXFileReference; lastKnownFileType = sourcecode.cpp.h; name = data_type.hpp; path = realm/data_type.hpp; sourceTree = "<group>"; };
		52113CDD16C27EF800C301FB /* lang_bind_helper.cpp */ = {isa = PBXFileReference; lastKnownFileType = sourcecode.cpp.cpp; name = lang_bind_helper.cpp; path = realm/lang_bind_helper.cpp; sourceTree = "<group>"; };
		5219EB6718FB026100FF9232 /* verified_integer.cpp */ = {isa = PBXFileReference; fileEncoding = 4; lastKnownFileType = sourcecode.cpp.cpp; path = verified_integer.cpp; sourceTree = "<group>"; };
		5219EB6818FB026100FF9232 /* verified_integer.hpp */ = {isa = PBXFileReference; fileEncoding = 4; lastKnownFileType = sourcecode.cpp.h; path = verified_integer.hpp; sourceTree = "<group>"; };
		5219EB6B18FB028300FF9232 /* verified_string.cpp */ = {isa = PBXFileReference; fileEncoding = 4; lastKnownFileType = sourcecode.cpp.cpp; path = verified_string.cpp; sourceTree = "<group>"; };
		5219EB6C18FB028300FF9232 /* verified_string.hpp */ = {isa = PBXFileReference; fileEncoding = 4; lastKnownFileType = sourcecode.cpp.h; path = verified_string.hpp; sourceTree = "<group>"; };
		5219EB6F18FB030900FF9232 /* test_all.cpp */ = {isa = PBXFileReference; fileEncoding = 4; lastKnownFileType = sourcecode.cpp.cpp; path = test_all.cpp; sourceTree = "<group>"; };
		5219EB7018FB030900FF9232 /* test_all.hpp */ = {isa = PBXFileReference; fileEncoding = 4; lastKnownFileType = sourcecode.cpp.h; path = test_all.hpp; sourceTree = "<group>"; };
		522EA514192C4C4E002AD3B6 /* row.cpp */ = {isa = PBXFileReference; fileEncoding = 4; lastKnownFileType = sourcecode.cpp.cpp; name = row.cpp; path = realm/row.cpp; sourceTree = "<group>"; };
		522EA516192C4CA0002AD3B6 /* row.hpp */ = {isa = PBXFileReference; fileEncoding = 4; lastKnownFileType = sourcecode.cpp.h; name = row.hpp; path = realm/row.hpp; sourceTree = "<group>"; };
		522EA518192C4D3C002AD3B6 /* unicode.cpp */ = {isa = PBXFileReference; fileEncoding = 4; lastKnownFileType = sourcecode.cpp.cpp; name = unicode.cpp; path = realm/unicode.cpp; sourceTree = "<group>"; };
		522EA51A192C4D4B002AD3B6 /* unicode.hpp */ = {isa = PBXFileReference; fileEncoding = 4; lastKnownFileType = sourcecode.cpp.h; name = unicode.hpp; path = realm/unicode.hpp; sourceTree = "<group>"; };
		523239F41800EF33006E9F13 /* test_binary_data.cpp */ = {isa = PBXFileReference; fileEncoding = 4; lastKnownFileType = sourcecode.cpp.cpp; path = test_binary_data.cpp; sourceTree = "<group>"; };
		523239F71800EF33006E9F13 /* test_replication.cpp */ = {isa = PBXFileReference; fileEncoding = 4; lastKnownFileType = sourcecode.cpp.cpp; path = test_replication.cpp; sourceTree = "<group>"; };
		5238B55F193F503B003F1C38 /* resource_limits.hpp */ = {isa = PBXFileReference; fileEncoding = 4; lastKnownFileType = sourcecode.cpp.h; path = resource_limits.hpp; sourceTree = "<group>"; };
		5238B561193F5051003F1C38 /* resource_limits.cpp */ = {isa = PBXFileReference; fileEncoding = 4; lastKnownFileType = sourcecode.cpp.cpp; path = resource_limits.cpp; sourceTree = "<group>"; };
		523AC1A618EABFCC00049AEA /* random.hpp */ = {isa = PBXFileReference; fileEncoding = 4; lastKnownFileType = sourcecode.cpp.h; path = random.hpp; sourceTree = "<group>"; };
		523AC1A918EABFE900049AEA /* random.cpp */ = {isa = PBXFileReference; fileEncoding = 4; lastKnownFileType = sourcecode.cpp.cpp; path = random.cpp; sourceTree = "<group>"; };
		524F3C9918EA346A00DEE22A /* test_path.cpp */ = {isa = PBXFileReference; fileEncoding = 4; lastKnownFileType = sourcecode.cpp.cpp; path = test_path.cpp; sourceTree = "<group>"; };
		524F3C9C18EA347900DEE22A /* test_path.hpp */ = {isa = PBXFileReference; fileEncoding = 4; lastKnownFileType = sourcecode.cpp.h; path = test_path.hpp; sourceTree = "<group>"; };
		5263C6DE17D2D28C00A99AA4 /* test_thread.cpp */ = {isa = PBXFileReference; fileEncoding = 4; lastKnownFileType = sourcecode.cpp.cpp; path = test_thread.cpp; sourceTree = "<group>"; };
		5267884A189AB4B8009CDE7D /* descriptor.cpp */ = {isa = PBXFileReference; fileEncoding = 4; lastKnownFileType = sourcecode.cpp.cpp; name = descriptor.cpp; path = realm/descriptor.cpp; sourceTree = "<group>"; };
		5267884D189AB4D7009CDE7D /* descriptor.hpp */ = {isa = PBXFileReference; fileEncoding = 4; lastKnownFileType = sourcecode.cpp.h; name = descriptor.hpp; path = realm/descriptor.hpp; sourceTree = "<group>"; };
		5267884F189AB4EA009CDE7D /* descriptor_fwd.hpp */ = {isa = PBXFileReference; fileEncoding = 4; lastKnownFileType = sourcecode.cpp.h; name = descriptor_fwd.hpp; path = realm/descriptor_fwd.hpp; sourceTree = "<group>"; };
		52678851189AB590009CDE7D /* test_descriptor.cpp */ = {isa = PBXFileReference; fileEncoding = 4; lastKnownFileType = sourcecode.cpp.cpp; path = test_descriptor.cpp; sourceTree = "<group>"; };
		526F3EFE182464F1005217F1 /* misc.hpp */ = {isa = PBXFileReference; fileEncoding = 4; lastKnownFileType = sourcecode.cpp.h; path = misc.hpp; sourceTree = "<group>"; };
		526F3F0118246508005217F1 /* misc.cpp */ = {isa = PBXFileReference; fileEncoding = 4; lastKnownFileType = sourcecode.cpp.cpp; path = misc.cpp; sourceTree = "<group>"; };
		526F3F0318246519005217F1 /* benchmark_results.hpp */ = {isa = PBXFileReference; fileEncoding = 4; lastKnownFileType = sourcecode.cpp.h; path = benchmark_results.hpp; sourceTree = "<group>"; };
		526F3F0518246523005217F1 /* benchmark_results.cpp */ = {isa = PBXFileReference; fileEncoding = 4; lastKnownFileType = sourcecode.cpp.cpp; path = benchmark_results.cpp; sourceTree = "<group>"; };
		526F3F071824652B005217F1 /* thread_wrapper.hpp */ = {isa = PBXFileReference; fileEncoding = 4; lastKnownFileType = sourcecode.cpp.h; path = thread_wrapper.hpp; sourceTree = "<group>"; };
		52807FB118E737E300A22716 /* test_self.cpp */ = {isa = PBXFileReference; fileEncoding = 4; lastKnownFileType = sourcecode.cpp.cpp; path = test_self.cpp; sourceTree = "<group>"; };
		52807FB418E73A1900A22716 /* test_destroy_guard.cpp */ = {isa = PBXFileReference; fileEncoding = 4; lastKnownFileType = sourcecode.cpp.cpp; path = test_destroy_guard.cpp; sourceTree = "<group>"; };
		52807FB618E73A4700A22716 /* test_file_locks.cpp */ = {isa = PBXFileReference; fileEncoding = 4; lastKnownFileType = sourcecode.cpp.cpp; path = test_file_locks.cpp; sourceTree = "<group>"; };
		5285BD09197D5A830031FD44 /* column_link_base.cpp */ = {isa = PBXFileReference; fileEncoding = 4; lastKnownFileType = sourcecode.cpp.cpp; name = column_link_base.cpp; path = realm/column_link_base.cpp; sourceTree = "<group>"; };
		52A32B3617D4E7FE00DD22CC /* test_array_float.cpp */ = {isa = PBXFileReference; fileEncoding = 4; lastKnownFileType = sourcecode.cpp.cpp; path = test_array_float.cpp; sourceTree = "<group>"; };
		52A32B3B17D4E83500DD22CC /* test_column_float.cpp */ = {isa = PBXFileReference; fileEncoding = 4; lastKnownFileType = sourcecode.cpp.cpp; path = test_column_float.cpp; sourceTree = "<group>"; };
		52A32B3D17D4E84700DD22CC /* test_file.cpp */ = {isa = PBXFileReference; fileEncoding = 4; lastKnownFileType = sourcecode.cpp.cpp; path = test_file.cpp; sourceTree = "<group>"; };
		52A32B3F17D4E85A00DD22CC /* test_lang_bind_helper.cpp */ = {isa = PBXFileReference; fileEncoding = 4; lastKnownFileType = sourcecode.cpp.cpp; path = test_lang_bind_helper.cpp; sourceTree = "<group>"; };
		52A32B4117D4E86A00DD22CC /* test_string_data.cpp */ = {isa = PBXFileReference; fileEncoding = 4; lastKnownFileType = sourcecode.cpp.cpp; path = test_string_data.cpp; sourceTree = "<group>"; };
		52A32B4317D4E87800DD22CC /* test_transactions_lasse.cpp */ = {isa = PBXFileReference; fileEncoding = 4; lastKnownFileType = sourcecode.cpp.cpp; path = test_transactions_lasse.cpp; sourceTree = "<group>"; };
		52A32B4517D4E88400DD22CC /* test_transactions.cpp */ = {isa = PBXFileReference; fileEncoding = 4; lastKnownFileType = sourcecode.cpp.cpp; path = test_transactions.cpp; sourceTree = "<group>"; };
		52A32B4717D4E89100DD22CC /* test_utf8.cpp */ = {isa = PBXFileReference; fileEncoding = 4; lastKnownFileType = sourcecode.cpp.cpp; path = test_utf8.cpp; sourceTree = "<group>"; };
		52C9B60D19B7406D00248011 /* exceptions.cpp */ = {isa = PBXFileReference; fileEncoding = 4; lastKnownFileType = sourcecode.cpp.cpp; name = exceptions.cpp; path = realm/exceptions.cpp; sourceTree = "<group>"; };
		52C9B60F19B7418200248011 /* check_logic_error.hpp */ = {isa = PBXFileReference; fileEncoding = 4; lastKnownFileType = sourcecode.cpp.h; path = check_logic_error.hpp; sourceTree = "<group>"; };
		52D6E04E175BD9BC00B423E5 /* test-util.a */ = {isa = PBXFileReference; explicitFileType = archive.ar; includeInIndex = 0; path = "test-util.a"; sourceTree = BUILT_PRODUCTS_DIR; };
		52D6E058175BDBDD00B423E5 /* Makefile */ = {isa = PBXFileReference; fileEncoding = 4; lastKnownFileType = sourcecode.make; path = Makefile; sourceTree = "<group>"; };
		52D6E059175BDBDD00B423E5 /* mem.cpp */ = {isa = PBXFileReference; fileEncoding = 4; lastKnownFileType = sourcecode.cpp.cpp; path = mem.cpp; sourceTree = "<group>"; };
		52D6E05B175BDBDD00B423E5 /* mem.hpp */ = {isa = PBXFileReference; fileEncoding = 4; lastKnownFileType = sourcecode.cpp.h; path = mem.hpp; sourceTree = "<group>"; };
		52D6E05D175BDBDD00B423E5 /* number_names.hpp */ = {isa = PBXFileReference; fileEncoding = 4; lastKnownFileType = sourcecode.cpp.h; path = number_names.hpp; sourceTree = "<group>"; };
		52D6E060175BDBDD00B423E5 /* timer.cpp */ = {isa = PBXFileReference; fileEncoding = 4; lastKnownFileType = sourcecode.cpp.cpp; path = timer.cpp; sourceTree = "<group>"; };
		52D6E062175BDBDD00B423E5 /* timer.hpp */ = {isa = PBXFileReference; fileEncoding = 4; lastKnownFileType = sourcecode.cpp.h; path = timer.hpp; sourceTree = "<group>"; };
		52D7C4671852A01700633748 /* assert.hpp */ = {isa = PBXFileReference; fileEncoding = 4; lastKnownFileType = sourcecode.cpp.h; path = assert.hpp; sourceTree = "<group>"; };
		52D7C4691852A01700633748 /* bind_ptr.hpp */ = {isa = PBXFileReference; fileEncoding = 4; lastKnownFileType = sourcecode.cpp.h; path = bind_ptr.hpp; sourceTree = "<group>"; };
		52D7C46A1852A01700633748 /* buffer.hpp */ = {isa = PBXFileReference; fileEncoding = 4; lastKnownFileType = sourcecode.cpp.h; path = buffer.hpp; sourceTree = "<group>"; };
		52D7C46B1852A01700633748 /* config.sh */ = {isa = PBXFileReference; fileEncoding = 4; lastKnownFileType = text.script.sh; path = config.sh; sourceTree = "<group>"; };
		52D7C46C1852A01700633748 /* features.h */ = {isa = PBXFileReference; fileEncoding = 4; lastKnownFileType = sourcecode.c.h; path = features.h; sourceTree = "<group>"; };
		52D7C46D1852A01700633748 /* file.cpp */ = {isa = PBXFileReference; fileEncoding = 4; lastKnownFileType = sourcecode.cpp.cpp; path = file.cpp; sourceTree = "<group>"; };
		52D7C46E1852A01700633748 /* file.hpp */ = {isa = PBXFileReference; fileEncoding = 4; lastKnownFileType = sourcecode.cpp.h; path = file.hpp; sourceTree = "<group>"; };
		52D7C46F1852A01700633748 /* logger.hpp */ = {isa = PBXFileReference; fileEncoding = 4; lastKnownFileType = sourcecode.cpp.h; path = logger.hpp; sourceTree = "<group>"; };
		52D7C4701852A01700633748 /* meta.hpp */ = {isa = PBXFileReference; fileEncoding = 4; lastKnownFileType = sourcecode.cpp.h; path = meta.hpp; sourceTree = "<group>"; };
		52D7C4711852A01700633748 /* safe_int_ops.hpp */ = {isa = PBXFileReference; fileEncoding = 4; lastKnownFileType = sourcecode.cpp.h; path = safe_int_ops.hpp; sourceTree = "<group>"; };
		52D7C4721852A01700633748 /* string_buffer.cpp */ = {isa = PBXFileReference; fileEncoding = 4; lastKnownFileType = sourcecode.cpp.cpp; path = string_buffer.cpp; sourceTree = "<group>"; };
		52D7C4731852A01700633748 /* string_buffer.hpp */ = {isa = PBXFileReference; fileEncoding = 4; lastKnownFileType = sourcecode.cpp.h; path = string_buffer.hpp; sourceTree = "<group>"; };
		52D7C4741852A01700633748 /* terminate.cpp */ = {isa = PBXFileReference; fileEncoding = 4; lastKnownFileType = sourcecode.cpp.cpp; path = terminate.cpp; sourceTree = "<group>"; };
		52D7C4751852A01700633748 /* terminate.hpp */ = {isa = PBXFileReference; fileEncoding = 4; lastKnownFileType = sourcecode.cpp.h; path = terminate.hpp; sourceTree = "<group>"; };
		52D7C4761852A01700633748 /* thread.cpp */ = {isa = PBXFileReference; fileEncoding = 4; lastKnownFileType = sourcecode.cpp.cpp; path = thread.cpp; sourceTree = "<group>"; };
		52D7C4771852A01700633748 /* thread.hpp */ = {isa = PBXFileReference; fileEncoding = 4; lastKnownFileType = sourcecode.cpp.h; path = thread.hpp; sourceTree = "<group>"; };
		52D7C4781852A01700633748 /* tuple.hpp */ = {isa = PBXFileReference; fileEncoding = 4; lastKnownFileType = sourcecode.cpp.h; path = tuple.hpp; sourceTree = "<group>"; };
		52D7C4791852A01700633748 /* type_list.hpp */ = {isa = PBXFileReference; fileEncoding = 4; lastKnownFileType = sourcecode.cpp.h; path = type_list.hpp; sourceTree = "<group>"; };
		52D7C47C1852A01700633748 /* utf8.hpp */ = {isa = PBXFileReference; fileEncoding = 4; lastKnownFileType = sourcecode.cpp.h; path = utf8.hpp; sourceTree = "<group>"; };
		52F2E0E217D5F92F00415958 /* test_column_large.cpp */ = {isa = PBXFileReference; fileEncoding = 4; lastKnownFileType = sourcecode.cpp.cpp; name = test_column_large.cpp; path = large_tests/test_column_large.cpp; sourceTree = "<group>"; };
		52F2E0E417D5F93D00415958 /* test_strings.cpp */ = {isa = PBXFileReference; fileEncoding = 4; lastKnownFileType = sourcecode.cpp.cpp; name = test_strings.cpp; path = large_tests/test_strings.cpp; sourceTree = "<group>"; };
		52F6359316B43C79006117C4 /* alloc.cpp */ = {isa = PBXFileReference; lastKnownFileType = sourcecode.cpp.cpp; name = alloc.cpp; path = realm/alloc.cpp; sourceTree = "<group>"; };
		5D8EC9911BBB67C000447FF8 /* owned_data.hpp */ = {isa = PBXFileReference; fileEncoding = 4; lastKnownFileType = sourcecode.cpp.h; name = owned_data.hpp; path = realm/owned_data.hpp; sourceTree = "<group>"; };
		5DC597311B854C960020D712 /* column_type_traits.hpp */ = {isa = PBXFileReference; fileEncoding = 4; lastKnownFileType = sourcecode.cpp.h; name = column_type_traits.hpp; path = realm/column_type_traits.hpp; sourceTree = "<group>"; };
<<<<<<< HEAD
		65033A741C7DD3B80019E9F2 /* column_datetime.cpp */ = {isa = PBXFileReference; fileEncoding = 4; lastKnownFileType = sourcecode.cpp.cpp; name = column_datetime.cpp; path = realm/column_datetime.cpp; sourceTree = "<group>"; };
		65033A751C7DD3B80019E9F2 /* column_datetime.hpp */ = {isa = PBXFileReference; fileEncoding = 4; lastKnownFileType = sourcecode.cpp.h; name = column_datetime.hpp; path = realm/column_datetime.hpp; sourceTree = "<group>"; };
		65033A7C1C7DD5180019E9F2 /* test_column_datetime.cpp */ = {isa = PBXFileReference; fileEncoding = 4; lastKnownFileType = sourcecode.cpp.cpp; path = test_column_datetime.cpp; sourceTree = "<group>"; };
=======
		650FBA3C1C84954C00F8771B /* null.hpp */ = {isa = PBXFileReference; fileEncoding = 4; lastKnownFileType = sourcecode.cpp.h; name = null.hpp; path = realm/null.hpp; sourceTree = "<group>"; };
>>>>>>> 10f9c7a0
		651AEE9D1B31945F0048C8EE /* test_upgrade_database_4_1.realm */ = {isa = PBXFileReference; lastKnownFileType = file; path = test_upgrade_database_4_1.realm; sourceTree = "<group>"; };
		651AEE9E1B31945F0048C8EE /* test_upgrade_database_4_2.realm */ = {isa = PBXFileReference; lastKnownFileType = file; path = test_upgrade_database_4_2.realm; sourceTree = "<group>"; };
		651AEE9F1B31945F0048C8EE /* test_upgrade_database_4_3.realm */ = {isa = PBXFileReference; lastKnownFileType = file; path = test_upgrade_database_4_3.realm; sourceTree = "<group>"; };
		651AEEA01B31945F0048C8EE /* test_upgrade_database_1000_1.realm */ = {isa = PBXFileReference; lastKnownFileType = file; path = test_upgrade_database_1000_1.realm; sourceTree = "<group>"; };
		651AEEA11B31945F0048C8EE /* test_upgrade_database_1000_2.realm */ = {isa = PBXFileReference; lastKnownFileType = file; path = test_upgrade_database_1000_2.realm; sourceTree = "<group>"; };
		651AEEA21B31945F0048C8EE /* test_upgrade_database_1000_3.realm */ = {isa = PBXFileReference; lastKnownFileType = file; path = test_upgrade_database_1000_3.realm; sourceTree = "<group>"; };
		6546AB4A1BDE41E700F74CF1 /* query_expression.hpp */ = {isa = PBXFileReference; fileEncoding = 4; lastKnownFileType = sourcecode.cpp.h; name = query_expression.hpp; path = realm/query_expression.hpp; sourceTree = "<group>"; };
		6579EEB71B4E898B004DE3D8 /* disable_sync_to_disk.cpp */ = {isa = PBXFileReference; lastKnownFileType = sourcecode.cpp.cpp; name = disable_sync_to_disk.cpp; path = realm/disable_sync_to_disk.cpp; sourceTree = "<group>"; };
		6579EEB81B4E898B004DE3D8 /* disable_sync_to_disk.hpp */ = {isa = PBXFileReference; lastKnownFileType = sourcecode.cpp.h; name = disable_sync_to_disk.hpp; path = realm/disable_sync_to_disk.hpp; sourceTree = "<group>"; };
		65BB22FF1AD80E870097170F /* test_upgrade_database.cpp */ = {isa = PBXFileReference; lastKnownFileType = sourcecode.cpp.cpp; path = test_upgrade_database.cpp; sourceTree = "<group>"; };
		65BC7FA01B4D63E70070E98D /* test_upgrade_database_4_4.realm */ = {isa = PBXFileReference; lastKnownFileType = file; path = test_upgrade_database_4_4.realm; sourceTree = "<group>"; };
		65BC7FA11B4D63E70070E98D /* test_upgrade_database_1000_4.realm */ = {isa = PBXFileReference; lastKnownFileType = file; path = test_upgrade_database_1000_4.realm; sourceTree = "<group>"; };
		65D3F7A01AA74E2900F27CBD /* array_integer.hpp */ = {isa = PBXFileReference; lastKnownFileType = sourcecode.cpp.h; name = array_integer.hpp; path = realm/array_integer.hpp; sourceTree = "<group>"; };
		65D3F7A31AA74EA000F27CBD /* array_writer.hpp */ = {isa = PBXFileReference; lastKnownFileType = sourcecode.cpp.h; path = array_writer.hpp; sourceTree = "<group>"; };
		65D3F7A41AA7549100F27CBD /* test_array_integer.cpp */ = {isa = PBXFileReference; lastKnownFileType = sourcecode.cpp.cpp; path = test_array_integer.cpp; sourceTree = "<group>"; };
		65D3F7A61AA75E3400F27CBD /* array_integer.cpp */ = {isa = PBXFileReference; lastKnownFileType = sourcecode.cpp.cpp; name = array_integer.cpp; path = realm/array_integer.cpp; sourceTree = "<group>"; };
		65ED1B521B31AD3D0041EBD1 /* expect_json.json */ = {isa = PBXFileReference; lastKnownFileType = text.json; path = expect_json.json; sourceTree = "<group>"; };
		65ED1B541B31AE3C0041EBD1 /* expected_json_linklist1_1.json */ = {isa = PBXFileReference; fileEncoding = 4; lastKnownFileType = text.json; path = expected_json_linklist1_1.json; sourceTree = "<group>"; };
		65ED1B551B31AE3C0041EBD1 /* expected_json_linklist1_2.json */ = {isa = PBXFileReference; fileEncoding = 4; lastKnownFileType = text.json; path = expected_json_linklist1_2.json; sourceTree = "<group>"; };
		65ED1B561B31AE3C0041EBD1 /* expected_json_linklist1_3.json */ = {isa = PBXFileReference; fileEncoding = 4; lastKnownFileType = text.json; path = expected_json_linklist1_3.json; sourceTree = "<group>"; };
		65ED1B571B31AE3C0041EBD1 /* expected_json_linklist1_4.json */ = {isa = PBXFileReference; fileEncoding = 4; lastKnownFileType = text.json; path = expected_json_linklist1_4.json; sourceTree = "<group>"; };
		65ED1B581B31AE3C0041EBD1 /* expected_json_linklist1_5.json */ = {isa = PBXFileReference; fileEncoding = 4; lastKnownFileType = text.json; path = expected_json_linklist1_5.json; sourceTree = "<group>"; };
		65ED1B591B31AE3C0041EBD1 /* expected_json_linklist1_6.json */ = {isa = PBXFileReference; fileEncoding = 4; lastKnownFileType = text.json; path = expected_json_linklist1_6.json; sourceTree = "<group>"; };
		65ED1B601B31AE9D0041EBD1 /* expected_json_linklist_cycle1.json */ = {isa = PBXFileReference; fileEncoding = 4; lastKnownFileType = text.json; path = expected_json_linklist_cycle1.json; sourceTree = "<group>"; };
		65ED1B611B31AE9D0041EBD1 /* expected_json_linklist_cycle2.json */ = {isa = PBXFileReference; fileEncoding = 4; lastKnownFileType = text.json; path = expected_json_linklist_cycle2.json; sourceTree = "<group>"; };
		65ED1B621B31AE9D0041EBD1 /* expected_json_linklist_cycle3.json */ = {isa = PBXFileReference; fileEncoding = 4; lastKnownFileType = text.json; path = expected_json_linklist_cycle3.json; sourceTree = "<group>"; };
		65ED1B631B31AE9D0041EBD1 /* expected_json_linklist_cycle4.json */ = {isa = PBXFileReference; fileEncoding = 4; lastKnownFileType = text.json; path = expected_json_linklist_cycle4.json; sourceTree = "<group>"; };
		65ED1B641B31AE9D0041EBD1 /* expected_json_linklist_cycle5.json */ = {isa = PBXFileReference; fileEncoding = 4; lastKnownFileType = text.json; path = expected_json_linklist_cycle5.json; sourceTree = "<group>"; };
		65ED1B651B31AE9D0041EBD1 /* expected_json_linklist_cycle6.json */ = {isa = PBXFileReference; fileEncoding = 4; lastKnownFileType = text.json; path = expected_json_linklist_cycle6.json; sourceTree = "<group>"; };
		65ED1B6C1B31AEFC0041EBD1 /* expected_json_link_cycles1.json */ = {isa = PBXFileReference; fileEncoding = 4; lastKnownFileType = text.json; path = expected_json_link_cycles1.json; sourceTree = "<group>"; };
		65ED1B6D1B31AEFC0041EBD1 /* expected_json_link_cycles2.json */ = {isa = PBXFileReference; fileEncoding = 4; lastKnownFileType = text.json; path = expected_json_link_cycles2.json; sourceTree = "<group>"; };
		65ED1B6E1B31AEFC0041EBD1 /* expected_json_link_cycles3.json */ = {isa = PBXFileReference; fileEncoding = 4; lastKnownFileType = text.json; path = expected_json_link_cycles3.json; sourceTree = "<group>"; };
		65ED1B6F1B31AEFC0041EBD1 /* expected_json_link_cycles4.json */ = {isa = PBXFileReference; fileEncoding = 4; lastKnownFileType = text.json; path = expected_json_link_cycles4.json; sourceTree = "<group>"; };
		65ED1B701B31AEFC0041EBD1 /* expected_json_link_cycles5.json */ = {isa = PBXFileReference; fileEncoding = 4; lastKnownFileType = text.json; path = expected_json_link_cycles5.json; sourceTree = "<group>"; };
		65ED1B761B31B1510041EBD1 /* expect_string.txt */ = {isa = PBXFileReference; fileEncoding = 4; lastKnownFileType = text; path = expect_string.txt; sourceTree = "<group>"; };
		65F35E0D1B32FBDC006AE5A9 /* optional.hpp */ = {isa = PBXFileReference; lastKnownFileType = sourcecode.cpp.h; path = optional.hpp; sourceTree = "<group>"; };
		65F35E0E1B32FC42006AE5A9 /* test_optional.cpp */ = {isa = PBXFileReference; lastKnownFileType = sourcecode.cpp.cpp; path = test_optional.cpp; sourceTree = "<group>"; };
		65F666E91BFD012900749FA2 /* test_priority_queue.cpp */ = {isa = PBXFileReference; fileEncoding = 4; lastKnownFileType = sourcecode.cpp.cpp; path = test_priority_queue.cpp; sourceTree = "<group>"; };
		65F666EA1BFD012900749FA2 /* test_util_error.cpp */ = {isa = PBXFileReference; fileEncoding = 4; lastKnownFileType = sourcecode.cpp.cpp; path = test_util_error.cpp; sourceTree = "<group>"; };
		65F666EB1BFD012900749FA2 /* test_util_inspect.cpp */ = {isa = PBXFileReference; fileEncoding = 4; lastKnownFileType = sourcecode.cpp.cpp; path = test_util_inspect.cpp; sourceTree = "<group>"; };
		65F666EC1BFD012900749FA2 /* test_util_stringbuffer.cpp */ = {isa = PBXFileReference; fileEncoding = 4; lastKnownFileType = sourcecode.cpp.cpp; path = test_util_stringbuffer.cpp; sourceTree = "<group>"; };
		65F666ED1BFD012900749FA2 /* test_util_uri.cpp */ = {isa = PBXFileReference; fileEncoding = 4; lastKnownFileType = sourcecode.cpp.cpp; path = test_util_uri.cpp; sourceTree = "<group>"; };
		65F666FD1BFD01DC00749FA2 /* aes_cryptor.hpp */ = {isa = PBXFileReference; fileEncoding = 4; lastKnownFileType = sourcecode.cpp.h; path = aes_cryptor.hpp; sourceTree = "<group>"; };
		65F666FE1BFD01DC00749FA2 /* hex_dump.hpp */ = {isa = PBXFileReference; fileEncoding = 4; lastKnownFileType = sourcecode.cpp.h; path = hex_dump.hpp; sourceTree = "<group>"; };
		65F666FF1BFD01DC00749FA2 /* inspect.hpp */ = {isa = PBXFileReference; fileEncoding = 4; lastKnownFileType = sourcecode.cpp.h; path = inspect.hpp; sourceTree = "<group>"; };
		65F667001BFD01DC00749FA2 /* scope_exit.hpp */ = {isa = PBXFileReference; fileEncoding = 4; lastKnownFileType = sourcecode.cpp.h; path = scope_exit.hpp; sourceTree = "<group>"; };
		65F667011BFD01DC00749FA2 /* uri.hpp */ = {isa = PBXFileReference; fileEncoding = 4; lastKnownFileType = sourcecode.cpp.h; path = uri.hpp; sourceTree = "<group>"; };
		65F667021BFD01DC00749FA2 /* uri.cpp */ = {isa = PBXFileReference; fileEncoding = 4; lastKnownFileType = sourcecode.cpp.cpp; path = uri.cpp; sourceTree = "<group>"; };
		65F667241BFD096900749FA2 /* sequential_getter.hpp */ = {isa = PBXFileReference; fileEncoding = 4; lastKnownFileType = sourcecode.cpp.h; path = sequential_getter.hpp; sourceTree = "<group>"; };
		65F667261BFD09AC00749FA2 /* test_types.hpp */ = {isa = PBXFileReference; fileEncoding = 4; lastKnownFileType = sourcecode.cpp.h; path = test_types.hpp; sourceTree = "<group>"; };
		80ADCCE718A23DD00049D472 /* version.cpp */ = {isa = PBXFileReference; fileEncoding = 4; lastKnownFileType = sourcecode.cpp.cpp; name = version.cpp; path = realm/version.cpp; sourceTree = "<group>"; };
		80ADCCE818A23DD00049D472 /* version.hpp */ = {isa = PBXFileReference; fileEncoding = 4; lastKnownFileType = sourcecode.cpp.h; name = version.hpp; path = realm/version.hpp; sourceTree = "<group>"; };
		80ADCCED18A23E2D0049D472 /* test_version.cpp */ = {isa = PBXFileReference; fileEncoding = 4; lastKnownFileType = sourcecode.cpp.cpp; path = test_version.cpp; sourceTree = "<group>"; };
		B159626E18DB14C4008B9421 /* test_only.cpp */ = {isa = PBXFileReference; fileEncoding = 4; lastKnownFileType = sourcecode.cpp.cpp; path = test_only.cpp; sourceTree = "<group>"; };
		B159626F18DB14C4008B9421 /* test_only.hpp */ = {isa = PBXFileReference; fileEncoding = 4; lastKnownFileType = sourcecode.cpp.h; path = test_only.hpp; sourceTree = "<group>"; };
		B159627018DB14C4008B9421 /* unit_test.cpp */ = {isa = PBXFileReference; fileEncoding = 4; lastKnownFileType = sourcecode.cpp.cpp; path = unit_test.cpp; sourceTree = "<group>"; };
		B159627118DB14C4008B9421 /* unit_test.hpp */ = {isa = PBXFileReference; fileEncoding = 4; lastKnownFileType = sourcecode.cpp.h; path = unit_test.hpp; sourceTree = "<group>"; };
		B159627218DB14C4008B9421 /* wildcard.cpp */ = {isa = PBXFileReference; fileEncoding = 4; lastKnownFileType = sourcecode.cpp.cpp; path = wildcard.cpp; sourceTree = "<group>"; };
		B159627318DB14C4008B9421 /* wildcard.hpp */ = {isa = PBXFileReference; fileEncoding = 4; lastKnownFileType = sourcecode.cpp.h; path = wildcard.hpp; sourceTree = "<group>"; };
		B159814418CF55D400E3C5DF /* type_traits.hpp */ = {isa = PBXFileReference; fileEncoding = 4; lastKnownFileType = sourcecode.cpp.h; path = type_traits.hpp; sourceTree = "<group>"; };
		B159814718CF560000E3C5DF /* demangle.cpp */ = {isa = PBXFileReference; fileEncoding = 4; lastKnownFileType = sourcecode.cpp.cpp; path = demangle.cpp; sourceTree = "<group>"; };
		B159814818CF560000E3C5DF /* demangle.hpp */ = {isa = PBXFileReference; fileEncoding = 4; lastKnownFileType = sourcecode.cpp.h; path = demangle.hpp; sourceTree = "<group>"; };
		B159814918CF560000E3C5DF /* super_int.hpp */ = {isa = PBXFileReference; fileEncoding = 4; lastKnownFileType = sourcecode.cpp.h; path = super_int.hpp; sourceTree = "<group>"; };
		B159814D18CF562600E3C5DF /* test_safe_int_ops.cpp */ = {isa = PBXFileReference; fileEncoding = 4; lastKnownFileType = sourcecode.cpp.cpp; path = test_safe_int_ops.cpp; sourceTree = "<group>"; };
		C008FF991B67F02F0042669E /* liblibrealm watchos.a */ = {isa = PBXFileReference; explicitFileType = archive.ar; includeInIndex = 0; path = "liblibrealm watchos.a"; sourceTree = BUILT_PRODUCTS_DIR; };
		C08FE2B61B45BD750037AFCE /* simulated_failure.cpp */ = {isa = PBXFileReference; fileEncoding = 4; lastKnownFileType = sourcecode.cpp.cpp; path = simulated_failure.cpp; sourceTree = "<group>"; };
		C08FE2B71B45BD750037AFCE /* simulated_failure.hpp */ = {isa = PBXFileReference; fileEncoding = 4; lastKnownFileType = sourcecode.cpp.h; path = simulated_failure.hpp; sourceTree = "<group>"; };
		F43098B01B021C04000A2333 /* bptree.cpp */ = {isa = PBXFileReference; fileEncoding = 4; lastKnownFileType = sourcecode.cpp.cpp; name = bptree.cpp; path = realm/bptree.cpp; sourceTree = "<group>"; };
		F43098B11B021C04000A2333 /* bptree.hpp */ = {isa = PBXFileReference; fileEncoding = 4; lastKnownFileType = sourcecode.cpp.h; name = bptree.hpp; path = realm/bptree.hpp; sourceTree = "<group>"; };
		F44D4CE51B381D27009ADAB9 /* input_stream.hpp */ = {isa = PBXFileReference; fileEncoding = 4; lastKnownFileType = sourcecode.cpp.h; path = input_stream.hpp; sourceTree = "<group>"; };
		F44F0AD61BB9502C000C4ABA /* priority_queue.hpp */ = {isa = PBXFileReference; fileEncoding = 4; lastKnownFileType = sourcecode.cpp.h; path = priority_queue.hpp; sourceTree = "<group>"; };
		F45013AF1B01022800CD4A7E /* unit-tests-ios.app */ = {isa = PBXFileReference; explicitFileType = wrapper.application; includeInIndex = 0; path = "unit-tests-ios.app"; sourceTree = BUILT_PRODUCTS_DIR; };
		F45013B21B01022800CD4A7E /* Info.plist */ = {isa = PBXFileReference; lastKnownFileType = text.plist.xml; path = Info.plist; sourceTree = "<group>"; };
		F45013B31B01022800CD4A7E /* main.m */ = {isa = PBXFileReference; lastKnownFileType = sourcecode.c.objc; path = main.m; sourceTree = "<group>"; };
		F45013B81B01022800CD4A7E /* ViewController.h */ = {isa = PBXFileReference; lastKnownFileType = sourcecode.c.h; path = ViewController.h; sourceTree = "<group>"; };
		F45013B91B01022800CD4A7E /* ViewController.mm */ = {isa = PBXFileReference; lastKnownFileType = sourcecode.cpp.objcpp; path = ViewController.mm; sourceTree = "<group>"; };
		F45013BC1B01022800CD4A7E /* Base */ = {isa = PBXFileReference; lastKnownFileType = file.storyboard; name = Base; path = Base.lproj/Main.storyboard; sourceTree = "<group>"; };
		F45013BE1B01022800CD4A7E /* Images.xcassets */ = {isa = PBXFileReference; lastKnownFileType = folder.assetcatalog; path = Images.xcassets; sourceTree = "<group>"; };
		F45013C11B01022800CD4A7E /* Base */ = {isa = PBXFileReference; lastKnownFileType = file.xib; name = Base; path = Base.lproj/LaunchScreen.xib; sourceTree = "<group>"; };
		F450A3161C5FBB660008F287 /* to_string.hpp */ = {isa = PBXFileReference; fileEncoding = 4; lastKnownFileType = sourcecode.cpp.h; path = to_string.hpp; sourceTree = "<group>"; };
		F4C28BBC1A696DB500F8BB2A /* query_engine.cpp */ = {isa = PBXFileReference; fileEncoding = 4; lastKnownFileType = sourcecode.cpp.cpp; name = query_engine.cpp; path = realm/query_engine.cpp; sourceTree = "<group>"; };
		F4D0FC161B00E0D70040956A /* benchmark-common-tasks */ = {isa = PBXFileReference; explicitFileType = "compiled.mach-o.executable"; includeInIndex = 0; path = "benchmark-common-tasks"; sourceTree = BUILT_PRODUCTS_DIR; };
		F4D0FC1F1B00E1020040956A /* main.cpp */ = {isa = PBXFileReference; lastKnownFileType = sourcecode.cpp.cpp; path = main.cpp; sourceTree = "<group>"; };
		F4D0FC271B00F4010040956A /* benchmark-common-tasks-ios.app */ = {isa = PBXFileReference; explicitFileType = wrapper.application; includeInIndex = 0; path = "benchmark-common-tasks-ios.app"; sourceTree = BUILT_PRODUCTS_DIR; };
		F4D0FC2A1B00F4010040956A /* Info.plist */ = {isa = PBXFileReference; lastKnownFileType = text.plist.xml; path = Info.plist; sourceTree = "<group>"; };
		F4D0FC2B1B00F4010040956A /* main.m */ = {isa = PBXFileReference; lastKnownFileType = sourcecode.c.objc; path = main.m; sourceTree = "<group>"; };
		F4D0FC301B00F4010040956A /* ViewController.h */ = {isa = PBXFileReference; lastKnownFileType = sourcecode.c.h; path = ViewController.h; sourceTree = "<group>"; };
		F4D0FC311B00F4010040956A /* ViewController.mm */ = {isa = PBXFileReference; lastKnownFileType = sourcecode.cpp.objcpp; path = ViewController.mm; sourceTree = "<group>"; };
		F4D0FC341B00F4010040956A /* Base */ = {isa = PBXFileReference; lastKnownFileType = file.storyboard; name = Base; path = Base.lproj/Main.storyboard; sourceTree = "<group>"; };
		F4D0FC361B00F4010040956A /* Images.xcassets */ = {isa = PBXFileReference; lastKnownFileType = folder.assetcatalog; path = Images.xcassets; sourceTree = "<group>"; };
		F4D0FC391B00F4010040956A /* Base */ = {isa = PBXFileReference; lastKnownFileType = file.xib; name = Base; path = Base.lproj/LaunchScreen.xib; sourceTree = "<group>"; };
		F4D0FC521B00F4B00040956A /* libtest-utils-ios.a */ = {isa = PBXFileReference; explicitFileType = archive.ar; includeInIndex = 0; path = "libtest-utils-ios.a"; sourceTree = BUILT_PRODUCTS_DIR; };
		F4DCAF2A1B78EE8900EEC19A /* quote.cpp */ = {isa = PBXFileReference; fileEncoding = 4; lastKnownFileType = sourcecode.cpp.cpp; path = quote.cpp; sourceTree = "<group>"; };
		F4DCAF2B1B78EE8900EEC19A /* quote.hpp */ = {isa = PBXFileReference; fileEncoding = 4; lastKnownFileType = sourcecode.cpp.h; path = quote.hpp; sourceTree = "<group>"; };
/* End PBXFileReference section */

/* Begin PBXFrameworksBuildPhase section */
		3647E0E414209E6B00D56FD7 /* Frameworks */ = {
			isa = PBXFrameworksBuildPhase;
			buildActionMask = 2147483647;
			files = (
			);
			runOnlyForDeploymentPostprocessing = 0;
		};
		3647E1001420E4D800D56FD7 /* Frameworks */ = {
			isa = PBXFrameworksBuildPhase;
			buildActionMask = 2147483647;
			files = (
				3FCA03C61A44F57A009067D0 /* CoreFoundation.framework in Frameworks */,
				3626F56B14A228850097F17B /* librealm.a in Frameworks */,
				526F3F0B18246B33005217F1 /* test-util.a in Frameworks */,
			);
			runOnlyForDeploymentPostprocessing = 0;
		};
		36AD7F9717FB94F800F046FC /* Frameworks */ = {
			isa = PBXFrameworksBuildPhase;
			buildActionMask = 2147483647;
			files = (
				3FCA03C71A44F5B3009067D0 /* CoreFoundation.framework in Frameworks */,
				36AD7F9917FB94F800F046FC /* librealm.a in Frameworks */,
			);
			runOnlyForDeploymentPostprocessing = 0;
		};
		36E6085B1459972100CCC3E8 /* Frameworks */ = {
			isa = PBXFrameworksBuildPhase;
			buildActionMask = 2147483647;
			files = (
				36E608691459977000CCC3E8 /* librealm.a in Frameworks */,
				52D6E071175BDD6300B423E5 /* test-util.a in Frameworks */,
			);
			runOnlyForDeploymentPostprocessing = 0;
		};
		4142C9581623478700B3B902 /* Frameworks */ = {
			isa = PBXFrameworksBuildPhase;
			buildActionMask = 2147483647;
			files = (
			);
			runOnlyForDeploymentPostprocessing = 0;
		};
		52D6E04B175BD9BC00B423E5 /* Frameworks */ = {
			isa = PBXFrameworksBuildPhase;
			buildActionMask = 2147483647;
			files = (
			);
			runOnlyForDeploymentPostprocessing = 0;
		};
		C008FF691B67F02F0042669E /* Frameworks */ = {
			isa = PBXFrameworksBuildPhase;
			buildActionMask = 2147483647;
			files = (
			);
			runOnlyForDeploymentPostprocessing = 0;
		};
		F45013AC1B01022800CD4A7E /* Frameworks */ = {
			isa = PBXFrameworksBuildPhase;
			buildActionMask = 2147483647;
			files = (
				F45013D51B01024E00CD4A7E /* liblibrealm ios.a in Frameworks */,
				F45013D61B01025400CD4A7E /* libtest-utils-ios.a in Frameworks */,
			);
			runOnlyForDeploymentPostprocessing = 0;
		};
		F4D0FC131B00E0D70040956A /* Frameworks */ = {
			isa = PBXFrameworksBuildPhase;
			buildActionMask = 2147483647;
			files = (
				F4D0FC221B00E14F0040956A /* CoreFoundation.framework in Frameworks */,
				F4D0FC1D1B00E0E40040956A /* librealm.a in Frameworks */,
				F4D0FC1E1B00E0E40040956A /* test-util.a in Frameworks */,
			);
			runOnlyForDeploymentPostprocessing = 0;
		};
		F4D0FC241B00F4010040956A /* Frameworks */ = {
			isa = PBXFrameworksBuildPhase;
			buildActionMask = 2147483647;
			files = (
				F4D0FC4D1B00F4790040956A /* liblibrealm ios.a in Frameworks */,
				F4D0FC771B00F4F60040956A /* libtest-utils-ios.a in Frameworks */,
			);
			runOnlyForDeploymentPostprocessing = 0;
		};
		F4D0FC4F1B00F4B00040956A /* Frameworks */ = {
			isa = PBXFrameworksBuildPhase;
			buildActionMask = 2147483647;
			files = (
			);
			runOnlyForDeploymentPostprocessing = 0;
		};
/* End PBXFrameworksBuildPhase section */

/* Begin PBXGroup section */
		3611F2FA14209B7000017263 = {
			isa = PBXGroup;
			children = (
				3647E0E814209E6B00D56FD7 /* Products */,
				3647DEEA14209C1200D56FD7 /* src */,
				3647DFF214209CE600D56FD7 /* test */,
				651AEEAA1B319F810048C8EE /* test_files */,
			);
			sourceTree = "<group>";
		};
		3620DF0318B6CA7B003AD498 /* impl */ = {
			isa = PBXGroup;
			children = (
				65D3F7A31AA74EA000F27CBD /* array_writer.hpp */,
				48A048301C7F7A55000FFD12 /* continuous_transactions_history.hpp */,
				48A048341C7F7A6B000FFD12 /* continuous_transactions_history.cpp */,
				3620DF0418B6CA7B003AD498 /* destroy_guard.hpp */,
				F44D4CE51B381D27009ADAB9 /* input_stream.hpp */,
				3620DF0518B6CA7B003AD498 /* output_stream.cpp */,
				3620DF0918B6CA7B003AD498 /* output_stream.hpp */,
				65F667241BFD096900749FA2 /* sequential_getter.hpp */,
				C08FE2B61B45BD750037AFCE /* simulated_failure.cpp */,
				C08FE2B71B45BD750037AFCE /* simulated_failure.hpp */,
				3F967AF81AA4C00800005C38 /* transact_log.cpp */,
				3F967AF91AA4C00800005C38 /* transact_log.hpp */,
			);
			name = impl;
			path = realm/impl;
			sourceTree = "<group>";
		};
		3647DEEA14209C1200D56FD7 /* src */ = {
			isa = PBXGroup;
			children = (
				365CCDF1157CC37D00172BF8 /* alloc_slab.cpp */,
				36EE6CBE17F0F97300BA9635 /* alloc_slab.hpp */,
				52F6359316B43C79006117C4 /* alloc.cpp */,
				36EE6CBF17F0F97300BA9635 /* alloc.hpp */,
				36F38237170D000300C95BCD /* array_basic_tpl.hpp */,
				36F38238170D000300C95BCD /* array_basic.hpp */,
				365CCDF4157CC37D00172BF8 /* array_binary.cpp */,
				365CCDF5157CC37D00172BF8 /* array_binary.hpp */,
				365CCDF6157CC37D00172BF8 /* array_blob.cpp */,
				365CCDF7157CC37D00172BF8 /* array_blob.hpp */,
				36FDACDD17D67DDB0084E8BB /* array_blobs_big.cpp */,
				36FDACDE17D67DDC0084E8BB /* array_blobs_big.hpp */,
				65D3F7A61AA75E3400F27CBD /* array_integer.cpp */,
				65D3F7A01AA74E2900F27CBD /* array_integer.hpp */,
				365CCDF8157CC37D00172BF8 /* array_string_long.cpp */,
				365CCDF9157CC37D00172BF8 /* array_string_long.hpp */,
				365CCDFA157CC37D00172BF8 /* array_string.cpp */,
				365CCDFB157CC37D00172BF8 /* array_string.hpp */,
				365CCDFC157CC37D00172BF8 /* array.cpp */,
				365CCDFD157CC37D00172BF8 /* array.hpp */,
				365CCDFE157CC37D00172BF8 /* binary_data.hpp */,
				F43098B01B021C04000A2333 /* bptree.cpp */,
				F43098B11B021C04000A2333 /* bptree.hpp */,
				3658CE6F1921AC6F009A7085 /* column_backlink.cpp */,
				3658CE701921AC6F009A7085 /* column_backlink.hpp */,
				65033A741C7DD3B80019E9F2 /* column_datetime.cpp */,
				65033A751C7DD3B80019E9F2 /* column_datetime.hpp */,
				365CCE03157CC37D00172BF8 /* column_binary.cpp */,
				365CCE04157CC37D00172BF8 /* column_binary.hpp */,
				365CCE05157CC37D00172BF8 /* column_fwd.hpp */,
				5285BD09197D5A830031FD44 /* column_link_base.cpp */,
				3F18531F19DF12A200843ECD /* column_link.cpp */,
				3658CE6C19209EDD009A7085 /* column_link.hpp */,
				3658CE7C19256CA1009A7085 /* column_linkbase.hpp */,
				3658CE7819245BE5009A7085 /* column_linklist.cpp */,
				3658CE7919245BE5009A7085 /* column_linklist.hpp */,
				36EE6CC017F0F97300BA9635 /* column_mixed_tpl.hpp */,
				365CCE06157CC37D00172BF8 /* column_mixed.cpp */,
				365CCE07157CC37D00172BF8 /* column_mixed.hpp */,
				365CCE08157CC37D00172BF8 /* column_string_enum.cpp */,
				365CCE09157CC37D00172BF8 /* column_string_enum.hpp */,
				365CCE0A157CC37D00172BF8 /* column_string.cpp */,
				365CCE0B157CC37D00172BF8 /* column_string.hpp */,
				365CCE0C157CC37D00172BF8 /* column_table.cpp */,
				365CCE0D157CC37D00172BF8 /* column_table.hpp */,
				365CCE0E157CC37D00172BF8 /* column_tpl.hpp */,
				5DC597311B854C960020D712 /* column_type_traits.hpp */,
				365CCE0F157CC37D00172BF8 /* column_type.hpp */,
				365CCE10157CC37D00172BF8 /* column.cpp */,
				365CCE11157CC37D00172BF8 /* column.hpp */,
				4222F30019640C6700EC86A5 /* commit_log.cpp */,
				4222F30119640C6700EC86A5 /* commit_log.hpp */,
				520588C916C1DA9D009DA6D8 /* data_type.hpp */,
				365CCE13157CC37D00172BF8 /* datetime.hpp */,
				5267884F189AB4EA009CDE7D /* descriptor_fwd.hpp */,
				5267884A189AB4B8009CDE7D /* descriptor.cpp */,
				5267884D189AB4D7009CDE7D /* descriptor.hpp */,
				6579EEB71B4E898B004DE3D8 /* disable_sync_to_disk.cpp */,
				6579EEB81B4E898B004DE3D8 /* disable_sync_to_disk.hpp */,
				52C9B60D19B7406D00248011 /* exceptions.cpp */,
				36EE6CC417F0F9CB00BA9635 /* exceptions.hpp */,
				365CCE7E157CCB4100172BF8 /* group_shared.cpp */,
				365CCE7F157CCB4100172BF8 /* group_shared.hpp */,
				365CCE14157CC37D00172BF8 /* group_writer.cpp */,
				365CCE15157CC37D00172BF8 /* group_writer.hpp */,
				365CCE16157CC37D00172BF8 /* group.cpp */,
				365CCE17157CC37D00172BF8 /* group.hpp */,
				485231211B2E9484003C72AF /* history.hpp */,
				48A0482C1C7F79C4000FFD12 /* history.cpp */,
				3620DF0318B6CA7B003AD498 /* impl */,
				36E67FC815A2EDDB00D131FB /* index_string.cpp */,
				36E67FC915A2EDDB00D131FB /* index_string.hpp */,
				52113CDD16C27EF800C301FB /* lang_bind_helper.cpp */,
				365CCE1A157CC37D00172BF8 /* lang_bind_helper.hpp */,
				36AA59E61937552000D691E0 /* link_view.cpp */,
				36AA59E71937552000D691E0 /* link_view.hpp */,
				365CCE1C157CC37D00172BF8 /* mixed.hpp */,
				650FBA3C1C84954C00F8771B /* null.hpp */,
				5D8EC9911BBB67C000447FF8 /* owned_data.hpp */,
				365CCE1D157CC37D00172BF8 /* query_conditions.hpp */,
				F4C28BBC1A696DB500F8BB2A /* query_engine.cpp */,
				365CCE1E157CC37D00172BF8 /* query_engine.hpp */,
				6546AB4A1BDE41E700F74CF1 /* query_expression.hpp */,
				365CCE1F157CC37D00172BF8 /* query.cpp */,
				365CCE20157CC37D00172BF8 /* query.hpp */,
				365CCE77157CC3A100172BF8 /* realm.hpp */,
				36AD7FA117FB959A00F046FC /* realmd.cpp */,
				4222F2FC19640B8400EC86A5 /* replication.cpp */,
				4222F2FD19640B8400EC86A5 /* replication.hpp */,
				522EA514192C4C4E002AD3B6 /* row.cpp */,
				522EA516192C4CA0002AD3B6 /* row.hpp */,
				365CCE21157CC37D00172BF8 /* spec.cpp */,
				365CCE22157CC37D00172BF8 /* spec.hpp */,
				36AB350C17E78DA900EC5744 /* string_data.hpp */,
				365CCE24157CC37D00172BF8 /* table_accessors.hpp */,
				36A1DC9B16C3F3F40086A836 /* table_basic_fwd.hpp */,
				365CCE25157CC37D00172BF8 /* table_basic.hpp */,
				365CCE26157CC37D00172BF8 /* table_macros.hpp */,
				365CCE27157CC37D00172BF8 /* table_ref.hpp */,
				365CCE28157CC37D00172BF8 /* table_view_basic.hpp */,
				365CCE29157CC37D00172BF8 /* table_view.cpp */,
				365CCE2A157CC37D00172BF8 /* table_view.hpp */,
				365CCE2B157CC37D00172BF8 /* table.cpp */,
				365CCE2C157CC37D00172BF8 /* table.hpp */,
				522EA518192C4D3C002AD3B6 /* unicode.cpp */,
				522EA51A192C4D4B002AD3B6 /* unicode.hpp */,
				52D7C4661852A01700633748 /* util */,
				365CCE32157CC37D00172BF8 /* utilities.cpp */,
				365CCE33157CC37D00172BF8 /* utilities.hpp */,
				80ADCCE718A23DD00049D472 /* version.cpp */,
				80ADCCE818A23DD00049D472 /* version.hpp */,
				42F862D119BDE3460053C134 /* views.cpp */,
				42F862D219BDE3460053C134 /* views.hpp */,
			);
			path = src;
			sourceTree = "<group>";
		};
		3647DFF214209CE600D56FD7 /* test */ = {
			isa = PBXGroup;
			children = (
				F4D0FC211B00E1090040956A /* benchmark-common-tasks */,
				F4D0FC281B00F4010040956A /* benchmark-common-tasks-ios */,
				3FCA03C51A44F57A009067D0 /* CoreFoundation.framework */,
				52F2E0E017D5F8F500415958 /* large_tests */,
				484814A51C172F390007CDD7 /* fuzz_group.cpp */,
				3647DFF314209CE600D56FD7 /* main.cpp */,
				3647DFF414209CE600D56FD7 /* Makefile */,
				5219EB6F18FB030900FF9232 /* test_all.cpp */,
				5219EB7018FB030900FF9232 /* test_all.hpp */,
				368063391446D12A00283774 /* test_alloc.cpp */,
				36E6089E145AE7DD00CCC3E8 /* test_array_binary.cpp */,
				36E608901459F11200CCC3E8 /* test_array_blob.cpp */,
				36FDACDB17D67CBC0084E8BB /* test_array_blobs_big.cpp */,
				52A32B3617D4E7FE00DD22CC /* test_array_float.cpp */,
				65D3F7A41AA7549100F27CBD /* test_array_integer.cpp */,
				36E60896145A99D800CCC3E8 /* test_array_string_long.cpp */,
				3647E04B14209CE600D56FD7 /* test_array_string.cpp */,
				3647E04A14209CE600D56FD7 /* test_array.cpp */,
				3F5ED51219D9D4D1001FCFF4 /* test_basic_utils.cpp */,
				523239F41800EF33006E9F13 /* test_binary_data.cpp */,
				36E608A4145B006E00CCC3E8 /* test_column_binary.cpp */,
				65033A7C1C7DD5180019E9F2 /* test_column_datetime.cpp */,
				52A32B3B17D4E83500DD22CC /* test_column_float.cpp */,
				3604595114C97A4E008ACFFD /* test_column_mixed.cpp */,
				36E60898145AB43600CCC3E8 /* test_column_string.cpp */,
				3647E04C14209CE600D56FD7 /* test_column.cpp */,
				52678851189AB590009CDE7D /* test_descriptor.cpp */,
				52807FB418E73A1900A22716 /* test_destroy_guard.cpp */,
				3FA0DBCA1A0BF28C003548DC /* test_encrypted_file_mapping.cpp */,
				52807FB618E73A4700A22716 /* test_file_locks.cpp */,
				52A32B3D17D4E84700DD22CC /* test_file.cpp */,
				368063361445AD9200283774 /* test_group.cpp */,
				36E67FCD15A2EDFB00D131FB /* test_index_string.cpp */,
				4222F2F619640A4100EC86A5 /* test_json.cpp */,
				52A32B3F17D4E85A00DD22CC /* test_lang_bind_helper.cpp */,
				3F5ED51319D9D4D1001FCFF4 /* test_link_query_view.cpp */,
				3658CE731923E73F009A7085 /* test_links.cpp */,
				65F35E0E1B32FC42006AE5A9 /* test_optional.cpp */,
				65F666E91BFD012900749FA2 /* test_priority_queue.cpp */,
				36FD6F3414BDC61A009E0003 /* test_query.cpp */,
				523239F71800EF33006E9F13 /* test_replication.cpp */,
				B159814D18CF562600E3C5DF /* test_safe_int_ops.cpp */,
				52807FB118E737E300A22716 /* test_self.cpp */,
				365CCE83157CCB5200172BF8 /* test_shared.cpp */,
				52A32B4117D4E86A00DD22CC /* test_string_data.cpp */,
				36FD6F3514BDC61A009E0003 /* test_table_view.cpp */,
				3647E04E14209CE600D56FD7 /* test_table.cpp */,
				5263C6DE17D2D28C00A99AA4 /* test_thread.cpp */,
				52A32B4317D4E87800DD22CC /* test_transactions_lasse.cpp */,
				52A32B4517D4E88400DD22CC /* test_transactions.cpp */,
				65BB22FF1AD80E870097170F /* test_upgrade_database.cpp */,
				52A32B4717D4E89100DD22CC /* test_utf8.cpp */,
				65F666EA1BFD012900749FA2 /* test_util_error.cpp */,
				65F666EB1BFD012900749FA2 /* test_util_inspect.cpp */,
				4852311F1B2E9361003C72AF /* test_util_network.cpp */,
				65F666EC1BFD012900749FA2 /* test_util_stringbuffer.cpp */,
				65F666ED1BFD012900749FA2 /* test_util_uri.cpp */,
				80ADCCED18A23E2D0049D472 /* test_version.cpp */,
				3647E00E14209CE600D56FD7 /* test-realm */,
				3647DFFD14209CE600D56FD7 /* test-sqlite3 */,
				3647E00814209CE600D56FD7 /* test-stl */,
				F45013B01B01022800CD4A7E /* unit-tests-ios */,
				52D6E056175BDBDD00B423E5 /* util */,
			);
			path = test;
			sourceTree = "<group>";
		};
		3647DFFD14209CE600D56FD7 /* test-sqlite3 */ = {
			isa = PBXGroup;
			children = (
				3647DFFE14209CE600D56FD7 /* Makefile */,
				3647DFFF14209CE600D56FD7 /* shell.c */,
				3647E00014209CE600D56FD7 /* sqlite3.c */,
				3647E00114209CE600D56FD7 /* sqlite3.def */,
				3647E00214209CE600D56FD7 /* sqlite3.h */,
				3647E00314209CE600D56FD7 /* sqlite3ext.h */,
				3647E00414209CE600D56FD7 /* test-sqlite3.cpp */,
			);
			path = "test-sqlite3";
			sourceTree = "<group>";
		};
		3647E00814209CE600D56FD7 /* test-stl */ = {
			isa = PBXGroup;
			children = (
				3647E00914209CE600D56FD7 /* Makefile */,
				3647E00A14209CE600D56FD7 /* test-stl.cpp */,
			);
			path = "test-stl";
			sourceTree = "<group>";
		};
		3647E00E14209CE600D56FD7 /* test-realm */ = {
			isa = PBXGroup;
			children = (
				3647E02114209CE600D56FD7 /* Makefile */,
				3647E02214209CE600D56FD7 /* test-realm.cpp */,
				3647E02314209CE600D56FD7 /* test-realm.vcproj */,
			);
			path = "test-realm";
			sourceTree = "<group>";
		};
		3647E0E814209E6B00D56FD7 /* Products */ = {
			isa = PBXGroup;
			children = (
				F4D0FC161B00E0D70040956A /* benchmark-common-tasks */,
				3647E1031420E4D800D56FD7 /* realm_unit_tests */,
				36AD7F9E17FB94F800F046FC /* realmd-dbg-noinst */,
				36E6085E1459972100CCC3E8 /* test-realm */,
				F4D0FC271B00F4010040956A /* benchmark-common-tasks-ios.app */,
				4142C9951623478700B3B902 /* liblibrealm ios.a */,
				3647E0E714209E6B00D56FD7 /* librealm.a */,
				F4D0FC521B00F4B00040956A /* libtest-utils-ios.a */,
				52D6E04E175BD9BC00B423E5 /* test-util.a */,
				F45013AF1B01022800CD4A7E /* unit-tests-ios.app */,
				C008FF991B67F02F0042669E /* liblibrealm watchos.a */,
			);
			name = Products;
			sourceTree = "<group>";
		};
		52D6E056175BDBDD00B423E5 /* util */ = {
			isa = PBXGroup;
			children = (
				526F3F0518246523005217F1 /* benchmark_results.cpp */,
				526F3F0318246519005217F1 /* benchmark_results.hpp */,
				52C9B60F19B7418200248011 /* check_logic_error.hpp */,
				48B1D2371C749D750066A961 /* crypt_key.hpp */,
				48B1D2391C749D850066A961 /* crypt_key.cpp */,
				B159814718CF560000E3C5DF /* demangle.cpp */,
				B159814818CF560000E3C5DF /* demangle.hpp */,
				4222F2F819640A7A00EC86A5 /* jsmn.cpp */,
				4222F2F919640A7A00EC86A5 /* jsmn.hpp */,
				52D6E058175BDBDD00B423E5 /* Makefile */,
				52D6E059175BDBDD00B423E5 /* mem.cpp */,
				52D6E05B175BDBDD00B423E5 /* mem.hpp */,
				526F3F0118246508005217F1 /* misc.cpp */,
				526F3EFE182464F1005217F1 /* misc.hpp */,
				52D6E05D175BDBDD00B423E5 /* number_names.hpp */,
				F4DCAF2A1B78EE8900EEC19A /* quote.cpp */,
				F4DCAF2B1B78EE8900EEC19A /* quote.hpp */,
				523AC1A918EABFE900049AEA /* random.cpp */,
				523AC1A618EABFCC00049AEA /* random.hpp */,
				5238B561193F5051003F1C38 /* resource_limits.cpp */,
				5238B55F193F503B003F1C38 /* resource_limits.hpp */,
				B159814918CF560000E3C5DF /* super_int.hpp */,
				B159626E18DB14C4008B9421 /* test_only.cpp */,
				B159626F18DB14C4008B9421 /* test_only.hpp */,
				524F3C9918EA346A00DEE22A /* test_path.cpp */,
				524F3C9C18EA347900DEE22A /* test_path.hpp */,
				65F667261BFD09AC00749FA2 /* test_types.hpp */,
				526F3F071824652B005217F1 /* thread_wrapper.hpp */,
				52D6E060175BDBDD00B423E5 /* timer.cpp */,
				52D6E062175BDBDD00B423E5 /* timer.hpp */,
				B159627018DB14C4008B9421 /* unit_test.cpp */,
				B159627118DB14C4008B9421 /* unit_test.hpp */,
				5219EB6718FB026100FF9232 /* verified_integer.cpp */,
				5219EB6818FB026100FF9232 /* verified_integer.hpp */,
				5219EB6B18FB028300FF9232 /* verified_string.cpp */,
				5219EB6C18FB028300FF9232 /* verified_string.hpp */,
				B159627218DB14C4008B9421 /* wildcard.cpp */,
				B159627318DB14C4008B9421 /* wildcard.hpp */,
			);
			path = util;
			sourceTree = "<group>";
		};
		52D7C4661852A01700633748 /* util */ = {
			isa = PBXGroup;
			children = (
				F450A3161C5FBB660008F287 /* to_string.hpp */,
				65F666FD1BFD01DC00749FA2 /* aes_cryptor.hpp */,
				52D7C4671852A01700633748 /* assert.hpp */,
				485231171B2E918F003C72AF /* basic_system_errors.cpp */,
				485231191B2E91A4003C72AF /* basic_system_errors.hpp */,
				52D7C4691852A01700633748 /* bind_ptr.hpp */,
				52D7C46A1852A01700633748 /* buffer.hpp */,
				52D7C46B1852A01700633748 /* config.sh */,
				3FC68FD91A0AD3FE005F3103 /* encrypted_file_mapping.cpp */,
				3FC68FD81A0AD3BF005F3103 /* encrypted_file_mapping.hpp */,
				3FE557F61A150F2100A18CCB /* errno.hpp */,
				52D7C46C1852A01700633748 /* features.h */,
				3F5ED50E19D08A11001FCFF4 /* file_mapper.cpp */,
				3F5ED50F19D08A11001FCFF4 /* file_mapper.hpp */,
				52D7C46D1852A01700633748 /* file.cpp */,
				52D7C46E1852A01700633748 /* file.hpp */,
				65F666FE1BFD01DC00749FA2 /* hex_dump.hpp */,
				65F666FF1BFD01DC00749FA2 /* inspect.hpp */,
				52D7C46F1852A01700633748 /* logger.hpp */,
				3620DEFF18B6C93C003AD498 /* memory_stream.cpp */,
				3620DF0018B6C93C003AD498 /* memory_stream.hpp */,
				52D7C4701852A01700633748 /* meta.hpp */,
				485231151B2E914D003C72AF /* misc_errors.cpp */,
				485231131B2E9118003C72AF /* misc_errors.hpp */,
				4852311B1B2E9301003C72AF /* network.cpp */,
				4852311D1B2E930F003C72AF /* network.hpp */,
				65F35E0D1B32FBDC006AE5A9 /* optional.hpp */,
				3F1967AC1A9530AA0072FE29 /* platform_specific_condvar.cpp */,
				3F1967AB1A9530AA0072FE29 /* platform_specific_condvar.hpp */,
				F44F0AD61BB9502C000C4ABA /* priority_queue.hpp */,
				52D7C4711852A01700633748 /* safe_int_ops.hpp */,
				65F667001BFD01DC00749FA2 /* scope_exit.hpp */,
				425ED13219BDC371006C0DAE /* shared_ptr.hpp */,
				52D7C4721852A01700633748 /* string_buffer.cpp */,
				52D7C4731852A01700633748 /* string_buffer.hpp */,
				52D7C4741852A01700633748 /* terminate.cpp */,
				52D7C4751852A01700633748 /* terminate.hpp */,
				52D7C4761852A01700633748 /* thread.cpp */,
				52D7C4771852A01700633748 /* thread.hpp */,
				52D7C4781852A01700633748 /* tuple.hpp */,
				52D7C4791852A01700633748 /* type_list.hpp */,
				B159814418CF55D400E3C5DF /* type_traits.hpp */,
				65F667021BFD01DC00749FA2 /* uri.cpp */,
				65F667011BFD01DC00749FA2 /* uri.hpp */,
				52D7C47C1852A01700633748 /* utf8.hpp */,
			);
			name = util;
			path = realm/util;
			sourceTree = "<group>";
		};
		52F2E0E017D5F8F500415958 /* large_tests */ = {
			isa = PBXGroup;
			children = (
				52F2E0E217D5F92F00415958 /* test_column_large.cpp */,
				52F2E0E417D5F93D00415958 /* test_strings.cpp */,
			);
			name = large_tests;
			sourceTree = "<group>";
		};
		651AEEAA1B319F810048C8EE /* test_files */ = {
			isa = PBXGroup;
			children = (
				65ED1B521B31AD3D0041EBD1 /* expect_json.json */,
				65ED1B761B31B1510041EBD1 /* expect_string.txt */,
				65ED1B6C1B31AEFC0041EBD1 /* expected_json_link_cycles1.json */,
				65ED1B6D1B31AEFC0041EBD1 /* expected_json_link_cycles2.json */,
				65ED1B6E1B31AEFC0041EBD1 /* expected_json_link_cycles3.json */,
				65ED1B6F1B31AEFC0041EBD1 /* expected_json_link_cycles4.json */,
				65ED1B701B31AEFC0041EBD1 /* expected_json_link_cycles5.json */,
				65ED1B601B31AE9D0041EBD1 /* expected_json_linklist_cycle1.json */,
				65ED1B611B31AE9D0041EBD1 /* expected_json_linklist_cycle2.json */,
				65ED1B621B31AE9D0041EBD1 /* expected_json_linklist_cycle3.json */,
				65ED1B631B31AE9D0041EBD1 /* expected_json_linklist_cycle4.json */,
				65ED1B641B31AE9D0041EBD1 /* expected_json_linklist_cycle5.json */,
				65ED1B651B31AE9D0041EBD1 /* expected_json_linklist_cycle6.json */,
				65ED1B541B31AE3C0041EBD1 /* expected_json_linklist1_1.json */,
				65ED1B551B31AE3C0041EBD1 /* expected_json_linklist1_2.json */,
				65ED1B561B31AE3C0041EBD1 /* expected_json_linklist1_3.json */,
				65ED1B571B31AE3C0041EBD1 /* expected_json_linklist1_4.json */,
				65ED1B581B31AE3C0041EBD1 /* expected_json_linklist1_5.json */,
				65ED1B591B31AE3C0041EBD1 /* expected_json_linklist1_6.json */,
				651AEE9D1B31945F0048C8EE /* test_upgrade_database_4_1.realm */,
				651AEE9E1B31945F0048C8EE /* test_upgrade_database_4_2.realm */,
				651AEE9F1B31945F0048C8EE /* test_upgrade_database_4_3.realm */,
				65BC7FA01B4D63E70070E98D /* test_upgrade_database_4_4.realm */,
				651AEEA01B31945F0048C8EE /* test_upgrade_database_1000_1.realm */,
				651AEEA11B31945F0048C8EE /* test_upgrade_database_1000_2.realm */,
				651AEEA21B31945F0048C8EE /* test_upgrade_database_1000_3.realm */,
				65BC7FA11B4D63E70070E98D /* test_upgrade_database_1000_4.realm */,
			);
			name = test_files;
			path = test;
			sourceTree = "<group>";
		};
		F45013B01B01022800CD4A7E /* unit-tests-ios */ = {
			isa = PBXGroup;
			children = (
				F45013BE1B01022800CD4A7E /* Images.xcassets */,
				F45013C01B01022800CD4A7E /* LaunchScreen.xib */,
				F45013B31B01022800CD4A7E /* main.m */,
				F45013BB1B01022800CD4A7E /* Main.storyboard */,
				F45013B11B01022800CD4A7E /* Supporting Files */,
				F45013B81B01022800CD4A7E /* ViewController.h */,
				F45013B91B01022800CD4A7E /* ViewController.mm */,
			);
			path = "unit-tests-ios";
			sourceTree = "<group>";
		};
		F45013B11B01022800CD4A7E /* Supporting Files */ = {
			isa = PBXGroup;
			children = (
				F45013B21B01022800CD4A7E /* Info.plist */,
			);
			name = "Supporting Files";
			sourceTree = "<group>";
		};
		F4D0FC211B00E1090040956A /* benchmark-common-tasks */ = {
			isa = PBXGroup;
			children = (
				F4D0FC1F1B00E1020040956A /* main.cpp */,
			);
			path = "benchmark-common-tasks";
			sourceTree = "<group>";
		};
		F4D0FC281B00F4010040956A /* benchmark-common-tasks-ios */ = {
			isa = PBXGroup;
			children = (
				F4D0FC361B00F4010040956A /* Images.xcassets */,
				F4D0FC381B00F4010040956A /* LaunchScreen.xib */,
				F4D0FC2B1B00F4010040956A /* main.m */,
				F4D0FC331B00F4010040956A /* Main.storyboard */,
				F4D0FC291B00F4010040956A /* Supporting Files */,
				F4D0FC301B00F4010040956A /* ViewController.h */,
				F4D0FC311B00F4010040956A /* ViewController.mm */,
			);
			path = "benchmark-common-tasks-ios";
			sourceTree = "<group>";
		};
		F4D0FC291B00F4010040956A /* Supporting Files */ = {
			isa = PBXGroup;
			children = (
				F4D0FC2A1B00F4010040956A /* Info.plist */,
			);
			name = "Supporting Files";
			sourceTree = "<group>";
		};
/* End PBXGroup section */

/* Begin PBXHeadersBuildPhase section */
		3647E0E514209E6B00D56FD7 /* Headers */ = {
			isa = PBXHeadersBuildPhase;
			buildActionMask = 2147483647;
			files = (
				36EE6CC217F0F97400BA9635 /* alloc.hpp in Headers */,
				F43098B41B021C04000A2333 /* bptree.hpp in Headers */,
				F450A3171C5FBB660008F287 /* to_string.hpp in Headers */,
				65033A771C7DD3B80019E9F2 /* column_datetime.hpp in Headers */,
				36EE6CC117F0F97400BA9635 /* alloc_slab.hpp in Headers */,
				365CCE40157CC37D00172BF8 /* array.hpp in Headers */,
				36F3823A170D000300C95BCD /* array_basic.hpp in Headers */,
				36F38239170D000300C95BCD /* array_basic_tpl.hpp in Headers */,
				365CCE38157CC37D00172BF8 /* array_binary.hpp in Headers */,
				365CCE3A157CC37D00172BF8 /* array_blob.hpp in Headers */,
				36FDACE017D67DDD0084E8BB /* array_blobs_big.hpp in Headers */,
				65D3F7A91AA75E7200F27CBD /* array_integer.hpp in Headers */,
				365CCE3E157CC37D00172BF8 /* array_string.hpp in Headers */,
				365CCE3C157CC37D00172BF8 /* array_string_long.hpp in Headers */,
				52D7C47D1852A01700633748 /* assert.hpp in Headers */,
				365CCE41157CC37D00172BF8 /* binary_data.hpp in Headers */,
				52D7C47F1852A01700633748 /* bind_ptr.hpp in Headers */,
				52D7C4801852A01700633748 /* buffer.hpp in Headers */,
				365CCE54157CC37D00172BF8 /* column.hpp in Headers */,
				3658CE721921AC6F009A7085 /* column_backlink.hpp in Headers */,
				C08FE2B91B45BD750037AFCE /* simulated_failure.hpp in Headers */,
				365CCE47157CC37D00172BF8 /* column_binary.hpp in Headers */,
				365CCE48157CC37D00172BF8 /* column_fwd.hpp in Headers */,
				3658CE6E19209EDD009A7085 /* column_link.hpp in Headers */,
				3658CE7D19256CA1009A7085 /* column_linkbase.hpp in Headers */,
				3658CE7B19245BE5009A7085 /* column_linklist.hpp in Headers */,
				365CCE4A157CC37D00172BF8 /* column_mixed.hpp in Headers */,
				36EE6CC317F0F97400BA9635 /* column_mixed_tpl.hpp in Headers */,
				365CCE4E157CC37D00172BF8 /* column_string.hpp in Headers */,
				365CCE4C157CC37D00172BF8 /* column_string_enum.hpp in Headers */,
				365CCE50157CC37D00172BF8 /* column_table.hpp in Headers */,
				365CCE51157CC37D00172BF8 /* column_tpl.hpp in Headers */,
				365CCE52157CC37D00172BF8 /* column_type.hpp in Headers */,
				4222F30319640C6700EC86A5 /* commit_log.hpp in Headers */,
				36A1DC9216C3F3470086A836 /* data_type.hpp in Headers */,
				365CCE56157CC37D00172BF8 /* datetime.hpp in Headers */,
				5267884E189AB4D7009CDE7D /* descriptor.hpp in Headers */,
				52678850189AB4EA009CDE7D /* descriptor_fwd.hpp in Headers */,
				3620DF0D18B6CA7B003AD498 /* destroy_guard.hpp in Headers */,
				3FE557F81A150F2100A18CCB /* errno.hpp in Headers */,
				36EE6CC517F0F9CB00BA9635 /* exceptions.hpp in Headers */,
				52D7C4811852A01700633748 /* features.h in Headers */,
				52D7C4831852A01700633748 /* file.hpp in Headers */,
				3F5ED51119D08A11001FCFF4 /* file_mapper.hpp in Headers */,
				365CCE5A157CC37D00172BF8 /* group.hpp in Headers */,
				365CCE81157CCB4100172BF8 /* group_shared.hpp in Headers */,
				365CCE58157CC37D00172BF8 /* group_writer.hpp in Headers */,
				36E67FCB15A2EDDB00D131FB /* index_string.hpp in Headers */,
				365CCE5D157CC37D00172BF8 /* lang_bind_helper.hpp in Headers */,
				36AA59E91937552000D691E0 /* link_view.hpp in Headers */,
				52D7C4841852A01700633748 /* logger.hpp in Headers */,
				52D6E067175BDBDD00B423E5 /* mem.hpp in Headers */,
				3620DF0218B6C93C003AD498 /* memory_stream.hpp in Headers */,
				485231141B2E9118003C72AF /* misc_errors.hpp in Headers */,
				52D7C4851852A01700633748 /* meta.hpp in Headers */,
				365CCE5F157CC37D00172BF8 /* mixed.hpp in Headers */,
				52D6E069175BDBDD00B423E5 /* number_names.hpp in Headers */,
				3620DF1218B6CA7B003AD498 /* output_stream.hpp in Headers */,
				3F1967AE1A9530AA0072FE29 /* platform_specific_condvar.hpp in Headers */,
				365CCE63157CC37D00172BF8 /* query.hpp in Headers */,
				365CCE60157CC37D00172BF8 /* query_conditions.hpp in Headers */,
				365CCE61157CC37D00172BF8 /* query_engine.hpp in Headers */,
				365CCE78157CC3A100172BF8 /* realm.hpp in Headers */,
				4222F2FF19640B8400EC86A5 /* replication.hpp in Headers */,
				522EA517192C4CA0002AD3B6 /* row.hpp in Headers */,
				52D7C4861852A01700633748 /* safe_int_ops.hpp in Headers */,
				48A048311C7F7A55000FFD12 /* continuous_transactions_history.hpp in Headers */,
				F44D4CE81B381D27009ADAB9 /* input_stream.hpp in Headers */,
				425ED13319BDC371006C0DAE /* shared_ptr.hpp in Headers */,
				365CCE65157CC37D00172BF8 /* spec.hpp in Headers */,
				52D7C4881852A01700633748 /* string_buffer.hpp in Headers */,
				5D8EC9921BBB67C000447FF8 /* owned_data.hpp in Headers */,
				36AB350D17E78DA900EC5744 /* string_data.hpp in Headers */,
				365CCE6F157CC37D00172BF8 /* table.hpp in Headers */,
				365CCE67157CC37D00172BF8 /* table_accessors.hpp in Headers */,
				365CCE68157CC37D00172BF8 /* table_basic.hpp in Headers */,
				36A1DC9C16C3F3F40086A836 /* table_basic_fwd.hpp in Headers */,
				365CCE69157CC37D00172BF8 /* table_macros.hpp in Headers */,
				365CCE6A157CC37D00172BF8 /* table_ref.hpp in Headers */,
				365CCE6D157CC37D00172BF8 /* table_view.hpp in Headers */,
				4852311A1B2E91A4003C72AF /* basic_system_errors.hpp in Headers */,
				365CCE6B157CC37D00172BF8 /* table_view_basic.hpp in Headers */,
				5DC597321B854C960020D712 /* column_type_traits.hpp in Headers */,
				52D7C48A1852A01700633748 /* terminate.hpp in Headers */,
				52D7C48C1852A01700633748 /* thread.hpp in Headers */,
				52D6E06D175BDBDD00B423E5 /* timer.hpp in Headers */,
				3F967AFB1AA4C00800005C38 /* transact_log.hpp in Headers */,
				52D7C48D1852A01700633748 /* tuple.hpp in Headers */,
				52D7C48E1852A01700633748 /* type_list.hpp in Headers */,
				B159814518CF55D400E3C5DF /* type_traits.hpp in Headers */,
				522EA51B192C4D4B002AD3B6 /* unicode.hpp in Headers */,
				F44F0AD71BB9502C000C4ABA /* priority_queue.hpp in Headers */,
				52D7C4911852A01700633748 /* utf8.hpp in Headers */,
				365CCE76157CC37D00172BF8 /* utilities.hpp in Headers */,
				80ADCCEB18A23DD00049D472 /* version.hpp in Headers */,
				650FBA3D1C84954C00F8771B /* null.hpp in Headers */,
				4852311E1B2E930F003C72AF /* network.hpp in Headers */,
				42F862D419BDE3460053C134 /* views.hpp in Headers */,
			);
			runOnlyForDeploymentPostprocessing = 0;
		};
		4142C9591623478700B3B902 /* Headers */ = {
			isa = PBXHeadersBuildPhase;
			buildActionMask = 2147483647;
			files = (
				4142C9601623478700B3B902 /* array.hpp in Headers */,
				4142C95C1623478700B3B902 /* array_binary.hpp in Headers */,
				4142C95D1623478700B3B902 /* array_blob.hpp in Headers */,
				36FDACE217D67DF10084E8BB /* array_blobs_big.hpp in Headers */,
				65D3F7AA1AA75E7200F27CBD /* array_integer.hpp in Headers */,
				4142C95F1623478700B3B902 /* array_string.hpp in Headers */,
				4142C95E1623478700B3B902 /* array_string_long.hpp in Headers */,
				4142C9611623478700B3B902 /* binary_data.hpp in Headers */,
				4142C96D1623478700B3B902 /* column.hpp in Headers */,
				5DC597331B854CB90020D712 /* column_type_traits.hpp in Headers */,
				4142C9651623478700B3B902 /* column_binary.hpp in Headers */,
				48A048321C7F7A55000FFD12 /* continuous_transactions_history.hpp in Headers */,
				4142C9661623478700B3B902 /* column_fwd.hpp in Headers */,
				F44D4CE91B381D27009ADAB9 /* input_stream.hpp in Headers */,
				4142C9671623478700B3B902 /* column_mixed.hpp in Headers */,
				4142C9691623478700B3B902 /* column_string.hpp in Headers */,
				4142C9681623478700B3B902 /* column_string_enum.hpp in Headers */,
				4142C96A1623478700B3B902 /* column_table.hpp in Headers */,
				4142C96B1623478700B3B902 /* column_tpl.hpp in Headers */,
				4142C96C1623478700B3B902 /* column_type.hpp in Headers */,
				520588CA16C1DA9D009DA6D8 /* data_type.hpp in Headers */,
				4142C96F1623478700B3B902 /* datetime.hpp in Headers */,
				4142C9711623478700B3B902 /* group.hpp in Headers */,
				4142C9871623478700B3B902 /* group_shared.hpp in Headers */,
				4142C9701623478700B3B902 /* group_writer.hpp in Headers */,
				4142C9881623478700B3B902 /* index_string.hpp in Headers */,
				4142C9731623478700B3B902 /* lang_bind_helper.hpp in Headers */,
				4142C9751623478700B3B902 /* mixed.hpp in Headers */,
				4142C9781623478700B3B902 /* query.hpp in Headers */,
				F43098B51B021C04000A2333 /* bptree.hpp in Headers */,
				65033A791C7DD3F30019E9F2 /* column_datetime.hpp in Headers */,
				4142C9761623478700B3B902 /* query_conditions.hpp in Headers */,
				4142C9771623478700B3B902 /* query_engine.hpp in Headers */,
				4142C9861623478700B3B902 /* realm.hpp in Headers */,
				4142C9791623478700B3B902 /* spec.hpp in Headers */,
				4142C9801623478700B3B902 /* table.hpp in Headers */,
				4142C97A1623478700B3B902 /* table_accessors.hpp in Headers */,
				C0552C571B45CEA8007FF3AA /* simulated_failure.hpp in Headers */,
				4142C97B1623478700B3B902 /* table_basic.hpp in Headers */,
				36A1DC9D16C3F3F40086A836 /* table_basic_fwd.hpp in Headers */,
				4142C97C1623478700B3B902 /* table_macros.hpp in Headers */,
				4142C97D1623478700B3B902 /* table_ref.hpp in Headers */,
				4142C97F1623478700B3B902 /* table_view.hpp in Headers */,
				4142C97E1623478700B3B902 /* table_view_basic.hpp in Headers */,
				B159814618CF55D400E3C5DF /* type_traits.hpp in Headers */,
				4142C9851623478700B3B902 /* utilities.hpp in Headers */,
				80ADCCEC18A23DD00049D472 /* version.hpp in Headers */,
			);
			runOnlyForDeploymentPostprocessing = 0;
		};
		52D6E04C175BD9BC00B423E5 /* Headers */ = {
			isa = PBXHeadersBuildPhase;
			buildActionMask = 2147483647;
			files = (
				526F3F0418246519005217F1 /* benchmark_results.hpp in Headers */,
				52C9B61019B7418200248011 /* check_logic_error.hpp in Headers */,
				B159814B18CF560000E3C5DF /* demangle.hpp in Headers */,
				4222F2FB19640A7A00EC86A5 /* jsmn.hpp in Headers */,
				526F3EFF182464F1005217F1 /* misc.hpp in Headers */,
				523AC1A718EABFCC00049AEA /* random.hpp in Headers */,
				5238B560193F503B003F1C38 /* resource_limits.hpp in Headers */,
				B159814C18CF560000E3C5DF /* super_int.hpp in Headers */,
				B159627518DB14C4008B9421 /* test_only.hpp in Headers */,
				524F3C9D18EA347900DEE22A /* test_path.hpp in Headers */,
				526F3F081824652B005217F1 /* thread_wrapper.hpp in Headers */,
				B159627718DB14C4008B9421 /* unit_test.hpp in Headers */,
				48B1D2381C749D750066A961 /* crypt_key.hpp in Headers */,
				5219EB6A18FB026100FF9232 /* verified_integer.hpp in Headers */,
				F4DCAF2E1B78EE8900EEC19A /* quote.hpp in Headers */,
				5219EB6E18FB028300FF9232 /* verified_string.hpp in Headers */,
				B159627918DB14C4008B9421 /* wildcard.hpp in Headers */,
			);
			runOnlyForDeploymentPostprocessing = 0;
		};
		C008FF6A1B67F02F0042669E /* Headers */ = {
			isa = PBXHeadersBuildPhase;
			buildActionMask = 2147483647;
			files = (
				C008FF6B1B67F02F0042669E /* array.hpp in Headers */,
				C008FF6C1B67F02F0042669E /* array_binary.hpp in Headers */,
				C008FF6D1B67F02F0042669E /* array_blob.hpp in Headers */,
				C008FF6E1B67F02F0042669E /* array_blobs_big.hpp in Headers */,
				C008FF6F1B67F02F0042669E /* array_integer.hpp in Headers */,
				C008FF701B67F02F0042669E /* array_string.hpp in Headers */,
				C008FF711B67F02F0042669E /* array_string_long.hpp in Headers */,
				C008FF721B67F02F0042669E /* binary_data.hpp in Headers */,
				C008FF731B67F02F0042669E /* column.hpp in Headers */,
				5DC597341B854CBA0020D712 /* column_type_traits.hpp in Headers */,
				C008FF741B67F02F0042669E /* column_binary.hpp in Headers */,
				48A048331C7F7A55000FFD12 /* continuous_transactions_history.hpp in Headers */,
				C008FF751B67F02F0042669E /* column_fwd.hpp in Headers */,
				C008FF761B67F02F0042669E /* column_mixed.hpp in Headers */,
				C008FF771B67F02F0042669E /* column_string.hpp in Headers */,
				C008FF781B67F02F0042669E /* column_string_enum.hpp in Headers */,
				C008FF791B67F02F0042669E /* column_table.hpp in Headers */,
				C008FF7A1B67F02F0042669E /* column_tpl.hpp in Headers */,
				C008FF7B1B67F02F0042669E /* column_type.hpp in Headers */,
				C008FF7C1B67F02F0042669E /* data_type.hpp in Headers */,
				C008FF7D1B67F02F0042669E /* datetime.hpp in Headers */,
				C008FF7E1B67F02F0042669E /* group.hpp in Headers */,
				C008FF7F1B67F02F0042669E /* group_shared.hpp in Headers */,
				C008FF801B67F02F0042669E /* group_writer.hpp in Headers */,
				C008FF811B67F02F0042669E /* index_string.hpp in Headers */,
				C008FF821B67F02F0042669E /* lang_bind_helper.hpp in Headers */,
				C008FF831B67F02F0042669E /* mixed.hpp in Headers */,
				C008FF841B67F02F0042669E /* query.hpp in Headers */,
				C008FF851B67F02F0042669E /* bptree.hpp in Headers */,
				C008FF861B67F02F0042669E /* query_conditions.hpp in Headers */,
				C008FF871B67F02F0042669E /* query_engine.hpp in Headers */,
				C008FF881B67F02F0042669E /* realm.hpp in Headers */,
				C008FF891B67F02F0042669E /* spec.hpp in Headers */,
				C008FF8A1B67F02F0042669E /* table.hpp in Headers */,
				C008FF8B1B67F02F0042669E /* table_accessors.hpp in Headers */,
				C008FF8C1B67F02F0042669E /* simulated_failure.hpp in Headers */,
				C008FF8D1B67F02F0042669E /* table_basic.hpp in Headers */,
				C008FF8E1B67F02F0042669E /* table_basic_fwd.hpp in Headers */,
				C008FF8F1B67F02F0042669E /* table_macros.hpp in Headers */,
				C008FF901B67F02F0042669E /* table_ref.hpp in Headers */,
				C008FF911B67F02F0042669E /* table_view.hpp in Headers */,
				C008FF921B67F02F0042669E /* table_view_basic.hpp in Headers */,
				C008FF931B67F02F0042669E /* type_traits.hpp in Headers */,
				65033A7B1C7DD3F40019E9F2 /* column_datetime.hpp in Headers */,
				C008FF941B67F02F0042669E /* utilities.hpp in Headers */,
				C008FF951B67F02F0042669E /* version.hpp in Headers */,
			);
			runOnlyForDeploymentPostprocessing = 0;
		};
		F4D0FC901B00FB870040956A /* Headers */ = {
			isa = PBXHeadersBuildPhase;
			buildActionMask = 2147483647;
			files = (
				F4D0FC911B00FBA20040956A /* benchmark_results.hpp in Headers */,
				F4DCAF2F1B78EE8900EEC19A /* quote.hpp in Headers */,
				F4D0FC921B00FBA20040956A /* check_logic_error.hpp in Headers */,
				F4D0FC931B00FBA20040956A /* demangle.hpp in Headers */,
				F4D0FC941B00FBA20040956A /* jsmn.hpp in Headers */,
				F4D0FC951B00FBA20040956A /* mem.hpp in Headers */,
				F4D0FC961B00FBA20040956A /* misc.hpp in Headers */,
				F4D0FC971B00FBA20040956A /* number_names.hpp in Headers */,
				F4D0FC981B00FBA20040956A /* random.hpp in Headers */,
				F4D0FC991B00FBA20040956A /* resource_limits.hpp in Headers */,
				F4D0FC9A1B00FBA20040956A /* super_int.hpp in Headers */,
				F4D0FCA31B00FBA20040956A /* test_all.hpp in Headers */,
				F4D0FC9B1B00FBA20040956A /* test_only.hpp in Headers */,
				F4D0FC9C1B00FBA20040956A /* test_path.hpp in Headers */,
				F4D0FC9D1B00FBA20040956A /* thread_wrapper.hpp in Headers */,
				F4D0FC9E1B00FBA20040956A /* timer.hpp in Headers */,
				F4D0FC9F1B00FBA20040956A /* unit_test.hpp in Headers */,
				F4D0FCA01B00FBA20040956A /* verified_integer.hpp in Headers */,
				F4D0FCA11B00FBA20040956A /* verified_string.hpp in Headers */,
				F4D0FCA21B00FBA20040956A /* wildcard.hpp in Headers */,
			);
			runOnlyForDeploymentPostprocessing = 0;
		};
/* End PBXHeadersBuildPhase section */

/* Begin PBXNativeTarget section */
		3647E0E614209E6B00D56FD7 /* librealm */ = {
			isa = PBXNativeTarget;
			buildConfigurationList = 3647E0E914209E6B00D56FD7 /* Build configuration list for PBXNativeTarget "librealm" */;
			buildPhases = (
				3647E0E314209E6B00D56FD7 /* Sources */,
				3647E0E414209E6B00D56FD7 /* Frameworks */,
				3647E0E514209E6B00D56FD7 /* Headers */,
			);
			buildRules = (
			);
			dependencies = (
			);
			name = librealm;
			productName = librealm;
			productReference = 3647E0E714209E6B00D56FD7 /* librealm.a */;
			productType = "com.apple.product-type.library.static";
		};
		3647E1021420E4D800D56FD7 /* realm_unit_tests */ = {
			isa = PBXNativeTarget;
			buildConfigurationList = 3647E10A1420E4D800D56FD7 /* Build configuration list for PBXNativeTarget "realm_unit_tests" */;
			buildPhases = (
				3647E0FF1420E4D800D56FD7 /* Sources */,
				3647E1011420E4D800D56FD7 /* CopyFiles */,
				4222F3041964103400EC86A5 /* Copy JSON files */,
				3647E1001420E4D800D56FD7 /* Frameworks */,
			);
			buildRules = (
			);
			dependencies = (
				526F3F0A182465E3005217F1 /* PBXTargetDependency */,
				3647E2521422197F00D56FD7 /* PBXTargetDependency */,
				36AD7FA017FB955A00F046FC /* PBXTargetDependency */,
			);
			name = realm_unit_tests;
			productName = realm_test;
			productReference = 3647E1031420E4D800D56FD7 /* realm_unit_tests */;
			productType = "com.apple.product-type.tool";
		};
		36AD7F7117FB94F800F046FC /* realmd-noinst */ = {
			isa = PBXNativeTarget;
			buildConfigurationList = 36AD7F9B17FB94F800F046FC /* Build configuration list for PBXNativeTarget "realmd-noinst" */;
			buildPhases = (
				36AD7F7417FB94F800F046FC /* Sources */,
				36AD7F9717FB94F800F046FC /* Frameworks */,
				36AD7F9A17FB94F800F046FC /* CopyFiles */,
			);
			buildRules = (
			);
			dependencies = (
				36AD7F7217FB94F800F046FC /* PBXTargetDependency */,
			);
			name = "realmd-noinst";
			productName = realm_test;
			productReference = 36AD7F9E17FB94F800F046FC /* realmd-dbg-noinst */;
			productType = "com.apple.product-type.tool";
		};
		36E6085D1459972100CCC3E8 /* test-realm */ = {
			isa = PBXNativeTarget;
			buildConfigurationList = 36E608651459972200CCC3E8 /* Build configuration list for PBXNativeTarget "test-realm" */;
			buildPhases = (
				36E6085A1459972100CCC3E8 /* Sources */,
				36E6085B1459972100CCC3E8 /* Frameworks */,
				36E6085C1459972100CCC3E8 /* CopyFiles */,
			);
			buildRules = (
			);
			dependencies = (
				52D6E054175BD9DA00B423E5 /* PBXTargetDependency */,
				36E6086B14599C3300CCC3E8 /* PBXTargetDependency */,
			);
			name = "test-realm";
			productName = "test-realm";
			productReference = 36E6085E1459972100CCC3E8 /* test-realm */;
			productType = "com.apple.product-type.tool";
		};
		4142C9391623478700B3B902 /* librealm ios */ = {
			isa = PBXNativeTarget;
			buildConfigurationList = 4142C9921623478700B3B902 /* Build configuration list for PBXNativeTarget "librealm ios" */;
			buildPhases = (
				4142C93A1623478700B3B902 /* Sources */,
				4142C9581623478700B3B902 /* Frameworks */,
				4142C9591623478700B3B902 /* Headers */,
			);
			buildRules = (
			);
			dependencies = (
			);
			name = "librealm ios";
			productName = librealm;
			productReference = 4142C9951623478700B3B902 /* liblibrealm ios.a */;
			productType = "com.apple.product-type.library.static";
		};
		52D6E04D175BD9BC00B423E5 /* test-utils */ = {
			isa = PBXNativeTarget;
			buildConfigurationList = 52D6E051175BD9BC00B423E5 /* Build configuration list for PBXNativeTarget "test-utils" */;
			buildPhases = (
				52D6E04A175BD9BC00B423E5 /* Sources */,
				52D6E04B175BD9BC00B423E5 /* Frameworks */,
				52D6E04C175BD9BC00B423E5 /* Headers */,
			);
			buildRules = (
			);
			dependencies = (
			);
			name = "test-utils";
			productName = "test-utils";
			productReference = 52D6E04E175BD9BC00B423E5 /* test-util.a */;
			productType = "com.apple.product-type.library.static";
		};
		C008FF2F1B67F02F0042669E /* librealm watchos */ = {
			isa = PBXNativeTarget;
			buildConfigurationList = C008FF961B67F02F0042669E /* Build configuration list for PBXNativeTarget "librealm watchos" */;
			buildPhases = (
				C008FF301B67F02F0042669E /* Sources */,
				C008FF691B67F02F0042669E /* Frameworks */,
				C008FF6A1B67F02F0042669E /* Headers */,
			);
			buildRules = (
			);
			dependencies = (
			);
			name = "librealm watchos";
			productName = librealm;
			productReference = C008FF991B67F02F0042669E /* liblibrealm watchos.a */;
			productType = "com.apple.product-type.library.static";
		};
		F45013AE1B01022800CD4A7E /* unit-tests-ios */ = {
			isa = PBXNativeTarget;
			buildConfigurationList = F45013CF1B01022800CD4A7E /* Build configuration list for PBXNativeTarget "unit-tests-ios" */;
			buildPhases = (
				F45013AB1B01022800CD4A7E /* Sources */,
				F45013AC1B01022800CD4A7E /* Frameworks */,
				F45013AD1B01022800CD4A7E /* Resources */,
			);
			buildRules = (
			);
			dependencies = (
			);
			name = "unit-tests-ios";
			productName = "unit-tests-ios";
			productReference = F45013AF1B01022800CD4A7E /* unit-tests-ios.app */;
			productType = "com.apple.product-type.application";
		};
		F4D0FC151B00E0D70040956A /* benchmark-common-tasks */ = {
			isa = PBXNativeTarget;
			buildConfigurationList = F4D0FC1C1B00E0D70040956A /* Build configuration list for PBXNativeTarget "benchmark-common-tasks" */;
			buildPhases = (
				F4D0FC121B00E0D70040956A /* Sources */,
				F4D0FC131B00E0D70040956A /* Frameworks */,
				F4D0FC141B00E0D70040956A /* CopyFiles */,
			);
			buildRules = (
			);
			dependencies = (
			);
			name = "benchmark-common-tasks";
			productName = "benchmark-common-tasks";
			productReference = F4D0FC161B00E0D70040956A /* benchmark-common-tasks */;
			productType = "com.apple.product-type.tool";
		};
		F4D0FC261B00F4010040956A /* benchmark-common-tasks-ios */ = {
			isa = PBXNativeTarget;
			buildConfigurationList = F4D0FC4B1B00F4010040956A /* Build configuration list for PBXNativeTarget "benchmark-common-tasks-ios" */;
			buildPhases = (
				F4D0FC231B00F4010040956A /* Sources */,
				F4D0FC241B00F4010040956A /* Frameworks */,
				F4D0FC251B00F4010040956A /* Resources */,
			);
			buildRules = (
			);
			dependencies = (
			);
			name = "benchmark-common-tasks-ios";
			productName = "benchmark-common-tasks-ios";
			productReference = F4D0FC271B00F4010040956A /* benchmark-common-tasks-ios.app */;
			productType = "com.apple.product-type.application";
		};
		F4D0FC511B00F4B00040956A /* test-utils-ios */ = {
			isa = PBXNativeTarget;
			buildConfigurationList = F4D0FC631B00F4B00040956A /* Build configuration list for PBXNativeTarget "test-utils-ios" */;
			buildPhases = (
				F4D0FC4E1B00F4B00040956A /* Sources */,
				F4D0FC901B00FB870040956A /* Headers */,
				F4D0FC4F1B00F4B00040956A /* Frameworks */,
				F4D0FC501B00F4B00040956A /* CopyFiles */,
			);
			buildRules = (
			);
			dependencies = (
			);
			name = "test-utils-ios";
			productName = "test-utils-ios";
			productReference = F4D0FC521B00F4B00040956A /* libtest-utils-ios.a */;
			productType = "com.apple.product-type.library.static";
		};
/* End PBXNativeTarget section */

/* Begin PBXProject section */
		3611F2FC14209B7000017263 /* Project object */ = {
			isa = PBXProject;
			attributes = {
				LastUpgradeCheck = 0710;
				ORGANIZATIONNAME = Realm;
				TargetAttributes = {
					F45013AE1B01022800CD4A7E = {
						CreatedOnToolsVersion = 6.3.1;
					};
					F4D0FC151B00E0D70040956A = {
						CreatedOnToolsVersion = 6.3.1;
					};
					F4D0FC261B00F4010040956A = {
						CreatedOnToolsVersion = 6.3.1;
					};
					F4D0FC511B00F4B00040956A = {
						CreatedOnToolsVersion = 6.3.1;
					};
				};
			};
			buildConfigurationList = 3611F2FF14209B7000017263 /* Build configuration list for PBXProject "realm" */;
			compatibilityVersion = "Xcode 3.2";
			developmentRegion = English;
			hasScannedForEncodings = 0;
			knownRegions = (
				en,
				Base,
			);
			mainGroup = 3611F2FA14209B7000017263;
			productRefGroup = 3647E0E814209E6B00D56FD7 /* Products */;
			projectDirPath = "";
			projectRoot = "";
			targets = (
				3647E0E614209E6B00D56FD7 /* librealm */,
				3647E1021420E4D800D56FD7 /* realm_unit_tests */,
				36E6085D1459972100CCC3E8 /* test-realm */,
				4142C9391623478700B3B902 /* librealm ios */,
				C008FF2F1B67F02F0042669E /* librealm watchos */,
				52D6E04D175BD9BC00B423E5 /* test-utils */,
				36AD7F7117FB94F800F046FC /* realmd-noinst */,
				F4D0FC151B00E0D70040956A /* benchmark-common-tasks */,
				F4D0FC261B00F4010040956A /* benchmark-common-tasks-ios */,
				F4D0FC511B00F4B00040956A /* test-utils-ios */,
				F45013AE1B01022800CD4A7E /* unit-tests-ios */,
			);
		};
/* End PBXProject section */

/* Begin PBXResourcesBuildPhase section */
		F45013AD1B01022800CD4A7E /* Resources */ = {
			isa = PBXResourcesBuildPhase;
			buildActionMask = 2147483647;
			files = (
				F45013BF1B01022800CD4A7E /* Images.xcassets in Resources */,
				F45013C21B01022800CD4A7E /* LaunchScreen.xib in Resources */,
				F45013BD1B01022800CD4A7E /* Main.storyboard in Resources */,
				65ED1B531B31AD480041EBD1 /* expect_json.json in Resources */,
				65ED1B771B31B17C0041EBD1 /* expect_string.txt in Resources */,
				65ED1B711B31AF090041EBD1 /* expected_json_link_cycles1.json in Resources */,
				65ED1B721B31AF090041EBD1 /* expected_json_link_cycles2.json in Resources */,
				65ED1B731B31AF090041EBD1 /* expected_json_link_cycles3.json in Resources */,
				65ED1B741B31AF090041EBD1 /* expected_json_link_cycles4.json in Resources */,
				65ED1B751B31AF090041EBD1 /* expected_json_link_cycles5.json in Resources */,
				65ED1B661B31AEBA0041EBD1 /* expected_json_linklist_cycle1.json in Resources */,
				65ED1B671B31AEBA0041EBD1 /* expected_json_linklist_cycle2.json in Resources */,
				65ED1B681B31AEBA0041EBD1 /* expected_json_linklist_cycle3.json in Resources */,
				65ED1B691B31AEBA0041EBD1 /* expected_json_linklist_cycle4.json in Resources */,
				65ED1B6A1B31AEBA0041EBD1 /* expected_json_linklist_cycle5.json in Resources */,
				65ED1B6B1B31AEBA0041EBD1 /* expected_json_linklist_cycle6.json in Resources */,
				65ED1B5A1B31AE590041EBD1 /* expected_json_linklist1_1.json in Resources */,
				65ED1B5B1B31AE590041EBD1 /* expected_json_linklist1_2.json in Resources */,
				65ED1B5C1B31AE590041EBD1 /* expected_json_linklist1_3.json in Resources */,
				65ED1B5D1B31AE590041EBD1 /* expected_json_linklist1_4.json in Resources */,
				65ED1B5E1B31AE590041EBD1 /* expected_json_linklist1_5.json in Resources */,
				65ED1B5F1B31AE590041EBD1 /* expected_json_linklist1_6.json in Resources */,
				651AEEA31B31945F0048C8EE /* test_upgrade_database_4_1.realm in Resources */,
				651AEEA41B31945F0048C8EE /* test_upgrade_database_4_2.realm in Resources */,
				651AEEA51B31945F0048C8EE /* test_upgrade_database_4_3.realm in Resources */,
				6589FF2D1B4D6806001B6239 /* test_upgrade_database_4_4.realm in Resources */,
				651AEEA61B31945F0048C8EE /* test_upgrade_database_1000_1.realm in Resources */,
				651AEEA71B31945F0048C8EE /* test_upgrade_database_1000_2.realm in Resources */,
				651AEEA81B31945F0048C8EE /* test_upgrade_database_1000_3.realm in Resources */,
				6589FF2E1B4D6806001B6239 /* test_upgrade_database_1000_4.realm in Resources */,
			);
			runOnlyForDeploymentPostprocessing = 0;
		};
		F4D0FC251B00F4010040956A /* Resources */ = {
			isa = PBXResourcesBuildPhase;
			buildActionMask = 2147483647;
			files = (
				F4D0FC371B00F4010040956A /* Images.xcassets in Resources */,
				F4D0FC3A1B00F4010040956A /* LaunchScreen.xib in Resources */,
				F4D0FC351B00F4010040956A /* Main.storyboard in Resources */,
			);
			runOnlyForDeploymentPostprocessing = 0;
		};
/* End PBXResourcesBuildPhase section */

/* Begin PBXShellScriptBuildPhase section */
		4222F3041964103400EC86A5 /* Copy JSON files */ = {
			isa = PBXShellScriptBuildPhase;
			buildActionMask = 2147483647;
			files = (
			);
			inputPaths = (
			);
			name = "Copy JSON files";
			outputPaths = (
			);
			runOnlyForDeploymentPostprocessing = 0;
			shellPath = /bin/sh;
			shellScript = "cp -a ${PROJECT_DIR}/test/*.json ${BUILD_DIR}/${CONFIGURATION}\ncp -a ${PROJECT_DIR}/test/expect_string.txt ${BUILD_DIR}/${CONFIGURATION}";
		};
/* End PBXShellScriptBuildPhase section */

/* Begin PBXSourcesBuildPhase section */
		3647E0E314209E6B00D56FD7 /* Sources */ = {
			isa = PBXSourcesBuildPhase;
			buildActionMask = 2147483647;
			files = (
				4852311C1B2E9301003C72AF /* network.cpp in Sources */,
				36A1DC9116C3F2F30086A836 /* alloc.cpp in Sources */,
				F43098B21B021C04000A2333 /* bptree.cpp in Sources */,
				365CCE34157CC37D00172BF8 /* alloc_slab.cpp in Sources */,
				365CCE3F157CC37D00172BF8 /* array.cpp in Sources */,
				365CCE37157CC37D00172BF8 /* array_binary.cpp in Sources */,
				365CCE39157CC37D00172BF8 /* array_blob.cpp in Sources */,
				36FDACDF17D67DDD0084E8BB /* array_blobs_big.cpp in Sources */,
				65D3F7A71AA75E3A00F27CBD /* array_integer.cpp in Sources */,
				365CCE3D157CC37D00172BF8 /* array_string.cpp in Sources */,
				365CCE3B157CC37D00172BF8 /* array_string_long.cpp in Sources */,
				365CCE53157CC37D00172BF8 /* column.cpp in Sources */,
				48A0482D1C7F79C4000FFD12 /* history.cpp in Sources */,
				485231161B2E914D003C72AF /* misc_errors.cpp in Sources */,
				C08FE2B81B45BD750037AFCE /* simulated_failure.cpp in Sources */,
				3658CE711921AC6F009A7085 /* column_backlink.cpp in Sources */,
				365CCE46157CC37D00172BF8 /* column_binary.cpp in Sources */,
				3FF6A2A21A02B1FD0074A601 /* column_link.cpp in Sources */,
				5285BD0A197D5A830031FD44 /* column_link_base.cpp in Sources */,
				3658CE7A19245BE5009A7085 /* column_linklist.cpp in Sources */,
				365CCE49157CC37D00172BF8 /* column_mixed.cpp in Sources */,
				365CCE4D157CC37D00172BF8 /* column_string.cpp in Sources */,
				365CCE4B157CC37D00172BF8 /* column_string_enum.cpp in Sources */,
				365CCE4F157CC37D00172BF8 /* column_table.cpp in Sources */,
				4222F30219640C6700EC86A5 /* commit_log.cpp in Sources */,
				5267884B189AB4B8009CDE7D /* descriptor.cpp in Sources */,
				3FC68FDA1A0AD3FE005F3103 /* encrypted_file_mapping.cpp in Sources */,
				52C9B60E19B7406D00248011 /* exceptions.cpp in Sources */,
				52D7C4821852A01700633748 /* file.cpp in Sources */,
				3F5ED51019D08A11001FCFF4 /* file_mapper.cpp in Sources */,
				365CCE59157CC37D00172BF8 /* group.cpp in Sources */,
				365CCE80157CCB4100172BF8 /* group_shared.cpp in Sources */,
				365CCE57157CC37D00172BF8 /* group_writer.cpp in Sources */,
				36E67FCA15A2EDDB00D131FB /* index_string.cpp in Sources */,
				36A1DC9316C3F34B0086A836 /* lang_bind_helper.cpp in Sources */,
				36AA59E81937552000D691E0 /* link_view.cpp in Sources */,
				3620DF0118B6C93C003AD498 /* memory_stream.cpp in Sources */,
				3620DF0E18B6CA7B003AD498 /* output_stream.cpp in Sources */,
				3F1967AF1A9530AA0072FE29 /* platform_specific_condvar.cpp in Sources */,
				6579EEB91B4E89B6004DE3D8 /* disable_sync_to_disk.cpp in Sources */,
				365CCE62157CC37D00172BF8 /* query.cpp in Sources */,
				65F667081BFD01DC00749FA2 /* uri.cpp in Sources */,
				48A048351C7F7A6B000FFD12 /* continuous_transactions_history.cpp in Sources */,
				F4C28BBD1A696DB600F8BB2A /* query_engine.cpp in Sources */,
				65033A761C7DD3B80019E9F2 /* column_datetime.cpp in Sources */,
				4222F2FE19640B8400EC86A5 /* replication.cpp in Sources */,
				522EA515192C4C4E002AD3B6 /* row.cpp in Sources */,
				365CCE64157CC37D00172BF8 /* spec.cpp in Sources */,
				52D7C4871852A01700633748 /* string_buffer.cpp in Sources */,
				485231181B2E918F003C72AF /* basic_system_errors.cpp in Sources */,
				365CCE6E157CC37D00172BF8 /* table.cpp in Sources */,
				365CCE6C157CC37D00172BF8 /* table_view.cpp in Sources */,
				52D7C4891852A01700633748 /* terminate.cpp in Sources */,
				52D7C48B1852A01700633748 /* thread.cpp in Sources */,
				3F967AFA1AA4C00800005C38 /* transact_log.cpp in Sources */,
				522EA519192C4D3C002AD3B6 /* unicode.cpp in Sources */,
				365CCE75157CC37D00172BF8 /* utilities.cpp in Sources */,
				80ADCCE918A23DD00049D472 /* version.cpp in Sources */,
				42F862D319BDE3460053C134 /* views.cpp in Sources */,
			);
			runOnlyForDeploymentPostprocessing = 0;
		};
		3647E0FF1420E4D800D56FD7 /* Sources */ = {
			isa = PBXSourcesBuildPhase;
			buildActionMask = 2147483647;
			files = (
				3647E10D1420E66B00D56FD7 /* main.cpp in Sources */,
				5219EB7118FB030900FF9232 /* test_all.cpp in Sources */,
				3680633A1446D12B00283774 /* test_alloc.cpp in Sources */,
				3647E10E1420E69400D56FD7 /* test_array.cpp in Sources */,
				36E6089F145AE7DD00CCC3E8 /* test_array_binary.cpp in Sources */,
				36E608911459F11200CCC3E8 /* test_array_blob.cpp in Sources */,
				36FDACDC17D67CBC0084E8BB /* test_array_blobs_big.cpp in Sources */,
				52A32B3717D4E7FE00DD22CC /* test_array_float.cpp in Sources */,
				65D3F7A51AA7549600F27CBD /* test_array_integer.cpp in Sources */,
				3647E10F1420E69400D56FD7 /* test_array_string.cpp in Sources */,
				36E60897145A99D800CCC3E8 /* test_array_string_long.cpp in Sources */,
				3F5ED51419D9D4D1001FCFF4 /* test_basic_utils.cpp in Sources */,
				523239F51800EF33006E9F13 /* test_binary_data.cpp in Sources */,
				3647E1101420E69400D56FD7 /* test_column.cpp in Sources */,
				36E608A5145B006E00CCC3E8 /* test_column_binary.cpp in Sources */,
				52A32B3C17D4E83500DD22CC /* test_column_float.cpp in Sources */,
				52F2E0E317D5F92F00415958 /* test_column_large.cpp in Sources */,
				65F35E0F1B32FC5C006AE5A9 /* test_optional.cpp in Sources */,
				65033A7E1C7DD51F0019E9F2 /* test_column_datetime.cpp in Sources */,
				3604595214C97A4E008ACFFD /* test_column_mixed.cpp in Sources */,
				36E60899145AB43600CCC3E8 /* test_column_string.cpp in Sources */,
				52678852189AB590009CDE7D /* test_descriptor.cpp in Sources */,
				65F666F61BFD013A00749FA2 /* test_util_stringbuffer.cpp in Sources */,
				65F666F71BFD013A00749FA2 /* test_util_uri.cpp in Sources */,
				52807FB518E73A1900A22716 /* test_destroy_guard.cpp in Sources */,
				3FA0DBCC1A0BF29C003548DC /* test_encrypted_file_mapping.cpp in Sources */,
				52A32B3E17D4E84700DD22CC /* test_file.cpp in Sources */,
				52807FB718E73A4800A22716 /* test_file_locks.cpp in Sources */,
				368063381445AF9B00283774 /* test_group.cpp in Sources */,
				36E67FCE15A2EDFB00D131FB /* test_index_string.cpp in Sources */,
				4222F2F719640A4100EC86A5 /* test_json.cpp in Sources */,
				52A32B4017D4E85A00DD22CC /* test_lang_bind_helper.cpp in Sources */,
				65F666F31BFD013A00749FA2 /* test_priority_queue.cpp in Sources */,
				3F5ED51519D9D4D1001FCFF4 /* test_link_query_view.cpp in Sources */,
				3658CE771923E9EB009A7085 /* test_links.cpp in Sources */,
				36FD6F3614BDC61A009E0003 /* test_query.cpp in Sources */,
				523239F81800EF33006E9F13 /* test_replication.cpp in Sources */,
				B159814E18CF562600E3C5DF /* test_safe_int_ops.cpp in Sources */,
				52807FB218E737E300A22716 /* test_self.cpp in Sources */,
				365CCE85157CCB8C00172BF8 /* test_shared.cpp in Sources */,
				52A32B4217D4E86A00DD22CC /* test_string_data.cpp in Sources */,
				52F2E0E517D5F93D00415958 /* test_strings.cpp in Sources */,
				3647E1121420E69400D56FD7 /* test_table.cpp in Sources */,
				36FD6F3714BDC61A009E0003 /* test_table_view.cpp in Sources */,
				5263C6DF17D2D28C00A99AA4 /* test_thread.cpp in Sources */,
				52A32B4617D4E88400DD22CC /* test_transactions.cpp in Sources */,
				65F666F41BFD013A00749FA2 /* test_util_error.cpp in Sources */,
				52A32B4417D4E87800DD22CC /* test_transactions_lasse.cpp in Sources */,
				485231201B2E9361003C72AF /* test_util_network.cpp in Sources */,
				65BB23001AD80EA30097170F /* test_upgrade_database.cpp in Sources */,
				52A32B4817D4E89100DD22CC /* test_utf8.cpp in Sources */,
				65F666F51BFD013A00749FA2 /* test_util_inspect.cpp in Sources */,
				656341F81C18C508006EE446 /* fuzz_group.cpp in Sources */,
				80ADCCEE18A23E2D0049D472 /* test_version.cpp in Sources */,
			);
			runOnlyForDeploymentPostprocessing = 0;
		};
		36AD7F7417FB94F800F046FC /* Sources */ = {
			isa = PBXSourcesBuildPhase;
			buildActionMask = 2147483647;
			files = (
				36AD7FA217FB959A00F046FC /* realmd.cpp in Sources */,
			);
			runOnlyForDeploymentPostprocessing = 0;
		};
		36E6085A1459972100CCC3E8 /* Sources */ = {
			isa = PBXSourcesBuildPhase;
			buildActionMask = 2147483647;
			files = (
				36E608681459976700CCC3E8 /* test-realm.cpp in Sources */,
			);
			runOnlyForDeploymentPostprocessing = 0;
		};
		4142C93A1623478700B3B902 /* Sources */ = {
			isa = PBXSourcesBuildPhase;
			buildActionMask = 2147483647;
			files = (
				65F35E0A1B32F9D9006AE5A9 /* network.cpp in Sources */,
				52F6359416B43C79006117C4 /* alloc.cpp in Sources */,
				4142C93B1623478700B3B902 /* alloc_slab.cpp in Sources */,
				4142C9401623478700B3B902 /* array.cpp in Sources */,
				4142C93C1623478700B3B902 /* array_binary.cpp in Sources */,
				4142C93D1623478700B3B902 /* array_blob.cpp in Sources */,
				36FDACE117D67DED0084E8BB /* array_blobs_big.cpp in Sources */,
				3F240CC21B26455300D3EB96 /* array_integer.cpp in Sources */,
				65F35E0B1B32F9E5006AE5A9 /* misc_errors.cpp in Sources */,
				4142C93F1623478700B3B902 /* array_string.cpp in Sources */,
				C0552C561B45CEA4007FF3AA /* simulated_failure.cpp in Sources */,
				4142C93E1623478700B3B902 /* array_string_long.cpp in Sources */,
				65F6671E1BFD051B00749FA2 /* uri.cpp in Sources */,
				4142C9471623478700B3B902 /* column.cpp in Sources */,
				F4D0FC841B00F62C0040956A /* column_backlink.cpp in Sources */,
				4142C9421623478700B3B902 /* column_binary.cpp in Sources */,
				3FF6A2A11A02B1FC0074A601 /* column_link.cpp in Sources */,
				F4D0FC851B00F62C0040956A /* column_link_base.cpp in Sources */,
				F4D0FC861B00F62C0040956A /* column_linklist.cpp in Sources */,
				4142C9431623478700B3B902 /* column_mixed.cpp in Sources */,
				4142C9451623478700B3B902 /* column_string.cpp in Sources */,
				4142C9441623478700B3B902 /* column_string_enum.cpp in Sources */,
				4142C9461623478700B3B902 /* column_table.cpp in Sources */,
				F4D0FC871B00F62C0040956A /* commit_log.cpp in Sources */,
				F4D0FC881B00F62C0040956A /* descriptor.cpp in Sources */,
				F4D0FC7B1B00F62C0040956A /* encrypted_file_mapping.cpp in Sources */,
				65033A781C7DD3F30019E9F2 /* column_datetime.cpp in Sources */,
				F4D0FC891B00F62C0040956A /* exceptions.cpp in Sources */,
				F4D0FC7E1B00F62C0040956A /* file.cpp in Sources */,
				F4D0FC7D1B00F62C0040956A /* file_mapper.cpp in Sources */,
				4142C9491623478700B3B902 /* group.cpp in Sources */,
				6579EEBA1B4E89B7004DE3D8 /* disable_sync_to_disk.cpp in Sources */,
				4142C9511623478700B3B902 /* group_shared.cpp in Sources */,
				F43098B31B021C04000A2333 /* bptree.cpp in Sources */,
				4142C9481623478700B3B902 /* group_writer.cpp in Sources */,
				4142C9521623478700B3B902 /* index_string.cpp in Sources */,
				52113CDE16C27EF800C301FB /* lang_bind_helper.cpp in Sources */,
				F4D0FC8A1B00F62C0040956A /* link_view.cpp in Sources */,
				F4D0FC7F1B00F62C0040956A /* memory_stream.cpp in Sources */,
				F4D0FC791B00F62C0040956A /* output_stream.cpp in Sources */,
				48A048361C7F7A6B000FFD12 /* continuous_transactions_history.cpp in Sources */,
				F4D0FC801B00F62C0040956A /* platform_specific_condvar.cpp in Sources */,
				4142C94B1623478700B3B902 /* query.cpp in Sources */,
				F4C28BBE1A696DBB00F8BB2A /* query_engine.cpp in Sources */,
				F4D0FC8D1B00F62C0040956A /* realmd.cpp in Sources */,
				F4D0FC8B1B00F62C0040956A /* replication.cpp in Sources */,
				F4D0FC8C1B00F62C0040956A /* row.cpp in Sources */,
				4142C94C1623478700B3B902 /* spec.cpp in Sources */,
				F4D0FC811B00F62C0040956A /* string_buffer.cpp in Sources */,
				65F35E091B32F9D1006AE5A9 /* basic_system_errors.cpp in Sources */,
				48A0482E1C7F79C4000FFD12 /* history.cpp in Sources */,
				4142C94E1623478700B3B902 /* table.cpp in Sources */,
				4142C94D1623478700B3B902 /* table_view.cpp in Sources */,
				F4D0FC821B00F62C0040956A /* terminate.cpp in Sources */,
				F4D0FC831B00F62C0040956A /* thread.cpp in Sources */,
				F4D0FC7A1B00F62C0040956A /* transact_log.cpp in Sources */,
				F4D0FC8E1B00F62C0040956A /* unicode.cpp in Sources */,
				4142C9501623478700B3B902 /* utilities.cpp in Sources */,
				80ADCCEA18A23DD00049D472 /* version.cpp in Sources */,
				F4D0FC8F1B00F62C0040956A /* views.cpp in Sources */,
			);
			runOnlyForDeploymentPostprocessing = 0;
		};
		52D6E04A175BD9BC00B423E5 /* Sources */ = {
			isa = PBXSourcesBuildPhase;
			buildActionMask = 2147483647;
			files = (
				526F3F0618246523005217F1 /* benchmark_results.cpp in Sources */,
				B159814A18CF560000E3C5DF /* demangle.cpp in Sources */,
				4222F2FA19640A7A00EC86A5 /* jsmn.cpp in Sources */,
				52D6E06F175BDC5D00B423E5 /* mem.cpp in Sources */,
				526F3F0218246508005217F1 /* misc.cpp in Sources */,
				523AC1AA18EABFE900049AEA /* random.cpp in Sources */,
				5238B562193F5051003F1C38 /* resource_limits.cpp in Sources */,
				B159627418DB14C4008B9421 /* test_only.cpp in Sources */,
				48B1D23A1C749D850066A961 /* crypt_key.cpp in Sources */,
				524F3C9A18EA346A00DEE22A /* test_path.cpp in Sources */,
				52D6E070175BDC6500B423E5 /* timer.cpp in Sources */,
				B159627618DB14C4008B9421 /* unit_test.cpp in Sources */,
				F4DCAF2C1B78EE8900EEC19A /* quote.cpp in Sources */,
				5219EB6918FB026100FF9232 /* verified_integer.cpp in Sources */,
				5219EB6D18FB028300FF9232 /* verified_string.cpp in Sources */,
				B159627818DB14C4008B9421 /* wildcard.cpp in Sources */,
			);
			runOnlyForDeploymentPostprocessing = 0;
		};
		C008FF301B67F02F0042669E /* Sources */ = {
			isa = PBXSourcesBuildPhase;
			buildActionMask = 2147483647;
			files = (
				C008FF311B67F02F0042669E /* network.cpp in Sources */,
				C008FF321B67F02F0042669E /* alloc.cpp in Sources */,
				C008FF331B67F02F0042669E /* alloc_slab.cpp in Sources */,
				C008FF341B67F02F0042669E /* array.cpp in Sources */,
				C008FF351B67F02F0042669E /* array_binary.cpp in Sources */,
				C008FF361B67F02F0042669E /* array_blob.cpp in Sources */,
				C008FF371B67F02F0042669E /* array_blobs_big.cpp in Sources */,
				C008FF381B67F02F0042669E /* array_integer.cpp in Sources */,
				C008FF391B67F02F0042669E /* misc_errors.cpp in Sources */,
				C008FF3A1B67F02F0042669E /* array_string.cpp in Sources */,
				C008FF3B1B67F02F0042669E /* simulated_failure.cpp in Sources */,
				C008FF3C1B67F02F0042669E /* array_string_long.cpp in Sources */,
				65F6671F1BFD051C00749FA2 /* uri.cpp in Sources */,
				C008FF3D1B67F02F0042669E /* column.cpp in Sources */,
				C008FF3E1B67F02F0042669E /* column_backlink.cpp in Sources */,
				C008FF3F1B67F02F0042669E /* column_binary.cpp in Sources */,
				C008FF401B67F02F0042669E /* column_link.cpp in Sources */,
				C008FF411B67F02F0042669E /* column_link_base.cpp in Sources */,
				C008FF421B67F02F0042669E /* column_linklist.cpp in Sources */,
				C008FF431B67F02F0042669E /* column_mixed.cpp in Sources */,
				C008FF441B67F02F0042669E /* column_string.cpp in Sources */,
				C008FF451B67F02F0042669E /* column_string_enum.cpp in Sources */,
				C008FF461B67F02F0042669E /* column_table.cpp in Sources */,
				C008FF471B67F02F0042669E /* commit_log.cpp in Sources */,
				C008FF481B67F02F0042669E /* descriptor.cpp in Sources */,
				C008FF491B67F02F0042669E /* encrypted_file_mapping.cpp in Sources */,
				65033A7A1C7DD3F40019E9F2 /* column_datetime.cpp in Sources */,
				C008FF4A1B67F02F0042669E /* exceptions.cpp in Sources */,
				C008FF4B1B67F02F0042669E /* file.cpp in Sources */,
				C008FF4C1B67F02F0042669E /* file_mapper.cpp in Sources */,
				C008FF4D1B67F02F0042669E /* group.cpp in Sources */,
				C008FF4E1B67F02F0042669E /* disable_sync_to_disk.cpp in Sources */,
				C008FF4F1B67F02F0042669E /* group_shared.cpp in Sources */,
				C008FF501B67F02F0042669E /* bptree.cpp in Sources */,
				C008FF511B67F02F0042669E /* group_writer.cpp in Sources */,
				C008FF521B67F02F0042669E /* index_string.cpp in Sources */,
				C008FF531B67F02F0042669E /* lang_bind_helper.cpp in Sources */,
				C008FF541B67F02F0042669E /* link_view.cpp in Sources */,
				C008FF551B67F02F0042669E /* memory_stream.cpp in Sources */,
				C008FF561B67F02F0042669E /* output_stream.cpp in Sources */,
				48A048371C7F7A6B000FFD12 /* continuous_transactions_history.cpp in Sources */,
				C008FF571B67F02F0042669E /* platform_specific_condvar.cpp in Sources */,
				C008FF581B67F02F0042669E /* query.cpp in Sources */,
				C008FF591B67F02F0042669E /* query_engine.cpp in Sources */,
				C008FF5A1B67F02F0042669E /* realmd.cpp in Sources */,
				C008FF5B1B67F02F0042669E /* replication.cpp in Sources */,
				C008FF5C1B67F02F0042669E /* row.cpp in Sources */,
				C008FF5D1B67F02F0042669E /* spec.cpp in Sources */,
				C008FF5E1B67F02F0042669E /* string_buffer.cpp in Sources */,
				C008FF5F1B67F02F0042669E /* basic_system_errors.cpp in Sources */,
				48A0482F1C7F79C4000FFD12 /* history.cpp in Sources */,
				C008FF601B67F02F0042669E /* table.cpp in Sources */,
				C008FF611B67F02F0042669E /* table_view.cpp in Sources */,
				C008FF621B67F02F0042669E /* terminate.cpp in Sources */,
				C008FF631B67F02F0042669E /* thread.cpp in Sources */,
				C008FF641B67F02F0042669E /* transact_log.cpp in Sources */,
				C008FF651B67F02F0042669E /* unicode.cpp in Sources */,
				C008FF661B67F02F0042669E /* utilities.cpp in Sources */,
				C008FF671B67F02F0042669E /* version.cpp in Sources */,
				C008FF681B67F02F0042669E /* views.cpp in Sources */,
			);
			runOnlyForDeploymentPostprocessing = 0;
		};
		F45013AB1B01022800CD4A7E /* Sources */ = {
			isa = PBXSourcesBuildPhase;
			buildActionMask = 2147483647;
			files = (
				F45013B41B01022800CD4A7E /* main.m in Sources */,
				F45013D81B01027F00CD4A7E /* test_all.cpp in Sources */,
				F45013D91B01027F00CD4A7E /* test_alloc.cpp in Sources */,
				F45013DA1B01027F00CD4A7E /* test_array.cpp in Sources */,
				65F666FA1BFD014000749FA2 /* test_util_inspect.cpp in Sources */,
				F45013DB1B01027F00CD4A7E /* test_array_binary.cpp in Sources */,
				F45013DC1B01027F00CD4A7E /* test_array_blob.cpp in Sources */,
				F45013DD1B01027F00CD4A7E /* test_array_blobs_big.cpp in Sources */,
				F45013DE1B01027F00CD4A7E /* test_array_float.cpp in Sources */,
				F45013DF1B01027F00CD4A7E /* test_array_integer.cpp in Sources */,
				F45013E01B01027F00CD4A7E /* test_array_string.cpp in Sources */,
				65F666F91BFD014000749FA2 /* test_util_error.cpp in Sources */,
				65033A7F1C7DD5200019E9F2 /* test_column_datetime.cpp in Sources */,
				65F666FB1BFD014000749FA2 /* test_util_stringbuffer.cpp in Sources */,
				F45013E11B01027F00CD4A7E /* test_array_string_long.cpp in Sources */,
				656341F91C18C50A006EE446 /* fuzz_group.cpp in Sources */,
				F45013E21B01027F00CD4A7E /* test_basic_utils.cpp in Sources */,
				F45013E31B01027F00CD4A7E /* test_binary_data.cpp in Sources */,
				F45013E41B01027F00CD4A7E /* test_column.cpp in Sources */,
				F45013E61B01027F00CD4A7E /* test_column_binary.cpp in Sources */,
				F45013E71B01027F00CD4A7E /* test_column_float.cpp in Sources */,
				F45013E81B01027F00CD4A7E /* test_column_mixed.cpp in Sources */,
				F45013E91B01027F00CD4A7E /* test_column_string.cpp in Sources */,
				F45013EA1B01027F00CD4A7E /* test_descriptor.cpp in Sources */,
				F45013EB1B01027F00CD4A7E /* test_destroy_guard.cpp in Sources */,
				F45013EC1B01027F00CD4A7E /* test_encrypted_file_mapping.cpp in Sources */,
				F45013ED1B01027F00CD4A7E /* test_file.cpp in Sources */,
				65F35E101B32FC5E006AE5A9 /* test_optional.cpp in Sources */,
				F45013EE1B01027F00CD4A7E /* test_file_locks.cpp in Sources */,
				F45013EF1B01027F00CD4A7E /* test_group.cpp in Sources */,
				F45013F11B01027F00CD4A7E /* test_index_string.cpp in Sources */,
				F45013F21B01027F00CD4A7E /* test_json.cpp in Sources */,
				F45013F31B01027F00CD4A7E /* test_lang_bind_helper.cpp in Sources */,
				65F35E0C1B32F9FE006AE5A9 /* test_util_network.cpp in Sources */,
				F45013F41B01027F00CD4A7E /* test_link_query_view.cpp in Sources */,
				F45013F51B01027F00CD4A7E /* test_links.cpp in Sources */,
				F45013F61B01027F00CD4A7E /* test_query.cpp in Sources */,
				F45013F71B01027F00CD4A7E /* test_replication.cpp in Sources */,
				F45013F81B01027F00CD4A7E /* test_safe_int_ops.cpp in Sources */,
				F45013F91B01027F00CD4A7E /* test_self.cpp in Sources */,
				F45013FA1B01027F00CD4A7E /* test_shared.cpp in Sources */,
				F45013FB1B01027F00CD4A7E /* test_string_data.cpp in Sources */,
				F45013FC1B01027F00CD4A7E /* test_table.cpp in Sources */,
				65F666FC1BFD014000749FA2 /* test_util_uri.cpp in Sources */,
				F45013FD1B01027F00CD4A7E /* test_table_view.cpp in Sources */,
				65F666F81BFD014000749FA2 /* test_priority_queue.cpp in Sources */,
				F45013FE1B01027F00CD4A7E /* test_thread.cpp in Sources */,
				F45013FF1B01027F00CD4A7E /* test_transactions.cpp in Sources */,
				F45014001B01027F00CD4A7E /* test_transactions_lasse.cpp in Sources */,
				F45014011B01027F00CD4A7E /* test_upgrade_database.cpp in Sources */,
				F45014021B01027F00CD4A7E /* test_utf8.cpp in Sources */,
				F45014031B01027F00CD4A7E /* test_version.cpp in Sources */,
				F45013BA1B01022800CD4A7E /* ViewController.mm in Sources */,
			);
			runOnlyForDeploymentPostprocessing = 0;
		};
		F4D0FC121B00E0D70040956A /* Sources */ = {
			isa = PBXSourcesBuildPhase;
			buildActionMask = 2147483647;
			files = (
				F4D0FC201B00E1020040956A /* main.cpp in Sources */,
			);
			runOnlyForDeploymentPostprocessing = 0;
		};
		F4D0FC231B00F4010040956A /* Sources */ = {
			isa = PBXSourcesBuildPhase;
			buildActionMask = 2147483647;
			files = (
				F4D0FC781B00F5EC0040956A /* main.cpp in Sources */,
				F4D0FC2C1B00F4010040956A /* main.m in Sources */,
				F4D0FC321B00F4010040956A /* ViewController.mm in Sources */,
			);
			runOnlyForDeploymentPostprocessing = 0;
		};
		F4D0FC4E1B00F4B00040956A /* Sources */ = {
			isa = PBXSourcesBuildPhase;
			buildActionMask = 2147483647;
			files = (
				F4D0FC691B00F4EC0040956A /* benchmark_results.cpp in Sources */,
				48B1D23B1C749DF00066A961 /* crypt_key.cpp in Sources */,
				F4D0FC6A1B00F4EC0040956A /* demangle.cpp in Sources */,
				F4D0FC6B1B00F4EC0040956A /* jsmn.cpp in Sources */,
				F4D0FC6C1B00F4EC0040956A /* mem.cpp in Sources */,
				F4D0FC6D1B00F4EC0040956A /* misc.cpp in Sources */,
				F4D0FC6E1B00F4EC0040956A /* random.cpp in Sources */,
				F4D0FC6F1B00F4EC0040956A /* resource_limits.cpp in Sources */,
				F4D0FC701B00F4EC0040956A /* test_only.cpp in Sources */,
				F4D0FC711B00F4EC0040956A /* test_path.cpp in Sources */,
				F4D0FC721B00F4EC0040956A /* timer.cpp in Sources */,
				F4D0FC731B00F4EC0040956A /* unit_test.cpp in Sources */,
				F4DCAF2D1B78EE8900EEC19A /* quote.cpp in Sources */,
				F4D0FC741B00F4EC0040956A /* verified_integer.cpp in Sources */,
				F4D0FC751B00F4EC0040956A /* verified_string.cpp in Sources */,
				F4D0FC761B00F4EC0040956A /* wildcard.cpp in Sources */,
			);
			runOnlyForDeploymentPostprocessing = 0;
		};
/* End PBXSourcesBuildPhase section */

/* Begin PBXTargetDependency section */
		3647E2521422197F00D56FD7 /* PBXTargetDependency */ = {
			isa = PBXTargetDependency;
			target = 3647E0E614209E6B00D56FD7 /* librealm */;
			targetProxy = 3647E2511422197F00D56FD7 /* PBXContainerItemProxy */;
		};
		36AD7F7217FB94F800F046FC /* PBXTargetDependency */ = {
			isa = PBXTargetDependency;
			target = 3647E0E614209E6B00D56FD7 /* librealm */;
			targetProxy = 36AD7F7317FB94F800F046FC /* PBXContainerItemProxy */;
		};
		36AD7FA017FB955A00F046FC /* PBXTargetDependency */ = {
			isa = PBXTargetDependency;
			target = 36AD7F7117FB94F800F046FC /* realmd-noinst */;
			targetProxy = 36AD7F9F17FB955A00F046FC /* PBXContainerItemProxy */;
		};
		36E6086B14599C3300CCC3E8 /* PBXTargetDependency */ = {
			isa = PBXTargetDependency;
			target = 3647E0E614209E6B00D56FD7 /* librealm */;
			targetProxy = 36E6086A14599C3300CCC3E8 /* PBXContainerItemProxy */;
		};
		526F3F0A182465E3005217F1 /* PBXTargetDependency */ = {
			isa = PBXTargetDependency;
			target = 52D6E04D175BD9BC00B423E5 /* test-utils */;
			targetProxy = 526F3F09182465E3005217F1 /* PBXContainerItemProxy */;
		};
		52D6E054175BD9DA00B423E5 /* PBXTargetDependency */ = {
			isa = PBXTargetDependency;
			target = 52D6E04D175BD9BC00B423E5 /* test-utils */;
			targetProxy = 52D6E053175BD9DA00B423E5 /* PBXContainerItemProxy */;
		};
/* End PBXTargetDependency section */

/* Begin PBXVariantGroup section */
		F45013BB1B01022800CD4A7E /* Main.storyboard */ = {
			isa = PBXVariantGroup;
			children = (
				F45013BC1B01022800CD4A7E /* Base */,
			);
			name = Main.storyboard;
			sourceTree = "<group>";
		};
		F45013C01B01022800CD4A7E /* LaunchScreen.xib */ = {
			isa = PBXVariantGroup;
			children = (
				F45013C11B01022800CD4A7E /* Base */,
			);
			name = LaunchScreen.xib;
			sourceTree = "<group>";
		};
		F4D0FC331B00F4010040956A /* Main.storyboard */ = {
			isa = PBXVariantGroup;
			children = (
				F4D0FC341B00F4010040956A /* Base */,
			);
			name = Main.storyboard;
			sourceTree = "<group>";
		};
		F4D0FC381B00F4010040956A /* LaunchScreen.xib */ = {
			isa = PBXVariantGroup;
			children = (
				F4D0FC391B00F4010040956A /* Base */,
			);
			name = LaunchScreen.xib;
			sourceTree = "<group>";
		};
/* End PBXVariantGroup section */

/* Begin XCBuildConfiguration section */
		3611F30114209B7000017263 /* Debug */ = {
			isa = XCBuildConfiguration;
			buildSettings = {
				ALWAYS_SEARCH_USER_PATHS = NO;
				CLANG_CXX_LANGUAGE_STANDARD = "c++0x";
				CLANG_CXX_LIBRARY = "libc++";
				CLANG_WARN_SUSPICIOUS_IMPLICIT_CONVERSION = YES;
				CLANG_WARN_UNREACHABLE_CODE = YES;
				CLANG_WARN__EXIT_TIME_DESTRUCTORS = NO;
				CLANG_X86_VECTOR_INSTRUCTIONS = sse4.2;
				COPY_PHASE_STRIP = NO;
				ENABLE_TESTABILITY = YES;
				GCC_OPTIMIZATION_LEVEL = 0;
				GCC_PREPROCESSOR_DEFINITIONS = (
					"REALM_DEBUG=1",
					"REALM_ENABLE_ENCRYPTION=1",
				);
				GCC_PREPROCESSOR_DEFINITIONS_NOT_USED_IN_PRECOMPS = USE_SSE42;
				GCC_WARN_64_TO_32_BIT_CONVERSION = YES;
				GCC_WARN_ABOUT_MISSING_FIELD_INITIALIZERS = YES;
				GCC_WARN_ABOUT_MISSING_NEWLINE = YES;
				GCC_WARN_ABOUT_RETURN_TYPE = YES;
				GCC_WARN_FOUR_CHARACTER_CONSTANTS = YES;
				GCC_WARN_HIDDEN_VIRTUAL_FUNCTIONS = NO;
				GCC_WARN_INITIALIZER_NOT_FULLY_BRACKETED = YES;
				GCC_WARN_NON_VIRTUAL_DESTRUCTOR = NO;
				GCC_WARN_PEDANTIC = YES;
				GCC_WARN_SHADOW = NO;
				GCC_WARN_SIGN_COMPARE = YES;
				GCC_WARN_UNINITIALIZED_AUTOS = YES;
				GCC_WARN_UNKNOWN_PRAGMAS = YES;
				GCC_WARN_UNUSED_FUNCTION = YES;
				GCC_WARN_UNUSED_LABEL = YES;
				GCC_WARN_UNUSED_PARAMETER = YES;
				GCC_WARN_UNUSED_VARIABLE = YES;
				HEADER_SEARCH_PATHS = src;
				IPHONEOS_DEPLOYMENT_TARGET = 7.0;
				MACOSX_DEPLOYMENT_TARGET = 10.9;
				ONLY_ACTIVE_ARCH = YES;
				OTHER_CFLAGS = (
					"$(inherited)",
					"-fno-elide-constructors",
				);
				SDKROOT = macosx;
				WATCHOS_DEPLOYMENT_TARGET = 2.0;
			};
			name = Debug;
		};
		3611F30214209B7000017263 /* Release */ = {
			isa = XCBuildConfiguration;
			buildSettings = {
				ALWAYS_SEARCH_USER_PATHS = NO;
				CLANG_CXX_LANGUAGE_STANDARD = "c++0x";
				CLANG_CXX_LIBRARY = "libc++";
				CLANG_WARN_SUSPICIOUS_IMPLICIT_CONVERSION = YES;
				CLANG_WARN_UNREACHABLE_CODE = YES;
				CLANG_WARN__EXIT_TIME_DESTRUCTORS = NO;
				CLANG_X86_VECTOR_INSTRUCTIONS = sse4.2;
				GCC_PREPROCESSOR_DEFINITIONS = (
					NDEBUG,
					"REALM_ENABLE_ENCRYPTION=1",
				);
				GCC_PREPROCESSOR_DEFINITIONS_NOT_USED_IN_PRECOMPS = USE_SSE42;
				GCC_WARN_64_TO_32_BIT_CONVERSION = YES;
				GCC_WARN_ABOUT_MISSING_FIELD_INITIALIZERS = YES;
				GCC_WARN_ABOUT_MISSING_NEWLINE = YES;
				GCC_WARN_ABOUT_RETURN_TYPE = YES;
				GCC_WARN_FOUR_CHARACTER_CONSTANTS = YES;
				GCC_WARN_HIDDEN_VIRTUAL_FUNCTIONS = NO;
				GCC_WARN_INITIALIZER_NOT_FULLY_BRACKETED = YES;
				GCC_WARN_NON_VIRTUAL_DESTRUCTOR = NO;
				GCC_WARN_PEDANTIC = YES;
				GCC_WARN_SHADOW = NO;
				GCC_WARN_SIGN_COMPARE = YES;
				GCC_WARN_UNINITIALIZED_AUTOS = YES;
				GCC_WARN_UNKNOWN_PRAGMAS = YES;
				GCC_WARN_UNUSED_FUNCTION = YES;
				GCC_WARN_UNUSED_LABEL = YES;
				GCC_WARN_UNUSED_PARAMETER = YES;
				GCC_WARN_UNUSED_VARIABLE = YES;
				HEADER_SEARCH_PATHS = src;
				IPHONEOS_DEPLOYMENT_TARGET = 7.0;
				MACOSX_DEPLOYMENT_TARGET = 10.9;
				ONLY_ACTIVE_ARCH = YES;
				SDKROOT = macosx;
				WATCHOS_DEPLOYMENT_TARGET = 2.0;
			};
			name = Release;
		};
		3647E0EA14209E6B00D56FD7 /* Debug */ = {
			isa = XCBuildConfiguration;
			buildSettings = {
				COMBINE_HIDPI_IMAGES = YES;
				EXECUTABLE_PREFIX = lib;
				GCC_DYNAMIC_NO_PIC = NO;
				GCC_SYMBOLS_PRIVATE_EXTERN = NO;
				LIBRARY_SEARCH_PATHS = (
					"$(inherited)",
					"$(PROJECT_DIR)/src/realm",
				);
				PRODUCT_NAME = realm;
				WARNING_CFLAGS = "-Wold-style-cast";
			};
			name = Debug;
		};
		3647E0EB14209E6B00D56FD7 /* Release */ = {
			isa = XCBuildConfiguration;
			buildSettings = {
				COMBINE_HIDPI_IMAGES = YES;
				EXECUTABLE_PREFIX = lib;
				LIBRARY_SEARCH_PATHS = (
					"$(inherited)",
					"$(PROJECT_DIR)/src/realm",
				);
				PRODUCT_NAME = realm;
				WARNING_CFLAGS = "-Wold-style-cast";
			};
			name = Release;
		};
		3647E10B1420E4D800D56FD7 /* Debug */ = {
			isa = XCBuildConfiguration;
			buildSettings = {
				GCC_INLINES_ARE_PRIVATE_EXTERN = NO;
				GCC_SYMBOLS_PRIVATE_EXTERN = NO;
				HEADER_SEARCH_PATHS = "$(inherited)";
				LIBRARY_SEARCH_PATHS = "$(inherited)";
				PRODUCT_NAME = "$(TARGET_NAME)";
				VERSION_INFO_FILE = "$(TARGET_NAME)";
			};
			name = Debug;
		};
		3647E10C1420E4D800D56FD7 /* Release */ = {
			isa = XCBuildConfiguration;
			buildSettings = {
				GCC_INLINES_ARE_PRIVATE_EXTERN = NO;
				GCC_SYMBOLS_PRIVATE_EXTERN = NO;
				HEADER_SEARCH_PATHS = "$(inherited)";
				LIBRARY_SEARCH_PATHS = "$(inherited)";
				PRODUCT_NAME = "$(TARGET_NAME)";
				VERSION_INFO_FILE = "$(TARGET_NAME)";
			};
			name = Release;
		};
		36AD7F9C17FB94F800F046FC /* Debug */ = {
			isa = XCBuildConfiguration;
			buildSettings = {
				GCC_INLINES_ARE_PRIVATE_EXTERN = NO;
				GCC_SYMBOLS_PRIVATE_EXTERN = NO;
				PRODUCT_NAME = "realmd-dbg-noinst";
				VERSION_INFO_FILE = "$(TARGET_NAME)";
			};
			name = Debug;
		};
		36AD7F9D17FB94F800F046FC /* Release */ = {
			isa = XCBuildConfiguration;
			buildSettings = {
				GCC_INLINES_ARE_PRIVATE_EXTERN = NO;
				GCC_SYMBOLS_PRIVATE_EXTERN = NO;
				PRODUCT_NAME = "realmd-noinst";
				VERSION_INFO_FILE = "$(TARGET_NAME)";
			};
			name = Release;
		};
		36E608661459972200CCC3E8 /* Debug */ = {
			isa = XCBuildConfiguration;
			buildSettings = {
				GCC_SYMBOLS_PRIVATE_EXTERN = NO;
				HEADER_SEARCH_PATHS = (
					"$(inherited)",
					"\"$(SRCROOT)/src\"",
					"\"$(SRCROOT)/test/UnitTest++/src\"",
				);
				LIBRARY_SEARCH_PATHS = (
					"$(inherited)",
					"\"$(SRCROOT)/test/UnitTest++\"",
				);
				PRODUCT_NAME = "$(TARGET_NAME)";
			};
			name = Debug;
		};
		36E608671459972200CCC3E8 /* Release */ = {
			isa = XCBuildConfiguration;
			buildSettings = {
				GCC_SYMBOLS_PRIVATE_EXTERN = NO;
				HEADER_SEARCH_PATHS = (
					"$(inherited)",
					"\"$(SRCROOT)/src\"",
					"\"$(SRCROOT)/test/UnitTest++/src\"",
				);
				LIBRARY_SEARCH_PATHS = (
					"$(inherited)",
					"\"$(SRCROOT)/test/UnitTest++\"",
				);
				PRODUCT_NAME = "$(TARGET_NAME)";
			};
			name = Release;
		};
		4142C9931623478700B3B902 /* Debug */ = {
			isa = XCBuildConfiguration;
			buildSettings = {
				COMBINE_HIDPI_IMAGES = YES;
				EXECUTABLE_PREFIX = lib;
				GCC_PREPROCESSOR_DEFINITIONS_NOT_USED_IN_PRECOMPS = "";
				GCC_SYMBOLS_PRIVATE_EXTERN = NO;
				PRODUCT_NAME = "librealm ios";
				SDKROOT = iphoneos;
			};
			name = Debug;
		};
		4142C9941623478700B3B902 /* Release */ = {
			isa = XCBuildConfiguration;
			buildSettings = {
				COMBINE_HIDPI_IMAGES = YES;
				EXECUTABLE_PREFIX = lib;
				GCC_PREPROCESSOR_DEFINITIONS_NOT_USED_IN_PRECOMPS = "";
				PRODUCT_NAME = "librealm ios";
				SDKROOT = iphoneos;
			};
			name = Release;
		};
		52D6E04F175BD9BC00B423E5 /* Debug */ = {
			isa = XCBuildConfiguration;
			buildSettings = {
				CLANG_WARN__DUPLICATE_METHOD_MATCH = YES;
				COMBINE_HIDPI_IMAGES = YES;
				EXECUTABLE_PREFIX = "";
				GCC_DYNAMIC_NO_PIC = NO;
				GCC_SYMBOLS_PRIVATE_EXTERN = NO;
				PRODUCT_NAME = "test-util";
			};
			name = Debug;
		};
		52D6E050175BD9BC00B423E5 /* Release */ = {
			isa = XCBuildConfiguration;
			buildSettings = {
				CLANG_WARN__DUPLICATE_METHOD_MATCH = YES;
				COMBINE_HIDPI_IMAGES = YES;
				EXECUTABLE_PREFIX = "";
				PRODUCT_NAME = "test-util";
			};
			name = Release;
		};
		C008FF971B67F02F0042669E /* Debug */ = {
			isa = XCBuildConfiguration;
			buildSettings = {
				COMBINE_HIDPI_IMAGES = YES;
				EXECUTABLE_PREFIX = lib;
				GCC_PREPROCESSOR_DEFINITIONS_NOT_USED_IN_PRECOMPS = "";
				GCC_SYMBOLS_PRIVATE_EXTERN = NO;
				PRODUCT_NAME = "$(TARGET_NAME)";
				SDKROOT = watchos;
			};
			name = Debug;
		};
		C008FF981B67F02F0042669E /* Release */ = {
			isa = XCBuildConfiguration;
			buildSettings = {
				COMBINE_HIDPI_IMAGES = YES;
				EXECUTABLE_PREFIX = lib;
				GCC_PREPROCESSOR_DEFINITIONS_NOT_USED_IN_PRECOMPS = "";
				PRODUCT_NAME = "$(TARGET_NAME)";
				SDKROOT = watchos;
			};
			name = Release;
		};
		F45013D01B01022800CD4A7E /* Debug */ = {
			isa = XCBuildConfiguration;
			buildSettings = {
				ASSETCATALOG_COMPILER_APPICON_NAME = AppIcon;
				CLANG_CXX_LANGUAGE_STANDARD = "gnu++0x";
				CLANG_ENABLE_MODULES = YES;
				CLANG_ENABLE_OBJC_ARC = YES;
				CLANG_WARN_DIRECT_OBJC_ISA_USAGE = YES_ERROR;
				CLANG_WARN_EMPTY_BODY = YES;
				CLANG_WARN_OBJC_ROOT_CLASS = YES_ERROR;
				CLANG_WARN__DUPLICATE_METHOD_MATCH = YES;
				"CODE_SIGN_IDENTITY[sdk=iphoneos*]" = "iPhone Developer";
				DEBUG_INFORMATION_FORMAT = "dwarf-with-dsym";
				ENABLE_STRICT_OBJC_MSGSEND = YES;
				GCC_C_LANGUAGE_STANDARD = gnu99;
				GCC_DYNAMIC_NO_PIC = NO;
				GCC_NO_COMMON_BLOCKS = YES;
				GCC_SYMBOLS_PRIVATE_EXTERN = NO;
				GCC_WARN_ABOUT_RETURN_TYPE = YES_ERROR;
				GCC_WARN_UNDECLARED_SELECTOR = YES;
				GCC_WARN_UNINITIALIZED_AUTOS = YES_AGGRESSIVE;
				INFOPLIST_FILE = "$(SRCROOT)/test/unit-tests-ios/Info.plist";
				LD_RUNPATH_SEARCH_PATHS = "$(inherited) @executable_path/Frameworks";
				MTL_ENABLE_DEBUG_INFO = YES;
				PRODUCT_BUNDLE_IDENTIFIER = "io.realm.$(PRODUCT_NAME:rfc1034identifier)";
				PRODUCT_NAME = "$(TARGET_NAME)";
				SDKROOT = iphoneos;
				TARGETED_DEVICE_FAMILY = "1,2";
			};
			name = Debug;
		};
		F45013D11B01022800CD4A7E /* Release */ = {
			isa = XCBuildConfiguration;
			buildSettings = {
				ASSETCATALOG_COMPILER_APPICON_NAME = AppIcon;
				CLANG_CXX_LANGUAGE_STANDARD = "gnu++0x";
				CLANG_ENABLE_MODULES = YES;
				CLANG_ENABLE_OBJC_ARC = YES;
				CLANG_WARN_DIRECT_OBJC_ISA_USAGE = YES_ERROR;
				CLANG_WARN_EMPTY_BODY = YES;
				CLANG_WARN_OBJC_ROOT_CLASS = YES_ERROR;
				CLANG_WARN__DUPLICATE_METHOD_MATCH = YES;
				"CODE_SIGN_IDENTITY[sdk=iphoneos*]" = "iPhone Developer";
				COPY_PHASE_STRIP = NO;
				DEBUG_INFORMATION_FORMAT = "dwarf-with-dsym";
				ENABLE_NS_ASSERTIONS = NO;
				ENABLE_STRICT_OBJC_MSGSEND = YES;
				GCC_C_LANGUAGE_STANDARD = gnu99;
				GCC_NO_COMMON_BLOCKS = YES;
				GCC_WARN_ABOUT_RETURN_TYPE = YES_ERROR;
				GCC_WARN_UNDECLARED_SELECTOR = YES;
				GCC_WARN_UNINITIALIZED_AUTOS = YES_AGGRESSIVE;
				INFOPLIST_FILE = "$(SRCROOT)/test/unit-tests-ios/Info.plist";
				LD_RUNPATH_SEARCH_PATHS = "$(inherited) @executable_path/Frameworks";
				MTL_ENABLE_DEBUG_INFO = NO;
				PRODUCT_BUNDLE_IDENTIFIER = "io.realm.$(PRODUCT_NAME:rfc1034identifier)";
				PRODUCT_NAME = "$(TARGET_NAME)";
				SDKROOT = iphoneos;
				TARGETED_DEVICE_FAMILY = "1,2";
				VALIDATE_PRODUCT = YES;
			};
			name = Release;
		};
		F4D0FC1A1B00E0D70040956A /* Debug */ = {
			isa = XCBuildConfiguration;
			buildSettings = {
				CLANG_CXX_LANGUAGE_STANDARD = "gnu++0x";
				CLANG_ENABLE_MODULES = YES;
				CLANG_ENABLE_OBJC_ARC = YES;
				CLANG_WARN_DIRECT_OBJC_ISA_USAGE = YES_ERROR;
				CLANG_WARN_EMPTY_BODY = YES;
				CLANG_WARN_OBJC_ROOT_CLASS = YES_ERROR;
				CLANG_WARN__DUPLICATE_METHOD_MATCH = YES;
				DEBUG_INFORMATION_FORMAT = dwarf;
				ENABLE_STRICT_OBJC_MSGSEND = YES;
				GCC_C_LANGUAGE_STANDARD = gnu99;
				GCC_DYNAMIC_NO_PIC = NO;
				GCC_NO_COMMON_BLOCKS = YES;
				GCC_SYMBOLS_PRIVATE_EXTERN = NO;
				GCC_WARN_ABOUT_RETURN_TYPE = YES_ERROR;
				GCC_WARN_UNDECLARED_SELECTOR = YES;
				GCC_WARN_UNINITIALIZED_AUTOS = YES_AGGRESSIVE;
				MTL_ENABLE_DEBUG_INFO = YES;
				PRODUCT_NAME = "$(TARGET_NAME)";
			};
			name = Debug;
		};
		F4D0FC1B1B00E0D70040956A /* Release */ = {
			isa = XCBuildConfiguration;
			buildSettings = {
				CLANG_CXX_LANGUAGE_STANDARD = "gnu++0x";
				CLANG_ENABLE_MODULES = YES;
				CLANG_ENABLE_OBJC_ARC = YES;
				CLANG_WARN_DIRECT_OBJC_ISA_USAGE = YES_ERROR;
				CLANG_WARN_EMPTY_BODY = YES;
				CLANG_WARN_OBJC_ROOT_CLASS = YES_ERROR;
				CLANG_WARN__DUPLICATE_METHOD_MATCH = YES;
				COPY_PHASE_STRIP = NO;
				DEBUG_INFORMATION_FORMAT = "dwarf-with-dsym";
				ENABLE_NS_ASSERTIONS = NO;
				ENABLE_STRICT_OBJC_MSGSEND = YES;
				GCC_C_LANGUAGE_STANDARD = gnu99;
				GCC_NO_COMMON_BLOCKS = YES;
				GCC_WARN_ABOUT_RETURN_TYPE = YES_ERROR;
				GCC_WARN_UNDECLARED_SELECTOR = YES;
				GCC_WARN_UNINITIALIZED_AUTOS = YES_AGGRESSIVE;
				MTL_ENABLE_DEBUG_INFO = NO;
				PRODUCT_NAME = "$(TARGET_NAME)";
			};
			name = Release;
		};
		F4D0FC471B00F4010040956A /* Debug */ = {
			isa = XCBuildConfiguration;
			buildSettings = {
				ASSETCATALOG_COMPILER_APPICON_NAME = AppIcon;
				CLANG_CXX_LANGUAGE_STANDARD = "gnu++0x";
				CLANG_ENABLE_MODULES = YES;
				CLANG_ENABLE_OBJC_ARC = YES;
				CLANG_WARN_DIRECT_OBJC_ISA_USAGE = YES_ERROR;
				CLANG_WARN_EMPTY_BODY = YES;
				CLANG_WARN_OBJC_ROOT_CLASS = YES_ERROR;
				CLANG_WARN__DUPLICATE_METHOD_MATCH = YES;
				CODE_SIGN_IDENTITY = "iPhone Developer";
				"CODE_SIGN_IDENTITY[sdk=iphoneos*]" = "iPhone Developer";
				DEBUG_INFORMATION_FORMAT = "dwarf-with-dsym";
				ENABLE_STRICT_OBJC_MSGSEND = YES;
				GCC_C_LANGUAGE_STANDARD = gnu99;
				GCC_DYNAMIC_NO_PIC = NO;
				GCC_NO_COMMON_BLOCKS = YES;
				GCC_SYMBOLS_PRIVATE_EXTERN = NO;
				GCC_WARN_ABOUT_RETURN_TYPE = YES_ERROR;
				GCC_WARN_UNDECLARED_SELECTOR = YES;
				GCC_WARN_UNINITIALIZED_AUTOS = YES_AGGRESSIVE;
				INFOPLIST_FILE = "$(SRCROOT)/test/benchmark-common-tasks-ios/Info.plist";
				LD_RUNPATH_SEARCH_PATHS = "$(inherited) @executable_path/Frameworks";
				MTL_ENABLE_DEBUG_INFO = YES;
				PRODUCT_BUNDLE_IDENTIFIER = "io.realm.$(PRODUCT_NAME:rfc1034identifier)";
				PRODUCT_NAME = "$(TARGET_NAME)";
				PROVISIONING_PROFILE = "";
				SDKROOT = iphoneos;
				TARGETED_DEVICE_FAMILY = "1,2";
			};
			name = Debug;
		};
		F4D0FC481B00F4010040956A /* Release */ = {
			isa = XCBuildConfiguration;
			buildSettings = {
				ASSETCATALOG_COMPILER_APPICON_NAME = AppIcon;
				CLANG_CXX_LANGUAGE_STANDARD = "gnu++0x";
				CLANG_ENABLE_MODULES = YES;
				CLANG_ENABLE_OBJC_ARC = YES;
				CLANG_WARN_DIRECT_OBJC_ISA_USAGE = YES_ERROR;
				CLANG_WARN_EMPTY_BODY = YES;
				CLANG_WARN_OBJC_ROOT_CLASS = YES_ERROR;
				CLANG_WARN__DUPLICATE_METHOD_MATCH = YES;
				CODE_SIGN_IDENTITY = "iPhone Developer";
				"CODE_SIGN_IDENTITY[sdk=iphoneos*]" = "iPhone Developer";
				COPY_PHASE_STRIP = NO;
				DEBUG_INFORMATION_FORMAT = "dwarf-with-dsym";
				ENABLE_NS_ASSERTIONS = NO;
				ENABLE_STRICT_OBJC_MSGSEND = YES;
				GCC_C_LANGUAGE_STANDARD = gnu99;
				GCC_NO_COMMON_BLOCKS = YES;
				GCC_WARN_ABOUT_RETURN_TYPE = YES_ERROR;
				GCC_WARN_UNDECLARED_SELECTOR = YES;
				GCC_WARN_UNINITIALIZED_AUTOS = YES_AGGRESSIVE;
				INFOPLIST_FILE = "$(SRCROOT)/test/benchmark-common-tasks-ios/Info.plist";
				LD_RUNPATH_SEARCH_PATHS = "$(inherited) @executable_path/Frameworks";
				MTL_ENABLE_DEBUG_INFO = NO;
				PRODUCT_BUNDLE_IDENTIFIER = "io.realm.$(PRODUCT_NAME:rfc1034identifier)";
				PRODUCT_NAME = "$(TARGET_NAME)";
				PROVISIONING_PROFILE = "";
				SDKROOT = iphoneos;
				TARGETED_DEVICE_FAMILY = "1,2";
				VALIDATE_PRODUCT = YES;
			};
			name = Release;
		};
		F4D0FC641B00F4B00040956A /* Debug */ = {
			isa = XCBuildConfiguration;
			buildSettings = {
				CLANG_CXX_LANGUAGE_STANDARD = "gnu++0x";
				CLANG_ENABLE_MODULES = YES;
				CLANG_ENABLE_OBJC_ARC = YES;
				CLANG_WARN_DIRECT_OBJC_ISA_USAGE = YES_ERROR;
				CLANG_WARN_EMPTY_BODY = YES;
				CLANG_WARN_OBJC_ROOT_CLASS = YES_ERROR;
				CLANG_WARN__DUPLICATE_METHOD_MATCH = YES;
				DEBUG_INFORMATION_FORMAT = "dwarf-with-dsym";
				ENABLE_STRICT_OBJC_MSGSEND = YES;
				GCC_C_LANGUAGE_STANDARD = gnu99;
				GCC_DYNAMIC_NO_PIC = NO;
				GCC_NO_COMMON_BLOCKS = YES;
				GCC_SYMBOLS_PRIVATE_EXTERN = NO;
				GCC_WARN_ABOUT_RETURN_TYPE = YES_ERROR;
				GCC_WARN_UNDECLARED_SELECTOR = YES;
				GCC_WARN_UNINITIALIZED_AUTOS = YES_AGGRESSIVE;
				MTL_ENABLE_DEBUG_INFO = YES;
				OTHER_LDFLAGS = "-ObjC";
				PRODUCT_NAME = "$(TARGET_NAME)";
				SDKROOT = iphoneos;
				SKIP_INSTALL = YES;
			};
			name = Debug;
		};
		F4D0FC651B00F4B00040956A /* Release */ = {
			isa = XCBuildConfiguration;
			buildSettings = {
				CLANG_CXX_LANGUAGE_STANDARD = "gnu++0x";
				CLANG_ENABLE_MODULES = YES;
				CLANG_ENABLE_OBJC_ARC = YES;
				CLANG_WARN_DIRECT_OBJC_ISA_USAGE = YES_ERROR;
				CLANG_WARN_EMPTY_BODY = YES;
				CLANG_WARN_OBJC_ROOT_CLASS = YES_ERROR;
				CLANG_WARN__DUPLICATE_METHOD_MATCH = YES;
				COPY_PHASE_STRIP = NO;
				DEBUG_INFORMATION_FORMAT = "dwarf-with-dsym";
				ENABLE_NS_ASSERTIONS = NO;
				ENABLE_STRICT_OBJC_MSGSEND = YES;
				GCC_C_LANGUAGE_STANDARD = gnu99;
				GCC_NO_COMMON_BLOCKS = YES;
				GCC_WARN_ABOUT_RETURN_TYPE = YES_ERROR;
				GCC_WARN_UNDECLARED_SELECTOR = YES;
				GCC_WARN_UNINITIALIZED_AUTOS = YES_AGGRESSIVE;
				MTL_ENABLE_DEBUG_INFO = NO;
				OTHER_LDFLAGS = "-ObjC";
				PRODUCT_NAME = "$(TARGET_NAME)";
				SDKROOT = iphoneos;
				SKIP_INSTALL = YES;
				VALIDATE_PRODUCT = YES;
			};
			name = Release;
		};
/* End XCBuildConfiguration section */

/* Begin XCConfigurationList section */
		3611F2FF14209B7000017263 /* Build configuration list for PBXProject "realm" */ = {
			isa = XCConfigurationList;
			buildConfigurations = (
				3611F30114209B7000017263 /* Debug */,
				3611F30214209B7000017263 /* Release */,
			);
			defaultConfigurationIsVisible = 0;
			defaultConfigurationName = Release;
		};
		3647E0E914209E6B00D56FD7 /* Build configuration list for PBXNativeTarget "librealm" */ = {
			isa = XCConfigurationList;
			buildConfigurations = (
				3647E0EA14209E6B00D56FD7 /* Debug */,
				3647E0EB14209E6B00D56FD7 /* Release */,
			);
			defaultConfigurationIsVisible = 0;
			defaultConfigurationName = Release;
		};
		3647E10A1420E4D800D56FD7 /* Build configuration list for PBXNativeTarget "realm_unit_tests" */ = {
			isa = XCConfigurationList;
			buildConfigurations = (
				3647E10B1420E4D800D56FD7 /* Debug */,
				3647E10C1420E4D800D56FD7 /* Release */,
			);
			defaultConfigurationIsVisible = 0;
			defaultConfigurationName = Release;
		};
		36AD7F9B17FB94F800F046FC /* Build configuration list for PBXNativeTarget "realmd-noinst" */ = {
			isa = XCConfigurationList;
			buildConfigurations = (
				36AD7F9C17FB94F800F046FC /* Debug */,
				36AD7F9D17FB94F800F046FC /* Release */,
			);
			defaultConfigurationIsVisible = 0;
			defaultConfigurationName = Release;
		};
		36E608651459972200CCC3E8 /* Build configuration list for PBXNativeTarget "test-realm" */ = {
			isa = XCConfigurationList;
			buildConfigurations = (
				36E608661459972200CCC3E8 /* Debug */,
				36E608671459972200CCC3E8 /* Release */,
			);
			defaultConfigurationIsVisible = 0;
			defaultConfigurationName = Release;
		};
		4142C9921623478700B3B902 /* Build configuration list for PBXNativeTarget "librealm ios" */ = {
			isa = XCConfigurationList;
			buildConfigurations = (
				4142C9931623478700B3B902 /* Debug */,
				4142C9941623478700B3B902 /* Release */,
			);
			defaultConfigurationIsVisible = 0;
			defaultConfigurationName = Release;
		};
		52D6E051175BD9BC00B423E5 /* Build configuration list for PBXNativeTarget "test-utils" */ = {
			isa = XCConfigurationList;
			buildConfigurations = (
				52D6E04F175BD9BC00B423E5 /* Debug */,
				52D6E050175BD9BC00B423E5 /* Release */,
			);
			defaultConfigurationIsVisible = 0;
			defaultConfigurationName = Release;
		};
		C008FF961B67F02F0042669E /* Build configuration list for PBXNativeTarget "librealm watchos" */ = {
			isa = XCConfigurationList;
			buildConfigurations = (
				C008FF971B67F02F0042669E /* Debug */,
				C008FF981B67F02F0042669E /* Release */,
			);
			defaultConfigurationIsVisible = 0;
			defaultConfigurationName = Release;
		};
		F45013CF1B01022800CD4A7E /* Build configuration list for PBXNativeTarget "unit-tests-ios" */ = {
			isa = XCConfigurationList;
			buildConfigurations = (
				F45013D01B01022800CD4A7E /* Debug */,
				F45013D11B01022800CD4A7E /* Release */,
			);
			defaultConfigurationIsVisible = 0;
			defaultConfigurationName = Release;
		};
		F4D0FC1C1B00E0D70040956A /* Build configuration list for PBXNativeTarget "benchmark-common-tasks" */ = {
			isa = XCConfigurationList;
			buildConfigurations = (
				F4D0FC1A1B00E0D70040956A /* Debug */,
				F4D0FC1B1B00E0D70040956A /* Release */,
			);
			defaultConfigurationIsVisible = 0;
			defaultConfigurationName = Release;
		};
		F4D0FC4B1B00F4010040956A /* Build configuration list for PBXNativeTarget "benchmark-common-tasks-ios" */ = {
			isa = XCConfigurationList;
			buildConfigurations = (
				F4D0FC471B00F4010040956A /* Debug */,
				F4D0FC481B00F4010040956A /* Release */,
			);
			defaultConfigurationIsVisible = 0;
			defaultConfigurationName = Release;
		};
		F4D0FC631B00F4B00040956A /* Build configuration list for PBXNativeTarget "test-utils-ios" */ = {
			isa = XCConfigurationList;
			buildConfigurations = (
				F4D0FC641B00F4B00040956A /* Debug */,
				F4D0FC651B00F4B00040956A /* Release */,
			);
			defaultConfigurationIsVisible = 0;
			defaultConfigurationName = Release;
		};
/* End XCConfigurationList section */
	};
	rootObject = 3611F2FC14209B7000017263 /* Project object */;
}<|MERGE_RESOLUTION|>--- conflicted
+++ resolved
@@ -292,7 +292,7 @@
 		5DC597321B854C960020D712 /* column_type_traits.hpp in Headers */ = {isa = PBXBuildFile; fileRef = 5DC597311B854C960020D712 /* column_type_traits.hpp */; };
 		5DC597331B854CB90020D712 /* column_type_traits.hpp in Headers */ = {isa = PBXBuildFile; fileRef = 5DC597311B854C960020D712 /* column_type_traits.hpp */; };
 		5DC597341B854CBA0020D712 /* column_type_traits.hpp in Headers */ = {isa = PBXBuildFile; fileRef = 5DC597311B854C960020D712 /* column_type_traits.hpp */; };
-<<<<<<< HEAD
+		650FBA3D1C84954C00F8771B /* null.hpp in Headers */ = {isa = PBXBuildFile; fileRef = 650FBA3C1C84954C00F8771B /* null.hpp */; };
 		65033A761C7DD3B80019E9F2 /* column_datetime.cpp in Sources */ = {isa = PBXBuildFile; fileRef = 65033A741C7DD3B80019E9F2 /* column_datetime.cpp */; };
 		65033A771C7DD3B80019E9F2 /* column_datetime.hpp in Headers */ = {isa = PBXBuildFile; fileRef = 65033A751C7DD3B80019E9F2 /* column_datetime.hpp */; };
 		65033A781C7DD3F30019E9F2 /* column_datetime.cpp in Sources */ = {isa = PBXBuildFile; fileRef = 65033A741C7DD3B80019E9F2 /* column_datetime.cpp */; };
@@ -301,9 +301,6 @@
 		65033A7B1C7DD3F40019E9F2 /* column_datetime.hpp in Headers */ = {isa = PBXBuildFile; fileRef = 65033A751C7DD3B80019E9F2 /* column_datetime.hpp */; };
 		65033A7E1C7DD51F0019E9F2 /* test_column_datetime.cpp in Sources */ = {isa = PBXBuildFile; fileRef = 65033A7C1C7DD5180019E9F2 /* test_column_datetime.cpp */; };
 		65033A7F1C7DD5200019E9F2 /* test_column_datetime.cpp in Sources */ = {isa = PBXBuildFile; fileRef = 65033A7C1C7DD5180019E9F2 /* test_column_datetime.cpp */; };
-=======
-		650FBA3D1C84954C00F8771B /* null.hpp in Headers */ = {isa = PBXBuildFile; fileRef = 650FBA3C1C84954C00F8771B /* null.hpp */; };
->>>>>>> 10f9c7a0
 		651AEEA31B31945F0048C8EE /* test_upgrade_database_4_1.realm in Resources */ = {isa = PBXBuildFile; fileRef = 651AEE9D1B31945F0048C8EE /* test_upgrade_database_4_1.realm */; };
 		651AEEA41B31945F0048C8EE /* test_upgrade_database_4_2.realm in Resources */ = {isa = PBXBuildFile; fileRef = 651AEE9E1B31945F0048C8EE /* test_upgrade_database_4_2.realm */; };
 		651AEEA51B31945F0048C8EE /* test_upgrade_database_4_3.realm in Resources */ = {isa = PBXBuildFile; fileRef = 651AEE9F1B31945F0048C8EE /* test_upgrade_database_4_3.realm */; };
@@ -935,13 +932,10 @@
 		52F6359316B43C79006117C4 /* alloc.cpp */ = {isa = PBXFileReference; lastKnownFileType = sourcecode.cpp.cpp; name = alloc.cpp; path = realm/alloc.cpp; sourceTree = "<group>"; };
 		5D8EC9911BBB67C000447FF8 /* owned_data.hpp */ = {isa = PBXFileReference; fileEncoding = 4; lastKnownFileType = sourcecode.cpp.h; name = owned_data.hpp; path = realm/owned_data.hpp; sourceTree = "<group>"; };
 		5DC597311B854C960020D712 /* column_type_traits.hpp */ = {isa = PBXFileReference; fileEncoding = 4; lastKnownFileType = sourcecode.cpp.h; name = column_type_traits.hpp; path = realm/column_type_traits.hpp; sourceTree = "<group>"; };
-<<<<<<< HEAD
+		650FBA3C1C84954C00F8771B /* null.hpp */ = {isa = PBXFileReference; fileEncoding = 4; lastKnownFileType = sourcecode.cpp.h; name = null.hpp; path = realm/null.hpp; sourceTree = "<group>"; };
 		65033A741C7DD3B80019E9F2 /* column_datetime.cpp */ = {isa = PBXFileReference; fileEncoding = 4; lastKnownFileType = sourcecode.cpp.cpp; name = column_datetime.cpp; path = realm/column_datetime.cpp; sourceTree = "<group>"; };
 		65033A751C7DD3B80019E9F2 /* column_datetime.hpp */ = {isa = PBXFileReference; fileEncoding = 4; lastKnownFileType = sourcecode.cpp.h; name = column_datetime.hpp; path = realm/column_datetime.hpp; sourceTree = "<group>"; };
 		65033A7C1C7DD5180019E9F2 /* test_column_datetime.cpp */ = {isa = PBXFileReference; fileEncoding = 4; lastKnownFileType = sourcecode.cpp.cpp; path = test_column_datetime.cpp; sourceTree = "<group>"; };
-=======
-		650FBA3C1C84954C00F8771B /* null.hpp */ = {isa = PBXFileReference; fileEncoding = 4; lastKnownFileType = sourcecode.cpp.h; name = null.hpp; path = realm/null.hpp; sourceTree = "<group>"; };
->>>>>>> 10f9c7a0
 		651AEE9D1B31945F0048C8EE /* test_upgrade_database_4_1.realm */ = {isa = PBXFileReference; lastKnownFileType = file; path = test_upgrade_database_4_1.realm; sourceTree = "<group>"; };
 		651AEE9E1B31945F0048C8EE /* test_upgrade_database_4_2.realm */ = {isa = PBXFileReference; lastKnownFileType = file; path = test_upgrade_database_4_2.realm; sourceTree = "<group>"; };
 		651AEE9F1B31945F0048C8EE /* test_upgrade_database_4_3.realm */ = {isa = PBXFileReference; lastKnownFileType = file; path = test_upgrade_database_4_3.realm; sourceTree = "<group>"; };
