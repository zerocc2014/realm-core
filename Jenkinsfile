--- conflicted
+++ resolved
@@ -94,14 +94,7 @@
             }
         }
     }
-    def armhfQemuTestOptions = [
-        emulator: 'LD_LIBRARY_PATH=/usr/arm-linux-gnueabihf/lib qemu-arm -cpu cortex-a7',
-    ]
-    def armhfNativeTestOptions = [
-        nativeNode: 'docker-arm',
-        nativeDocker: 'armhf-native.Dockerfile',
-        nativeDockerPlatform: 'linux/arm/v7',
-    ]
+
     stage('Checking') {
         def buildOptions = [
             maxBpNodeSize: "1000",
@@ -113,6 +106,14 @@
             maxBpNodeSize: "4",
             enableEncryption: "OFF",
             enableSync: "OFF",
+        ]
+        def armhfQemuTestOptions = [
+            emulator: 'LD_LIBRARY_PATH=/usr/arm-linux-gnueabihf/lib qemu-arm -cpu cortex-a7',
+        ]
+        def armhfNativeTestOptions = [
+            nativeNode: 'docker-arm',
+            nativeDocker: 'armhf-native.Dockerfile',
+            nativeDockerPlatform: 'linux/arm/v7',
         ]
 
         parallelExecutors = [
@@ -132,15 +133,6 @@
         ]
         if (releaseTesting) {
             extendedChecks = [
-<<<<<<< HEAD
-                checkRaspberryPiRelease : doLinuxCrossCompile('armhf', 'Release', 'qemu-arm -cpu cortex-a7'),
-                checkMacOsDebug         : doBuildMacOs('Debug', true),
-                buildUwpx64Debug        : doBuildWindows('Debug', true, 'x64', false),
-                androidArmeabiRelease   : doAndroidBuildInDocker('armeabi-v7a', 'Release', true),
-                coverage                : doBuildCoverage(),
-                performance             : buildPerformance(),
-=======
-                checkLinuxRelease             : doCheckInDocker('Release'),
                 checkRaspberryPiQemuRelease   : doLinuxCrossCompile('armhf', 'Release', armhfQemuTestOptions),
                 checkRaspberryPiNativeRelease : doLinuxCrossCompile('armhf', 'Release', armhfNativeTestOptions),
                 checkMacOsDebug               : doBuildMacOs('Debug', true),
@@ -148,7 +140,6 @@
                 androidArmeabiRelease         : doAndroidBuildInDocker('armeabi-v7a', 'Release', true),
                 coverage                      : doBuildCoverage(),
                 performance                   : buildPerformance(),
->>>>>>> 7f62eee9
                 // valgrind                : doCheckValgrind()
             ]
             parallelExecutors.putAll(extendedChecks)
@@ -268,21 +259,14 @@
             def buildEnv = docker.build 'realm-core-linux:18.04'
             def environment = environment()
             environment << 'UNITTEST_PROGRESS=1'
-            environment << 'CTEST_OUTPUT_ON_FAILURE=TRUE'
             withEnv(environment) {
                 buildEnv.inside() {
                     try {
-<<<<<<< HEAD
-                        sh "cmake -B build-dir ${cmakeDefinitions} -G Ninja"
-                        runAndCollectWarnings(script: "cmake --build build-dir")
-                        sh 'cmake --build build-dir --target test'
-=======
                         dir('build-dir') {
-                            sh "cmake -D CMAKE_BUILD_TYPE=${buildType}${cxx_flags} -D REALM_MAX_BPNODE_SIZE=${maxBpNodeSize} -DREALM_ENABLE_ENCRYPTION=${enableEncryption} -G Ninja .."
-                            runAndCollectWarnings(script: "ninja", name: "linux-${buildType}-encrypt${enableEncryption}-BPNODESIZE_${maxBpNodeSize}")
+                            sh "cmake ${cmakeDefinitions} -G Ninja .."
+                            runAndCollectWarnings(script: "ninja", name: "linux-${options.buildType}-encrypt${options.enableEncryption}-BPNODESIZE_${options.maxBpNodeSize}")
                             sh 'ctest --output-on-failure'
                         }
->>>>>>> 7f62eee9
                     } finally {
                         recordTests("Linux-${options.buildType}")
                     }
