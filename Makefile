SUBDIRS = src test
test_DEPS = src

include generic.mk

# Run the benchmarking programs
.PHONY: benchmark
benchmark: minimal
	@$(MAKE) -C test benchmark

# Run the performance matrix benchmarking program
.PHONY: performance
performance: minimal
	@$(MAKE) -C test performance

# Run coverage analysis after building everything, this time using LCOV
.PHONY: lcov
lcov: test-cover
	lcov --capture --directory . --output-file /tmp/tightdb.lcov
	lcov --extract /tmp/tightdb.lcov '$(abspath .)/src/*' --output-file /tmp/tightdb-clean.lcov
	rm -fr cover_html
	genhtml --prefix $(abspath .) --output-directory cover_html /tmp/tightdb-clean.lcov

# Run coverage analysis after building everything, this time using GCOVR
.PHONY: gcovr
gcovr: test-cover
	gcovr -r src -x >gcovr.xml

# Build and run whatever is in test/experiements/testcase.cpp
.PHONY: testcase testcase-debug
testcase: minimal
	@$(MAKE) -C test testcase
testcase-debug: debug
	@$(MAKE) -C test testcase-debug

<<<<<<< HEAD
benchmark-prealloc: minimal
	@$(MAKE) -C test benchmark-prealloc
=======
# Check documentation examples
.PHONY: check-doc-ex clean-doc-ex
check-doc-ex: debug
	@$(MAKE) -C doc/ref_cpp/examples test-debug
clean-doc-ex:
	@$(MAKE) -C doc/ref_cpp/examples clean
>>>>>>> 63d1bff1

# Used by build.sh
.PHONY: get-libdir get-cc get-cxx get-ld
get-libdir:
	@echo $(libdir)
get-cc:
	@echo $(CC)
get-cxx:
	@echo $(CXX)
get-ld:
	@echo $(LD)<|MERGE_RESOLUTION|>--- conflicted
+++ resolved
@@ -7,6 +7,9 @@
 .PHONY: benchmark
 benchmark: minimal
 	@$(MAKE) -C test benchmark
+
+benchmark-prealloc: minimal
+	@$(MAKE) -C test benchmark-prealloc
 
 # Run the performance matrix benchmarking program
 .PHONY: performance
@@ -33,17 +36,12 @@
 testcase-debug: debug
 	@$(MAKE) -C test testcase-debug
 
-<<<<<<< HEAD
-benchmark-prealloc: minimal
-	@$(MAKE) -C test benchmark-prealloc
-=======
 # Check documentation examples
 .PHONY: check-doc-ex clean-doc-ex
 check-doc-ex: debug
 	@$(MAKE) -C doc/ref_cpp/examples test-debug
 clean-doc-ex:
 	@$(MAKE) -C doc/ref_cpp/examples clean
->>>>>>> 63d1bff1
 
 # Used by build.sh
 .PHONY: get-libdir get-cc get-cxx get-ld
