////////////////////////////////////////////////////////////////////////////
//
// Copyright 2015 Realm Inc.
//
// Licensed under the Apache License, Version 2.0 (the "License");
// you may not use this file except in compliance with the License.
// You may obtain a copy of the License at
//
// http://www.apache.org/licenses/LICENSE-2.0
//
// Unless required by applicable law or agreed to in writing, software
// distributed under the License is distributed on an "AS IS" BASIS,
// WITHOUT WARRANTIES OR CONDITIONS OF ANY KIND, either express or implied.
// See the License for the specific language governing permissions and
// limitations under the License.
//
////////////////////////////////////////////////////////////////////////////

#include "object_store.hpp"

#include "schema.hpp"

#include <realm/group.hpp>
#include <realm/table.hpp>
#include <realm/table_view.hpp>
#include <realm/util/assert.hpp>
#include <realm/util/to_string.hpp>

#include <string.h>

using namespace realm;

namespace {
const char * const c_metadataTableName = "metadata";
const char * const c_versionColumnName = "version";
const size_t c_versionColumnIndex = 0;

const char * const c_primaryKeyTableName = "pk";
const char * const c_primaryKeyObjectClassColumnName = "pk_table";
const size_t c_primaryKeyObjectClassColumnIndex =  0;
const char * const c_primaryKeyPropertyNameColumnName = "pk_property";
const size_t c_primaryKeyPropertyNameColumnIndex =  1;

const size_t c_zeroRowIndex = 0;

const char c_object_table_prefix[] = "class_";
}

const uint64_t ObjectStore::NotVersioned = std::numeric_limits<uint64_t>::max();

bool ObjectStore::has_metadata_tables(const Group *group) {
    return group->get_table(c_primaryKeyTableName) && group->get_table(c_metadataTableName);
}

void ObjectStore::create_metadata_tables(Group *group) {
    TableRef table = group->get_or_add_table(c_primaryKeyTableName);
    if (table->get_column_count() == 0) {
        table->add_column(type_String, c_primaryKeyObjectClassColumnName);
        table->add_column(type_String, c_primaryKeyPropertyNameColumnName);
    }

    table = group->get_or_add_table(c_metadataTableName);
    if (table->get_column_count() == 0) {
        table->add_column(type_Int, c_versionColumnName);

        // set initial version
        table->add_empty_row();
        table->set_int(c_versionColumnIndex, c_zeroRowIndex, ObjectStore::NotVersioned);
    }
}

uint64_t ObjectStore::get_schema_version(const Group *group) {
    ConstTableRef table = group->get_table(c_metadataTableName);
    if (!table || table->get_column_count() == 0) {
        return ObjectStore::NotVersioned;
    }
    return table->get_int(c_versionColumnIndex, c_zeroRowIndex);
}

void ObjectStore::set_schema_version(Group *group, uint64_t version) {
    TableRef table = group->get_or_add_table(c_metadataTableName);
    table->set_int(c_versionColumnIndex, c_zeroRowIndex, version);
}

StringData ObjectStore::get_primary_key_for_object(const Group *group, StringData object_type) {
    ConstTableRef table = group->get_table(c_primaryKeyTableName);
    if (!table) {
        return "";
    }
    size_t row = table->find_first_string(c_primaryKeyObjectClassColumnIndex, object_type);
    if (row == not_found) {
        return "";
    }
    return table->get_string(c_primaryKeyPropertyNameColumnIndex, row);
}

void ObjectStore::set_primary_key_for_object(Group *group, StringData object_type, StringData primary_key) {
    TableRef table = group->get_table(c_primaryKeyTableName);

    // get row or create if new object and populate
    size_t row = table->find_first_string(c_primaryKeyObjectClassColumnIndex, object_type);
    if (row == not_found && primary_key.size()) {
        row = table->add_empty_row();
        table->set_string(c_primaryKeyObjectClassColumnIndex, row, object_type);
    }

    // set if changing, or remove if setting to nil
    if (primary_key.size() == 0) {
        if (row != not_found) {
            table->remove(row);
        }
    }
    else {
        table->set_string(c_primaryKeyPropertyNameColumnIndex, row, primary_key);
    }
}

StringData ObjectStore::object_type_for_table_name(StringData table_name) {
    if (table_name.begins_with(c_object_table_prefix)) {
        return table_name.substr(sizeof(c_object_table_prefix) - 1);
    }
    return StringData();
}

std::string ObjectStore::table_name_for_object_type(StringData object_type) {
    return std::string(c_object_table_prefix) + object_type.data();
}

TableRef ObjectStore::table_for_object_type(Group *group, StringData object_type) {
    auto name = table_name_for_object_type(object_type);
    return group->get_table(name);
}

ConstTableRef ObjectStore::table_for_object_type(const Group *group, StringData object_type) {
    auto name = table_name_for_object_type(object_type);
    return group->get_table(name);
}

TableRef ObjectStore::table_for_object_type_create_if_needed(Group *group, StringData object_type, bool &created) {
    auto name = table_name_for_object_type(object_type);
    return group->get_or_add_table(name, &created);
}

static inline bool property_has_changed(Property const& p1, Property const& p2) {
    return p1.type != p2.type
        || p1.name != p2.name
        || p1.object_type != p2.object_type
        || p1.is_nullable != p2.is_nullable;
}

static inline bool property_can_be_migrated_to_nullable(const Property& old_property, const Property& new_property) {
    return old_property.type == new_property.type
        && !old_property.is_nullable
        && new_property.is_nullable
        && new_property.name == old_property.name;
}

void ObjectStore::verify_schema(Schema const& actual_schema, Schema& target_schema, bool allow_missing_tables) {
    std::vector<ObjectSchemaValidationException> errors;
    for (auto &object_schema : target_schema) {
        auto matching_schema = actual_schema.find(object_schema);
        if (matching_schema == actual_schema.end()) {
            if (!allow_missing_tables) {
                errors.emplace_back(ObjectSchemaValidationException(object_schema.name,
                                    "Missing table for object type '" + object_schema.name + "'."));
            }
            continue;
        }

        auto more_errors = verify_object_schema(*matching_schema, object_schema);
        errors.insert(errors.end(), more_errors.begin(), more_errors.end());
    }
    if (errors.size()) {
<<<<<<< HEAD
        throw SchemaUpdateValidationException(errors);
=======
        throw SchemaMismatchException(errors);
>>>>>>> db55770b
    }
}

std::vector<ObjectSchemaValidationException> ObjectStore::verify_object_schema(ObjectSchema const& table_schema,
                                                                               ObjectSchema& target_schema) {
    std::vector<ObjectSchemaValidationException> exceptions;

    // check to see if properties are the same
    for (auto& current_prop : table_schema.properties) {
        auto target_prop = target_schema.property_for_name(current_prop.name);

        if (!target_prop) {
            exceptions.emplace_back(MissingPropertyException(table_schema.name, current_prop));
            continue;
        }
        if (property_has_changed(current_prop, *target_prop)) {
            exceptions.emplace_back(MismatchedPropertiesException(table_schema.name, current_prop, *target_prop));
            continue;
        }

        // create new property with aligned column
        target_prop->table_column = current_prop.table_column;
    }

    // check for change to primary key
    if (table_schema.primary_key != target_schema.primary_key) {
        exceptions.emplace_back(ChangedPrimaryKeyException(table_schema.name, table_schema.primary_key, target_schema.primary_key));
    }

    // check for new missing properties
    for (auto& target_prop : target_schema.properties) {
        if (!table_schema.property_for_name(target_prop.name)) {
            exceptions.emplace_back(ExtraPropertyException(table_schema.name, target_prop));
        }
    }

    return exceptions;
}

template <typename T>
static void copy_property_values(const Property& old_property, const Property& new_property, Table& table,
                                 T (Table::*getter)(std::size_t, std::size_t) const noexcept,
                                 void (Table::*setter)(std::size_t, std::size_t, T)) {
    size_t old_column = old_property.table_column, new_column = new_property.table_column;
    size_t count = table.size();
    for (size_t i = 0; i < count; i++) {
        (table.*setter)(new_column, i, (table.*getter)(old_column, i));
    }
}

static void copy_property_values(const Property& source, const Property& destination, Table& table) {
    switch (destination.type) {
        case PropertyType::Int:
            copy_property_values(source, destination, table, &Table::get_int, &Table::set_int);
            break;
        case PropertyType::Bool:
            copy_property_values(source, destination, table, &Table::get_bool, &Table::set_bool);
            break;
        case PropertyType::Float:
            copy_property_values(source, destination, table, &Table::get_float, &Table::set_float);
            break;
        case PropertyType::Double:
            copy_property_values(source, destination, table, &Table::get_double, &Table::set_double);
            break;
        case PropertyType::String:
            copy_property_values(source, destination, table, &Table::get_string, &Table::set_string);
            break;
        case PropertyType::Data:
            copy_property_values(source, destination, table, &Table::get_binary, &Table::set_binary);
            break;
        case PropertyType::Date:
            copy_property_values(source, destination, table, &Table::get_timestamp, &Table::set_timestamp);
            break;
        default:
            break;
    }
}

// set references to tables on targetSchema and create/update any missing or out-of-date tables
// if update existing is true, updates existing tables, otherwise validates existing tables
// NOTE: must be called from within write transaction
void ObjectStore::create_tables(Group *group, Schema &target_schema, bool update_existing) {
    // first pass to create missing tables
    std::vector<ObjectSchema *> to_update;
    for (auto& object_schema : target_schema) {
        bool created = false;
        ObjectStore::table_for_object_type_create_if_needed(group, object_schema.name, created);

        // we will modify tables for any new objectSchema (table was created) or for all if update_existing is true
        if (update_existing || created) {
            to_update.push_back(&object_schema);
        }
    }

    // second pass adds/removes columns for out of date tables
    for (auto& target_object_schema : to_update) {
        TableRef table = table_for_object_type(group, target_object_schema->name);
        ObjectSchema current_schema(group, target_object_schema->name);
        std::vector<Property> &target_props = target_object_schema->properties;

        // handle columns changing from required to optional
        for (auto& current_prop : current_schema.properties) {
            auto target_prop = target_object_schema->property_for_name(current_prop.name);
            if (!target_prop || !property_can_be_migrated_to_nullable(current_prop, *target_prop))
                continue;

            target_prop->table_column = current_prop.table_column;
            current_prop.table_column = current_prop.table_column + 1;

            table->insert_column(target_prop->table_column, DataType(target_prop->type), target_prop->name, target_prop->is_nullable);
            copy_property_values(current_prop, *target_prop, *table);
            table->remove_column(current_prop.table_column);

            current_prop.table_column = target_prop->table_column;
        }

        bool inserted_placeholder_column = false;

        // remove extra columns
        size_t deleted = 0;
        for (auto& current_prop : current_schema.properties) {
            current_prop.table_column -= deleted;

            auto target_prop = target_object_schema->property_for_name(current_prop.name);
            if (!target_prop || (property_has_changed(current_prop, *target_prop)
                                 && !property_can_be_migrated_to_nullable(current_prop, *target_prop))) {
                if (deleted == current_schema.properties.size() - 1) {
                    // We're about to remove the last column from the table. Insert a placeholder column to preserve
                    // the number of rows in the table for the addition of new columns below.
                    table->add_column(type_Bool, "placeholder");
                    inserted_placeholder_column = true;
                }

                table->remove_column(current_prop.table_column);
                ++deleted;
                current_prop.table_column = npos;
            }
        }

        // add missing columns
        for (auto& target_prop : target_props) {
            auto current_prop = current_schema.property_for_name(target_prop.name);

            // add any new properties (no old column or old column was removed due to not matching)
            if (!current_prop || current_prop->table_column == npos) {
                switch (target_prop.type) {
                        // for objects and arrays, we have to specify target table
                    case PropertyType::Object:
                    case PropertyType::Array: {
                        TableRef link_table = ObjectStore::table_for_object_type(group, target_prop.object_type);
                        REALM_ASSERT(link_table);
                        target_prop.table_column = table->add_column_link(DataType(target_prop.type), target_prop.name, *link_table);
                        break;
                    }
                    default:
                        target_prop.table_column = table->add_column(DataType(target_prop.type),
                                                                     target_prop.name,
                                                                     target_prop.is_nullable);
                        break;
                }
            }
            else {
                target_prop.table_column = current_prop->table_column;
            }
        }

        if (inserted_placeholder_column) {
            // We inserted a placeholder due to removing all columns from the table. Remove it, and update the indices
            // of any columns that we inserted after it.
            table->remove_column(0);
            for (auto& target_prop : target_props) {
                target_prop.table_column--;
            }
        }

        // update table metadata
        if (target_object_schema->primary_key.length()) {
            // if there is a primary key set, check if it is the same as the old key
            if (current_schema.primary_key != target_object_schema->primary_key) {
                set_primary_key_for_object(group, target_object_schema->name, target_object_schema->primary_key);
            }
        }
        else if (current_schema.primary_key.length()) {
            // there is no primary key, so if there was one nil out
            set_primary_key_for_object(group, target_object_schema->name, "");
        }
    }
}

bool ObjectStore::is_schema_at_version(const Group *group, uint64_t version) {
    uint64_t old_version = get_schema_version(group);
    if (old_version > version && old_version != NotVersioned) {
        throw InvalidSchemaVersionException(old_version, version);
    }
    return old_version == version;
}

bool ObjectStore::needs_update(Schema const& old_schema, Schema const& schema) {
    for (auto const& target_schema : schema) {
        auto matching_schema = old_schema.find(target_schema);
        if (matching_schema == end(old_schema)) {
            // Table doesn't exist
            return true;
        }

        if (matching_schema->properties.size() != target_schema.properties.size()) {
            // If the number of properties don't match then a migration is required
            return false;
        }

        // Check that all of the property indexes are up to date
        for (size_t i = 0, count = target_schema.properties.size(); i < count; ++i) {
            if (target_schema.properties[i].is_indexed != matching_schema->properties[i].is_indexed) {
                return true;
            }
        }
    }

    return false;
}

void ObjectStore::update_realm_with_schema(Group *group, Schema const& old_schema,
                                           uint64_t version, Schema &schema,
                                           MigrationFunction migration) {
    // Recheck the schema version after beginning the write transaction as
    // another process may have done the migration after we opened the read
    // transaction
    bool migrating = !is_schema_at_version(group, version);

    // create tables
    create_metadata_tables(group);
    create_tables(group, schema, migrating);

    if (!migrating) {
        // If we aren't migrating, then verify that all of the tables which
        // were already present are valid (newly created ones always are)
        verify_schema(old_schema, schema, true);
    }

    update_indexes(group, schema);

    if (!migrating) {
        return;
    }

    // apply the migration block if provided and there's any old data
    if (get_schema_version(group) != ObjectStore::NotVersioned) {
        migration(group, schema);

        validate_primary_column_uniqueness(group, schema);
    }

    set_schema_version(group, version);
}

Schema ObjectStore::schema_from_group(const Group *group) {
    std::vector<ObjectSchema> schema;
    for (size_t i = 0; i < group->size(); i++) {
        std::string object_type = object_type_for_table_name(group->get_table_name(i));
        if (object_type.length()) {
            schema.emplace_back(group, object_type);
        }
    }
    return schema;
}

bool ObjectStore::update_indexes(Group *group, Schema &schema) {
    bool changed = false;
    for (auto& object_schema : schema) {
        TableRef table = table_for_object_type(group, object_schema.name);
        if (!table) {
            continue;
        }

        for (auto& property : object_schema.properties) {
            if (property.requires_index() == table->has_search_index(property.table_column)) {
                continue;
            }

            changed = true;
            if (property.requires_index()) {
                try {
                    table->add_search_index(property.table_column);
                }
                catch (LogicError const&) {
                    throw PropertyTypeNotIndexableException(object_schema.name, property);
                }
            }
            else {
                table->remove_search_index(property.table_column);
            }
        }
    }
    return changed;
}

void ObjectStore::validate_primary_column_uniqueness(const Group *group, Schema const& schema) {
    for (auto& object_schema : schema) {
        auto primary_prop = object_schema.primary_key_property();
        if (!primary_prop) {
            continue;
        }

        ConstTableRef table = table_for_object_type(group, object_schema.name);
        if (table->get_distinct_view(primary_prop->table_column).size() != table->size()) {
            throw DuplicatePrimaryKeyValueException(object_schema.name, *primary_prop);
        }
    }
}

void ObjectStore::delete_data_for_object(Group *group, StringData object_type) {
    TableRef table = table_for_object_type(group, object_type);
    if (table) {
        group->remove_table(table->get_index_in_group());
        set_primary_key_for_object(group, object_type, "");
    }
}

bool ObjectStore::is_empty(const Group *group) {
    for (size_t i = 0; i < group->size(); i++) {
        ConstTableRef table = group->get_table(i);
        std::string object_type = object_type_for_table_name(table->get_name());
        if (!object_type.length()) {
            continue;
        }
        if (!table->is_empty()) {
            return false;
        }
    }
    return true;
}

InvalidSchemaVersionException::InvalidSchemaVersionException(uint64_t old_version, uint64_t new_version) :
    m_old_version(old_version), m_new_version(new_version)
{
    m_what = "Provided schema version " + util::to_string(new_version) + " is less than last set version " + util::to_string(old_version) + ".";
}

DuplicatePrimaryKeyValueException::DuplicatePrimaryKeyValueException(std::string const& object_type, Property const& property) :
    m_object_type(object_type), m_property(property)
{
    m_what = "Primary key property '" + property.name + "' has duplicate values after migration.";
}

DuplicatePrimaryKeyValueException::DuplicatePrimaryKeyValueException(std::string const& object_type, Property const& property, const std::string message) : m_object_type(object_type), m_property(property)
{
    m_what = message;
}

SchemaValidationException::SchemaValidationException(std::vector<ObjectSchemaValidationException> const& errors) :
    m_validation_errors(errors)
{
<<<<<<< HEAD
    m_what ="The following errors were encountered during schema validation: ";
=======
    m_what = "Schema validation failed due to the following errors: ";
>>>>>>> db55770b
    for (auto const& error : errors) {
        m_what += std::string("\n- ") + error.what();
    }
}

<<<<<<< HEAD

SchemaUpdateValidationException::SchemaUpdateValidationException(std::vector<ObjectSchemaValidationException> const& errors) :
    SchemaValidationException(errors)
{
    m_what ="Migration is required due to the following errors: ";
=======
SchemaMismatchException::SchemaMismatchException(std::vector<ObjectSchemaValidationException> const& errors) :
m_validation_errors(errors)
{
    m_what = "Migration is required due to the following errors: ";
>>>>>>> db55770b
    for (auto const& error : errors) {
        m_what += std::string("\n- ") + error.what();
    }
}

PropertyTypeNotIndexableException::PropertyTypeNotIndexableException(std::string const& object_type, Property const& property) :
    ObjectSchemaPropertyException(object_type, property)
{
    m_what = "Can't index property " + object_type + "." + property.name + ": indexing a property of type '" + string_for_property_type(property.type) + "' is currently not supported";
}

ExtraPropertyException::ExtraPropertyException(std::string const& object_type, Property const& property) :
    ObjectSchemaPropertyException(object_type, property)
{
    m_what = "Property '" + property.name + "' has been added to latest object model.";
}

MissingPropertyException::MissingPropertyException(std::string const& object_type, Property const& property) :
    ObjectSchemaPropertyException(object_type, property)
{
    m_what = "Property '" + property.name + "' is missing from latest object model.";
}

InvalidNullabilityException::InvalidNullabilityException(std::string const& object_type, Property const& property) :
    ObjectSchemaPropertyException(object_type, property)
{
    if (property.type == PropertyType::Object) {
        m_what = "'Object' property '" + property.name + "' must be nullable.";
    }
    else {
        m_what = "Array or Mixed property '" + property.name + "' cannot be nullable";
    }
}

MissingObjectTypeException::MissingObjectTypeException(std::string const& object_type, Property const& property) :
    ObjectSchemaPropertyException(object_type, property)
{
    m_what = "Property '" + property.name + "' has an invalid type '" + property.object_type + "'.";
}

MismatchedPropertiesException::MismatchedPropertiesException(std::string const& object_type, Property const& old_property, Property const& new_property) :
    ObjectSchemaValidationException(object_type), m_old_property(old_property), m_new_property(new_property)
{
    if (new_property.type != old_property.type) {
        m_what = "Property types for '" + old_property.name + "' property do not match. Old type '" + string_for_property_type(old_property.type) +
        "', new type '" + string_for_property_type(new_property.type) + "'";
    }
    else if (new_property.object_type != old_property.object_type) {
        m_what = "Target object type for property '" + old_property.name + "' do not match. Old type '" + old_property.object_type + "', new type '" + new_property.object_type + "'";
    }
    else if (new_property.is_nullable != old_property.is_nullable) {
        m_what = "Nullability for property '" + old_property.name + "' has changed from '" + util::to_string(old_property.is_nullable) + "' to  '" + util::to_string(new_property.is_nullable) + "'.";
    }
}

ChangedPrimaryKeyException::ChangedPrimaryKeyException(std::string const& object_type, std::string const& old_primary, std::string const& new_primary) : ObjectSchemaValidationException(object_type), m_old_primary(old_primary), m_new_primary(new_primary)
{
    if (old_primary.size()) {
        m_what = "Property '" + old_primary + "' is no longer a primary key.";
    }
    else {
        m_what = "Property '" + new_primary + "' has been made a primary key.";
    }
}

InvalidPrimaryKeyException::InvalidPrimaryKeyException(std::string const& object_type, std::string const& primary) :
    ObjectSchemaValidationException(object_type), m_primary_key(primary)
{
    m_what = "Specified primary key property '" + primary + "' does not exist.";
}

DuplicatePrimaryKeysException::DuplicatePrimaryKeysException(std::string const& object_type) : ObjectSchemaValidationException(object_type)
{
    m_what = "Duplicate primary keys for object '" + object_type + "'.";
}
<|MERGE_RESOLUTION|>--- conflicted
+++ resolved
@@ -171,11 +171,7 @@
         errors.insert(errors.end(), more_errors.begin(), more_errors.end());
     }
     if (errors.size()) {
-<<<<<<< HEAD
-        throw SchemaUpdateValidationException(errors);
-=======
         throw SchemaMismatchException(errors);
->>>>>>> db55770b
     }
 }
 
@@ -528,28 +524,16 @@
 SchemaValidationException::SchemaValidationException(std::vector<ObjectSchemaValidationException> const& errors) :
     m_validation_errors(errors)
 {
-<<<<<<< HEAD
-    m_what ="The following errors were encountered during schema validation: ";
-=======
     m_what = "Schema validation failed due to the following errors: ";
->>>>>>> db55770b
     for (auto const& error : errors) {
         m_what += std::string("\n- ") + error.what();
     }
 }
 
-<<<<<<< HEAD
-
-SchemaUpdateValidationException::SchemaUpdateValidationException(std::vector<ObjectSchemaValidationException> const& errors) :
-    SchemaValidationException(errors)
-{
-    m_what ="Migration is required due to the following errors: ";
-=======
 SchemaMismatchException::SchemaMismatchException(std::vector<ObjectSchemaValidationException> const& errors) :
 m_validation_errors(errors)
 {
     m_what = "Migration is required due to the following errors: ";
->>>>>>> db55770b
     for (auto const& error : errors) {
         m_what += std::string("\n- ") + error.what();
     }
