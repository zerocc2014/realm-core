--- conflicted
+++ resolved
@@ -158,28 +158,6 @@
                              std::unique_ptr<Group>& read_only_group,
                              Realm* realm)
 {
-<<<<<<< HEAD
-    if (config.encryption_key.data() && config.encryption_key.size() != 64)
-        throw InvalidEncryptionKeyException();
-    if (config.schema && config.schema_version == ObjectStore::NotVersioned)
-        throw std::logic_error("A schema version must be specified when the schema is specified");
-    if (config.schema_mode == SchemaMode::ReadOnly && config.sync_config)
-        throw std::logic_error("Synchronized Realms cannot be opened in read-only mode");
-    if (config.schema_mode == SchemaMode::Additive && config.migration_function)
-        throw std::logic_error("Realms opened in Additive-only schema mode do not use a migration function");
-    if (config.schema_mode == SchemaMode::ReadOnly && config.migration_function)
-        throw std::logic_error("Realms opened in read-only mode do not use a migration function");
-    if (!config.realm_data.is_null() && (!config.read_only() || !config.in_memory))
-        throw std::logic_error("In-memory realms initialized from memory buffers can only be opened in read-only mode");
-    if (!config.realm_data.is_null() && !config.path.empty())
-        throw std::logic_error("Specifying both memory buffer and path is invalid");
-    if (!config.realm_data.is_null() && !config.encryption_key.empty())
-        throw std::logic_error("Memory buffers do not support encryption");
-    // ResetFile also won't use the migration function, but specifying one is
-    // allowed to simplify temporarily switching modes during development
-
-=======
->>>>>>> cf14fd12
     try {
         if (config.read_only()) {
             if (config.realm_data.is_null()) {
