--- conflicted
+++ resolved
@@ -34,6 +34,7 @@
 #include <tightdb/error.hpp>
 #include <tightdb/alloc.hpp>
 #include <tightdb/utilities.hpp>
+#include <assert.h>
 
 /*
     MMX: mmintrin.h
@@ -267,13 +268,8 @@
 
     // Debug
     size_t GetBitWidth() const {return m_width;}
-<<<<<<< HEAD
 
 #ifdef _DEBUG
-    bool Compare(const Array& c) const;
-=======
-#ifdef TIGHTDB_DEBUG
->>>>>>> 9229fa5a
     void Print() const;
     void Verify() const;
     void ToDot(std::ostream& out, const char* title=NULL) const;
