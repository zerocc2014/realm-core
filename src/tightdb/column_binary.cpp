#include <algorithm>
#include <iostream>
#include <iomanip>

#include <tightdb/column_binary.hpp>
#include <tightdb/unique_ptr.hpp>

using namespace std;
using namespace tightdb;


ColumnBinary::ColumnBinary(Allocator& alloc)
{
    m_array = new ArrayBinary(0, 0, alloc);
}

ColumnBinary::ColumnBinary(ref_type ref, ArrayParent* parent, size_t pndx, Allocator& alloc)
{
    const char* header = alloc.translate(ref);
    bool root_is_leaf = Array::get_isleaf_from_header(header);
    if (root_is_leaf) {
        bool is_big = Array::get_context_bit_from_header(header);
        if (is_big)
            m_array = new ArrayBigBlobs(ref, parent, pndx, alloc);
        else
            m_array = new ArrayBinary(ref, parent, pndx, alloc);
    }
    else {
        m_array = new Array(ref, parent, pndx, alloc);
    }
}

ColumnBinary::~ColumnBinary() TIGHTDB_NOEXCEPT
{
    delete m_array;
}

<<<<<<< HEAD
bool ColumnBinary::is_empty() const TIGHTDB_NOEXCEPT
{
    if (root_is_leaf()) {
        if (is_big_blobs())
            return static_cast<ArrayBigBlobs*>(m_array)->is_empty();
        else
            return static_cast<ArrayBinary*>(m_array)->is_empty();
    }

    Array offsets = NodeGetOffsets();
    return offsets.is_empty();
}

size_t ColumnBinary::size() const  TIGHTDB_NOEXCEPT
{
    if (root_is_leaf()) {
        if (is_big_blobs())
            return static_cast<ArrayBigBlobs*>(m_array)->size();
        else
            return static_cast<ArrayBinary*>(m_array)->size();
    }

    Array offsets = NodeGetOffsets();
    size_t size = offsets.is_empty() ? 0 : to_size_t(offsets.back());
    return size;
}

=======
>>>>>>> 031596d7
void ColumnBinary::clear()
{
    if (m_array->is_leaf()) {
        if (is_big_blobs())
            static_cast<ArrayBigBlobs*>(m_array)->clear();
        else
            static_cast<ArrayBinary*>(m_array)->clear();
        return;
    }

    ArrayParent* parent = m_array->get_parent();
    size_t pndx = m_array->get_ndx_in_parent();

    // Revert to binary array
    ArrayBinary* array = new ArrayBinary(parent, pndx, m_array->get_alloc());
    if (parent)
        parent->update_child_ref(pndx, array->get_ref());

    // Remove original node
    m_array->destroy();
    delete m_array;

    m_array = array;
}


namespace {

struct SetLeafElem: Array::UpdateHandler {
    Allocator& m_alloc;
    const BinaryData m_value;
    const bool m_add_zero_term;
    SetLeafElem(Allocator& alloc, BinaryData value, bool add_zero_term) TIGHTDB_NOEXCEPT:
        m_alloc(alloc), m_value(value), m_add_zero_term(add_zero_term) {}
    void update(MemRef mem, ArrayParent* parent, size_t ndx_in_parent,
                size_t elem_ndx_in_leaf) TIGHTDB_OVERRIDE
    {
        ArrayBinary leaf(mem, parent, ndx_in_parent, m_alloc);
        leaf.set(elem_ndx_in_leaf, m_value, m_add_zero_term); // Throws
    }
};

} // anonymous namespace

void ColumnBinary::set(size_t ndx, BinaryData value)
{
    TIGHTDB_ASSERT(ndx < size());

    if (m_array->is_leaf()) {
        static_cast<ArrayBinary*>(m_array)->set(ndx, value); // Throws
        return;
    }

    bool add_zero_term = false;
    SetLeafElem set_leaf_elem(m_array->get_alloc(), value, add_zero_term);
    m_array->update_bptree_elem(ndx, set_leaf_elem); // Throws
}

void ColumnBinary::set_string(size_t ndx, StringData value)
{
    TIGHTDB_ASSERT(ndx < size());

    BinaryData value_2(value.data(), value.size());
    bool add_zero_term = true;

    if (m_array->is_leaf()) {
        static_cast<ArrayBinary*>(m_array)->set(ndx, value_2, add_zero_term); // Throws
        return;
    }

    SetLeafElem set_leaf_elem(m_array->get_alloc(), value_2, add_zero_term);
    m_array->update_bptree_elem(ndx, set_leaf_elem); // Throws
}


void ColumnBinary::fill(size_t count)
{
    TIGHTDB_ASSERT(is_empty());

    // Fill column with default values
    // TODO: this is a very naive approach
    // we could speedup by creating full nodes directly
    for (size_t i = 0; i < count; ++i) {
        add(BinaryData());
    }

#ifdef TIGHTDB_DEBUG
    Verify();
#endif
}


class ColumnBinary::EraseLeafElem: public ColumnBase::EraseHandlerBase {
public:
    EraseLeafElem(ColumnBinary& column) TIGHTDB_NOEXCEPT:
        EraseHandlerBase(column) {}
    bool erase_leaf_elem(MemRef leaf_mem, ArrayParent* parent,
                         size_t leaf_ndx_in_parent,
                         size_t elem_ndx_in_leaf) TIGHTDB_OVERRIDE
    {
        ArrayBinary leaf(leaf_mem, parent, leaf_ndx_in_parent, get_alloc());
        TIGHTDB_ASSERT(leaf.size() >= 1);
        size_t last_ndx = leaf.size() - 1;
        if (last_ndx == 0)
            return true;
        size_t ndx = elem_ndx_in_leaf;
        if (ndx == npos)
            ndx = last_ndx;
        leaf.erase(ndx); // Throws
        return false;
    }
    void destroy_leaf(MemRef leaf_mem) TIGHTDB_NOEXCEPT TIGHTDB_OVERRIDE
    {
        ArrayParent* parent = 0;
        size_t ndx_in_parent = 0;
        Array leaf(leaf_mem, parent, ndx_in_parent, get_alloc());
        leaf.destroy();
    }
    void replace_root_by_leaf(MemRef leaf_mem) TIGHTDB_OVERRIDE
    {
        ArrayParent* parent = 0;
        size_t ndx_in_parent = 0;
        UniquePtr<Array> leaf(new ArrayBinary(leaf_mem, parent, ndx_in_parent,
                                              get_alloc())); // Throws
        replace_root(leaf); // Throws
    }
    void replace_root_by_empty_leaf() TIGHTDB_OVERRIDE
    {
        ArrayParent* parent = 0;
        size_t ndx_in_parent = 0;
        UniquePtr<Array> leaf(new ArrayBinary(parent, ndx_in_parent,
                                              get_alloc())); // Throws
        replace_root(leaf); // Throws
    }
};

void ColumnBinary::erase(size_t ndx, bool is_last)
{
    TIGHTDB_ASSERT(ndx < size());
    TIGHTDB_ASSERT(is_last == (ndx == size()-1));

    if (m_array->is_leaf()) {
        static_cast<ArrayBinary*>(m_array)->erase(ndx); // Throws
        return;
    }

    size_t ndx_2 = is_last ? npos : ndx;
    EraseLeafElem erase_leaf_elem(*this);
    Array::erase_bptree_elem(m_array, ndx_2, erase_leaf_elem); // Throws
}

void ColumnBinary::resize(size_t ndx)
{
    TIGHTDB_ASSERT(root_is_leaf()); // currently only available on leaf level (used by b-tree code)
    TIGHTDB_ASSERT(ndx < size());
    if (is_big_blobs())
        static_cast<ArrayBigBlobs*>(m_array)->resize(ndx);
    else
        static_cast<ArrayBinary*>(m_array)->resize(ndx);
}

void ColumnBinary::move_last_over(size_t ndx)
{
    // FIXME: ExceptionSafety: The current implementation of this
    // function is not exception-safe, and it is hard to see how to
    // repair it.

    // FIXME: Consider doing two nested calls to
    // update_bptree_elem(). If the two leafs are not the same, no
    // copying is needed. If they are the same, call
    // ArrayBinary::move_last_over() (does not yet
    // exist). ArrayBinary::move_last_over() could be implemented in a
    // way that avoids the intermediate copy. This approach is also
    // likely to be necesseray for exception safety.

    TIGHTDB_ASSERT(ndx+1 < size());

    size_t last_ndx = size() - 1;
    BinaryData value = get(last_ndx);

    // Copying binary data from a column to itself requires an
    // intermediate copy of the data (constr:bptree-copy-to-self).
    UniquePtr<char[]> buffer(new char[value.size()]);
    copy(value.data(), value.data()+value.size(), buffer.get());
    BinaryData copy_of_value(buffer.get(), value.size());

    set(ndx, copy_of_value);

    bool is_last = true;
    erase(last_ndx, is_last);
}

bool ColumnBinary::compare_binary(const ColumnBinary& c) const
{
    size_t n = size();
    if (c.size() != n)
        return false;
    for (size_t i = 0; i != n; ++i) {
        if (get(i) != c.get(i))
            return false;
    }
    return true;
}

<<<<<<< HEAD
void ColumnBinary::upgrade_leaf()
{
    TIGHTDB_ASSERT(root_is_leaf());
    TIGHTDB_ASSERT(!is_big_blobs());

    ArrayBinary* leaf = static_cast<ArrayBinary*>(m_array);
    UniquePtr<Array> new_leaf(new ArrayBigBlobs(NULL, 0, m_array->get_alloc()));
    new_leaf->set_context_bit(true);

    // Copy the leaf
    size_t n = leaf->size();
    for (size_t i = 0; i < n; ++i) {
        static_cast<ArrayBigBlobs&>(*new_leaf).add(leaf->get(i));
    }

    // Update parent to point to new array
    Array* oldarray = m_array;
    ArrayParent* parent = oldarray->get_parent();
    if (parent) {
        size_t pndx = oldarray->get_ndx_in_parent();
        parent->update_child_ref(pndx, new_leaf->get_ref());
        new_leaf->set_parent(parent, pndx);
    }

    // Replace string array with long string array
    m_array = new_leaf.release();
    oldarray->destroy();
    delete oldarray;
}

void ColumnBinary::LeafSet(size_t ndx, BinaryData value)
{
    if (is_big_blobs())
        static_cast<ArrayBigBlobs*>(m_array)->set(ndx, value);
    else {
        if (value.size() > short_bin_max_size) {
            upgrade_leaf();
            static_cast<ArrayBigBlobs*>(m_array)->set(ndx, value);
        }
        else
            static_cast<ArrayBinary*>(m_array)->set(ndx, value);
    }
}

void ColumnBinary::LeafSet(size_t ndx, StringData value)
{
    BinaryData value_2(value.data(), value.size());
    if (is_big_blobs())
        static_cast<ArrayBigBlobs*>(m_array)->set(ndx, value_2, true);
    else {
        if (value_2.size() > short_bin_max_size-1) {
            upgrade_leaf();
            static_cast<ArrayBigBlobs*>(m_array)->set(ndx, value_2, true);
        }
        else
            static_cast<ArrayBinary*>(m_array)->set(ndx, value_2, true);
    }
}

void ColumnBinary::LeafDelete(size_t ndx)
{
    if (is_big_blobs())
        static_cast<ArrayBigBlobs*>(m_array)->erase(ndx);
    else
        static_cast<ArrayBinary*>(m_array)->erase(ndx);
}

=======
>>>>>>> 031596d7

void ColumnBinary::do_insert(size_t ndx, BinaryData value, bool add_zero_term)
{
    TIGHTDB_ASSERT(ndx == npos || ndx < size());
    ref_type new_sibling_ref;
    InsertState state;
    if (root_is_leaf()) {
        TIGHTDB_ASSERT(ndx == npos || ndx < TIGHTDB_MAX_LIST_SIZE);
<<<<<<< HEAD
        bool is_big = is_big_blobs();

        if (!is_big && value.size() > (add_zero_term ? short_bin_max_size-1 : short_bin_max_size)) {
            upgrade_leaf();
            is_big = true;
        }

        if (is_big) {
            ArrayBigBlobs* leaf = static_cast<ArrayBigBlobs*>(m_array);
            new_sibling_ref = leaf->btree_leaf_insert(ndx, value, add_zero_term, state);
        }
        else {
            ArrayBinary* leaf = static_cast<ArrayBinary*>(m_array);
            new_sibling_ref = leaf->btree_leaf_insert(ndx, value, add_zero_term, state);
        }
=======
        ArrayBinary* leaf = static_cast<ArrayBinary*>(m_array);
        new_sibling_ref = leaf->bptree_leaf_insert(ndx, value, add_zero_term, state);
>>>>>>> 031596d7
    }
    else {
        state.m_value = value;
        state.m_add_zero_term = add_zero_term;
        if (ndx == npos) {
            new_sibling_ref = m_array->bptree_append(state);
        }
        else {
            new_sibling_ref = m_array->bptree_insert(ndx, state);
        }
    }

    if (TIGHTDB_UNLIKELY(new_sibling_ref)) {
        bool is_append = ndx == npos;
        introduce_new_root(new_sibling_ref, state, is_append);
    }
}


ref_type ColumnBinary::leaf_insert(MemRef leaf_mem, ArrayParent& parent,
                                   size_t ndx_in_parent, Allocator& alloc,
                                   size_t insert_ndx,
                                   Array::TreeInsert<ColumnBinary>& state)
{
    InsertState& state_2 = static_cast<InsertState&>(state);
<<<<<<< HEAD

    const char* leaf_header = leaf_mem.m_addr;
    bool is_big = Array::get_context_bit_from_header(leaf_header);

    if (is_big) {
        ArrayBigBlobs leaf(leaf_mem, &parent, ndx_in_parent, alloc);
        return leaf.btree_leaf_insert(insert_ndx, state.m_value, state_2.m_add_zero_term, state);
    }
    else {
        ArrayBinary leaf(leaf_mem, &parent, ndx_in_parent, alloc);

        // Check if we need to upgrade first
        if (state.m_value.size() > (state_2.m_add_zero_term ? short_bin_max_size-1 : short_bin_max_size)) {
            ArrayBigBlobs new_leaf(&parent, ndx_in_parent, alloc);
            new_leaf.set_context_bit(true);

            // Copy the leaf
            size_t n = leaf.size();
            for (size_t i = 0; i < n; ++i) {
                new_leaf.add(leaf.get(i));
            }

            leaf.destroy();
            return new_leaf.btree_leaf_insert(insert_ndx, state.m_value, state_2.m_add_zero_term, state);
        }
        else
            return leaf.btree_leaf_insert(insert_ndx, state.m_value, state_2.m_add_zero_term, state);
    }
=======
    return leaf.bptree_leaf_insert(insert_ndx, state.m_value, state_2.m_add_zero_term, state);
>>>>>>> 031596d7
}


#ifdef TIGHTDB_DEBUG

namespace {

size_t verify_leaf(MemRef mem, Allocator& alloc)
{
    ArrayBinary leaf(mem, 0, 0, alloc);
    leaf.Verify();
    return leaf.size();
}

} // anonymous namespace

void ColumnBinary::Verify() const
{
    if (root_is_leaf()) {
        static_cast<ArrayBinary*>(m_array)->Verify();
        return;
    }

    m_array->verify_bptree(&verify_leaf);
}


void ColumnBinary::to_dot(ostream& out, StringData title) const
{
    ref_type ref = m_array->get_ref();
    out << "subgraph cluster_binary_column" << ref << " {" << endl;
    out << " label = \"Binary column";
    if (title.size() != 0)
        out << "\\n'" << title << "'";
    out << "\";" << endl;
    tree_to_dot(out);
    out << "}" << endl;
}

void ColumnBinary::leaf_to_dot(MemRef leaf_mem, ArrayParent* parent, size_t ndx_in_parent,
                               ostream& out) const
{
    ArrayBinary leaf(leaf_mem.m_ref, parent, ndx_in_parent, m_array->get_alloc());
    leaf.to_dot(out);
}


namespace {

void leaf_dumper(MemRef mem, Allocator& alloc, ostream& out, int level)
{
    ArrayBinary leaf(mem, 0, 0, alloc);
    int indent = level * 2;
    out << setw(indent) << "" << "Binary leaf (size: "<<leaf.size()<<")\n";
}

} // anonymous namespace

void ColumnBinary::dump_node_structure(ostream& out, int level) const
{
    m_array->dump_bptree_structure(out, level, &leaf_dumper);
}

#endif // TIGHTDB_DEBUG<|MERGE_RESOLUTION|>--- conflicted
+++ resolved
@@ -9,79 +9,75 @@
 using namespace tightdb;
 
 
+namespace {
+
+const size_t small_blob_max_size = 64;
+
+void copy_leaf(const ArrayBinary& from, ArrayBigBlobs& to)
+{
+    size_t n = from.size();
+    for (size_t i = 0; i != n; ++i)
+        to.add(from.get(i)); // Throws
+}
+
+} // anonymous namespace
+
+
 ColumnBinary::ColumnBinary(Allocator& alloc)
 {
     m_array = new ArrayBinary(0, 0, alloc);
 }
 
-ColumnBinary::ColumnBinary(ref_type ref, ArrayParent* parent, size_t pndx, Allocator& alloc)
-{
-    const char* header = alloc.translate(ref);
+
+ColumnBinary::ColumnBinary(ref_type ref, ArrayParent* parent, size_t ndx_in_parent,
+                           Allocator& alloc)
+{
+    char* header = alloc.translate(ref);
+    MemRef mem(header, ref);
     bool root_is_leaf = Array::get_isleaf_from_header(header);
     if (root_is_leaf) {
         bool is_big = Array::get_context_bit_from_header(header);
-        if (is_big)
-            m_array = new ArrayBigBlobs(ref, parent, pndx, alloc);
-        else
-            m_array = new ArrayBinary(ref, parent, pndx, alloc);
-    }
-    else {
-        m_array = new Array(ref, parent, pndx, alloc);
-    }
-}
+        if (!is_big) {
+            // Small blobs root leaf
+            m_array = new ArrayBinary(mem, parent, ndx_in_parent, alloc);
+            return;
+        }
+        // Big blobs root leaf
+        m_array = new ArrayBigBlobs(mem, parent, ndx_in_parent, alloc);
+        return;
+    }
+    // Non-leaf root
+    m_array = new Array(mem, parent, ndx_in_parent, alloc);
+}
+
 
 ColumnBinary::~ColumnBinary() TIGHTDB_NOEXCEPT
 {
     delete m_array;
 }
 
-<<<<<<< HEAD
-bool ColumnBinary::is_empty() const TIGHTDB_NOEXCEPT
-{
-    if (root_is_leaf()) {
-        if (is_big_blobs())
-            return static_cast<ArrayBigBlobs*>(m_array)->is_empty();
-        else
-            return static_cast<ArrayBinary*>(m_array)->is_empty();
-    }
-
-    Array offsets = NodeGetOffsets();
-    return offsets.is_empty();
-}
-
-size_t ColumnBinary::size() const  TIGHTDB_NOEXCEPT
-{
-    if (root_is_leaf()) {
-        if (is_big_blobs())
-            return static_cast<ArrayBigBlobs*>(m_array)->size();
-        else
-            return static_cast<ArrayBinary*>(m_array)->size();
-    }
-
-    Array offsets = NodeGetOffsets();
-    size_t size = offsets.is_empty() ? 0 : to_size_t(offsets.back());
-    return size;
-}
-
-=======
->>>>>>> 031596d7
+
 void ColumnBinary::clear()
 {
     if (m_array->is_leaf()) {
-        if (is_big_blobs())
-            static_cast<ArrayBigBlobs*>(m_array)->clear();
-        else
-            static_cast<ArrayBinary*>(m_array)->clear();
-        return;
-    }
-
+        bool is_big = m_array->context_bit();
+        if (!is_big) {
+            // Small blobs root leaf
+            ArrayBinary* leaf = static_cast<ArrayBinary*>(m_array);
+            leaf->clear(); // Throws
+            return;
+        }
+        // Big blobs root leaf
+        ArrayBigBlobs* leaf = static_cast<ArrayBigBlobs*>(m_array);
+        leaf->clear(); // Throws
+        return;
+    }
+
+    // Non-leaf root - revert to small blobs leaf
     ArrayParent* parent = m_array->get_parent();
-    size_t pndx = m_array->get_ndx_in_parent();
-
-    // Revert to binary array
-    ArrayBinary* array = new ArrayBinary(parent, pndx, m_array->get_alloc());
-    if (parent)
-        parent->update_child_ref(pndx, array->get_ref());
+    size_t ndx_in_parent = m_array->get_ndx_in_parent();
+    Allocator& alloc = m_array->get_alloc();
+    ArrayBinary* array = new ArrayBinary(parent, ndx_in_parent, alloc); // Throws
 
     // Remove original node
     m_array->destroy();
@@ -102,54 +98,60 @@
     void update(MemRef mem, ArrayParent* parent, size_t ndx_in_parent,
                 size_t elem_ndx_in_leaf) TIGHTDB_OVERRIDE
     {
+        bool is_big = Array::get_context_bit_from_header(mem.m_addr);
+        if (is_big) {
+            ArrayBigBlobs leaf(mem, parent, ndx_in_parent, m_alloc);
+            leaf.set(elem_ndx_in_leaf, m_value, m_add_zero_term); // Throws
+            return;
+        }
         ArrayBinary leaf(mem, parent, ndx_in_parent, m_alloc);
-        leaf.set(elem_ndx_in_leaf, m_value, m_add_zero_term); // Throws
+        if (m_value.size() <= small_blob_max_size) {
+            leaf.set(elem_ndx_in_leaf, m_value, m_add_zero_term); // Throws
+            return;
+        }
+        // Upgrade leaf from small to big blobs
+        ArrayBigBlobs new_leaf(parent, ndx_in_parent, m_alloc); // Throws
+        copy_leaf(leaf, new_leaf); // Throws
+        leaf.destroy();
+        new_leaf.set(elem_ndx_in_leaf, m_value, m_add_zero_term); // Throws
     }
 };
 
 } // anonymous namespace
 
-void ColumnBinary::set(size_t ndx, BinaryData value)
+void ColumnBinary::set(size_t ndx, BinaryData value, bool add_zero_term)
 {
     TIGHTDB_ASSERT(ndx < size());
 
     if (m_array->is_leaf()) {
-        static_cast<ArrayBinary*>(m_array)->set(ndx, value); // Throws
-        return;
-    }
-
-    bool add_zero_term = false;
+        bool is_big = upgrade_root_leaf(value.size()); // Throws
+        if (!is_big) {
+            // Small blobs root leaf
+            ArrayBinary* leaf = static_cast<ArrayBinary*>(m_array);
+            leaf->set(ndx, value, add_zero_term); // Throws
+            return;
+        }
+        // Big blobs root leaf
+        ArrayBigBlobs* leaf = static_cast<ArrayBigBlobs*>(m_array);
+        leaf->set(ndx, value, add_zero_term); // Throws
+        return;
+    }
+
+    // Non-leaf root
     SetLeafElem set_leaf_elem(m_array->get_alloc(), value, add_zero_term);
     m_array->update_bptree_elem(ndx, set_leaf_elem); // Throws
 }
 
-void ColumnBinary::set_string(size_t ndx, StringData value)
-{
-    TIGHTDB_ASSERT(ndx < size());
-
-    BinaryData value_2(value.data(), value.size());
-    bool add_zero_term = true;
-
-    if (m_array->is_leaf()) {
-        static_cast<ArrayBinary*>(m_array)->set(ndx, value_2, add_zero_term); // Throws
-        return;
-    }
-
-    SetLeafElem set_leaf_elem(m_array->get_alloc(), value_2, add_zero_term);
-    m_array->update_bptree_elem(ndx, set_leaf_elem); // Throws
-}
-
-
-void ColumnBinary::fill(size_t count)
+
+void ColumnBinary::fill(size_t n)
 {
     TIGHTDB_ASSERT(is_empty());
 
     // Fill column with default values
     // TODO: this is a very naive approach
     // we could speedup by creating full nodes directly
-    for (size_t i = 0; i < count; ++i) {
+    for (size_t i = 0; i != n; ++i)
         add(BinaryData());
-    }
 
 #ifdef TIGHTDB_DEBUG
     Verify();
@@ -165,7 +167,22 @@
                          size_t leaf_ndx_in_parent,
                          size_t elem_ndx_in_leaf) TIGHTDB_OVERRIDE
     {
-        ArrayBinary leaf(leaf_mem, parent, leaf_ndx_in_parent, get_alloc());
+        bool is_big = Array::get_context_bit_from_header(leaf_mem.m_addr);
+        if (!is_big) {
+            // Small blobs
+            ArrayBinary leaf(leaf_mem, parent, leaf_ndx_in_parent, get_alloc());
+            TIGHTDB_ASSERT(leaf.size() >= 1);
+            size_t last_ndx = leaf.size() - 1;
+            if (last_ndx == 0)
+                return true;
+            size_t ndx = elem_ndx_in_leaf;
+            if (ndx == npos)
+                ndx = last_ndx;
+            leaf.erase(ndx); // Throws
+            return false;
+        }
+        // Big blobs
+        ArrayBigBlobs leaf(leaf_mem, parent, leaf_ndx_in_parent, get_alloc());
         TIGHTDB_ASSERT(leaf.size() >= 1);
         size_t last_ndx = leaf.size() - 1;
         if (last_ndx == 0)
@@ -185,18 +202,26 @@
     }
     void replace_root_by_leaf(MemRef leaf_mem) TIGHTDB_OVERRIDE
     {
+        UniquePtr<Array> leaf;
         ArrayParent* parent = 0;
         size_t ndx_in_parent = 0;
-        UniquePtr<Array> leaf(new ArrayBinary(leaf_mem, parent, ndx_in_parent,
-                                              get_alloc())); // Throws
+        bool is_big = Array::get_context_bit_from_header(leaf_mem.m_addr);
+        if (!is_big) {
+            // Small blobs
+            leaf.reset(new ArrayBinary(leaf_mem, parent, ndx_in_parent, get_alloc())); // Throws
+        }
+        else {
+            // Big blobs
+            leaf.reset(new ArrayBigBlobs(leaf_mem, parent, ndx_in_parent, get_alloc())); // Throws
+        }
         replace_root(leaf); // Throws
     }
     void replace_root_by_empty_leaf() TIGHTDB_OVERRIDE
     {
+        UniquePtr<Array> leaf;
         ArrayParent* parent = 0;
         size_t ndx_in_parent = 0;
-        UniquePtr<Array> leaf(new ArrayBinary(parent, ndx_in_parent,
-                                              get_alloc())); // Throws
+        leaf.reset(new ArrayBinary(parent, ndx_in_parent, get_alloc())); // Throws
         replace_root(leaf); // Throws
     }
 };
@@ -207,24 +232,43 @@
     TIGHTDB_ASSERT(is_last == (ndx == size()-1));
 
     if (m_array->is_leaf()) {
-        static_cast<ArrayBinary*>(m_array)->erase(ndx); // Throws
-        return;
-    }
-
+        bool is_big = m_array->context_bit();
+        if (!is_big) {
+            // Small blobs root leaf
+            ArrayBinary* leaf = static_cast<ArrayBinary*>(m_array);
+            leaf->erase(ndx); // Throws
+            return;
+        }
+        // Big blobs root leaf
+        ArrayBigBlobs* leaf = static_cast<ArrayBigBlobs*>(m_array);
+        leaf->erase(ndx); // Throws
+        return;
+    }
+
+    // Non-leaf root
     size_t ndx_2 = is_last ? npos : ndx;
     EraseLeafElem erase_leaf_elem(*this);
     Array::erase_bptree_elem(m_array, ndx_2, erase_leaf_elem); // Throws
 }
 
-void ColumnBinary::resize(size_t ndx)
+
+void ColumnBinary::resize(size_t n)
 {
     TIGHTDB_ASSERT(root_is_leaf()); // currently only available on leaf level (used by b-tree code)
-    TIGHTDB_ASSERT(ndx < size());
-    if (is_big_blobs())
-        static_cast<ArrayBigBlobs*>(m_array)->resize(ndx);
-    else
-        static_cast<ArrayBinary*>(m_array)->resize(ndx);
-}
+    TIGHTDB_ASSERT(n < size());
+
+    bool is_big = m_array->context_bit();
+    if (!is_big) {
+        // Small blobs
+        ArrayBinary* leaf = static_cast<ArrayBinary*>(m_array);
+        leaf->resize(n); // Throws
+        return;
+    }
+    // Big blobs
+    ArrayBigBlobs* leaf = static_cast<ArrayBigBlobs*>(m_array);
+    leaf->resize(n); // Throws
+}
+
 
 void ColumnBinary::move_last_over(size_t ndx)
 {
@@ -257,6 +301,7 @@
     erase(last_ndx, is_last);
 }
 
+
 bool ColumnBinary::compare_binary(const ColumnBinary& c) const
 {
     size_t n = size();
@@ -269,76 +314,6 @@
     return true;
 }
 
-<<<<<<< HEAD
-void ColumnBinary::upgrade_leaf()
-{
-    TIGHTDB_ASSERT(root_is_leaf());
-    TIGHTDB_ASSERT(!is_big_blobs());
-
-    ArrayBinary* leaf = static_cast<ArrayBinary*>(m_array);
-    UniquePtr<Array> new_leaf(new ArrayBigBlobs(NULL, 0, m_array->get_alloc()));
-    new_leaf->set_context_bit(true);
-
-    // Copy the leaf
-    size_t n = leaf->size();
-    for (size_t i = 0; i < n; ++i) {
-        static_cast<ArrayBigBlobs&>(*new_leaf).add(leaf->get(i));
-    }
-
-    // Update parent to point to new array
-    Array* oldarray = m_array;
-    ArrayParent* parent = oldarray->get_parent();
-    if (parent) {
-        size_t pndx = oldarray->get_ndx_in_parent();
-        parent->update_child_ref(pndx, new_leaf->get_ref());
-        new_leaf->set_parent(parent, pndx);
-    }
-
-    // Replace string array with long string array
-    m_array = new_leaf.release();
-    oldarray->destroy();
-    delete oldarray;
-}
-
-void ColumnBinary::LeafSet(size_t ndx, BinaryData value)
-{
-    if (is_big_blobs())
-        static_cast<ArrayBigBlobs*>(m_array)->set(ndx, value);
-    else {
-        if (value.size() > short_bin_max_size) {
-            upgrade_leaf();
-            static_cast<ArrayBigBlobs*>(m_array)->set(ndx, value);
-        }
-        else
-            static_cast<ArrayBinary*>(m_array)->set(ndx, value);
-    }
-}
-
-void ColumnBinary::LeafSet(size_t ndx, StringData value)
-{
-    BinaryData value_2(value.data(), value.size());
-    if (is_big_blobs())
-        static_cast<ArrayBigBlobs*>(m_array)->set(ndx, value_2, true);
-    else {
-        if (value_2.size() > short_bin_max_size-1) {
-            upgrade_leaf();
-            static_cast<ArrayBigBlobs*>(m_array)->set(ndx, value_2, true);
-        }
-        else
-            static_cast<ArrayBinary*>(m_array)->set(ndx, value_2, true);
-    }
-}
-
-void ColumnBinary::LeafDelete(size_t ndx)
-{
-    if (is_big_blobs())
-        static_cast<ArrayBigBlobs*>(m_array)->erase(ndx);
-    else
-        static_cast<ArrayBinary*>(m_array)->erase(ndx);
-}
-
-=======
->>>>>>> 031596d7
 
 void ColumnBinary::do_insert(size_t ndx, BinaryData value, bool add_zero_term)
 {
@@ -347,28 +322,20 @@
     InsertState state;
     if (root_is_leaf()) {
         TIGHTDB_ASSERT(ndx == npos || ndx < TIGHTDB_MAX_LIST_SIZE);
-<<<<<<< HEAD
-        bool is_big = is_big_blobs();
-
-        if (!is_big && value.size() > (add_zero_term ? short_bin_max_size-1 : short_bin_max_size)) {
-            upgrade_leaf();
-            is_big = true;
-        }
-
-        if (is_big) {
+        bool is_big = upgrade_root_leaf(value.size()); // Throws
+        if (!is_big) {
+            // Small blobs root leaf
+            ArrayBinary* leaf = static_cast<ArrayBinary*>(m_array);
+            new_sibling_ref = leaf->bptree_leaf_insert(ndx, value, add_zero_term, state); // Throws
+        }
+        else {
+            // Big blobs root leaf
             ArrayBigBlobs* leaf = static_cast<ArrayBigBlobs*>(m_array);
-            new_sibling_ref = leaf->btree_leaf_insert(ndx, value, add_zero_term, state);
-        }
-        else {
-            ArrayBinary* leaf = static_cast<ArrayBinary*>(m_array);
-            new_sibling_ref = leaf->btree_leaf_insert(ndx, value, add_zero_term, state);
-        }
-=======
-        ArrayBinary* leaf = static_cast<ArrayBinary*>(m_array);
-        new_sibling_ref = leaf->bptree_leaf_insert(ndx, value, add_zero_term, state);
->>>>>>> 031596d7
+            new_sibling_ref = leaf->bptree_leaf_insert(ndx, value, add_zero_term, state); // Throws
+        }
     }
     else {
+        // Non-leaf root
         state.m_value = value;
         state.m_add_zero_term = add_zero_term;
         if (ndx == npos) {
@@ -392,38 +359,46 @@
                                    Array::TreeInsert<ColumnBinary>& state)
 {
     InsertState& state_2 = static_cast<InsertState&>(state);
-<<<<<<< HEAD
-
-    const char* leaf_header = leaf_mem.m_addr;
-    bool is_big = Array::get_context_bit_from_header(leaf_header);
-
+    bool is_big = Array::get_context_bit_from_header(leaf_mem.m_addr);
     if (is_big) {
         ArrayBigBlobs leaf(leaf_mem, &parent, ndx_in_parent, alloc);
-        return leaf.btree_leaf_insert(insert_ndx, state.m_value, state_2.m_add_zero_term, state);
-    }
-    else {
-        ArrayBinary leaf(leaf_mem, &parent, ndx_in_parent, alloc);
-
-        // Check if we need to upgrade first
-        if (state.m_value.size() > (state_2.m_add_zero_term ? short_bin_max_size-1 : short_bin_max_size)) {
-            ArrayBigBlobs new_leaf(&parent, ndx_in_parent, alloc);
-            new_leaf.set_context_bit(true);
-
-            // Copy the leaf
-            size_t n = leaf.size();
-            for (size_t i = 0; i < n; ++i) {
-                new_leaf.add(leaf.get(i));
-            }
-
-            leaf.destroy();
-            return new_leaf.btree_leaf_insert(insert_ndx, state.m_value, state_2.m_add_zero_term, state);
-        }
-        else
-            return leaf.btree_leaf_insert(insert_ndx, state.m_value, state_2.m_add_zero_term, state);
-    }
-=======
-    return leaf.bptree_leaf_insert(insert_ndx, state.m_value, state_2.m_add_zero_term, state);
->>>>>>> 031596d7
+        return leaf.bptree_leaf_insert(insert_ndx, state_2.m_value, state_2.m_add_zero_term,
+                                       state); // Throws
+    }
+    ArrayBinary leaf(leaf_mem, &parent, ndx_in_parent, alloc);
+    if (state_2.m_value.size() <= small_blob_max_size)
+        return leaf.bptree_leaf_insert(insert_ndx, state_2.m_value, state_2.m_add_zero_term,
+                                       state); // Throws
+    // Upgrade leaf from small to big blobs
+    ArrayBigBlobs new_leaf(&parent, ndx_in_parent, alloc); // Throws
+    copy_leaf(leaf, new_leaf); // Throws
+    leaf.destroy();
+    return new_leaf.bptree_leaf_insert(insert_ndx, state_2.m_value, state_2.m_add_zero_term,
+                                       state); // Throws
+}
+
+
+bool ColumnBinary::upgrade_root_leaf(size_t value_size)
+{
+    TIGHTDB_ASSERT(root_is_leaf());
+
+    bool is_big = m_array->context_bit();
+    if (is_big)
+        return true; // Big
+    if (value_size <= small_blob_max_size)
+        return false; // Small
+    // Upgrade root leaf from small to big blobs
+    ArrayBinary* leaf = static_cast<ArrayBinary*>(m_array);
+    UniquePtr<ArrayBigBlobs> new_leaf;
+    ArrayParent* parent = leaf->get_parent();
+    size_t ndx_in_parent = leaf->get_ndx_in_parent();
+    Allocator& alloc = leaf->get_alloc();
+    new_leaf.reset(new ArrayBigBlobs(parent, ndx_in_parent, alloc)); // Throws
+    copy_leaf(*leaf, *new_leaf); // Throws
+    leaf->destroy();
+    delete leaf;
+    m_array = new_leaf.release();
+    return true; // Big
 }
 
 
@@ -433,7 +408,15 @@
 
 size_t verify_leaf(MemRef mem, Allocator& alloc)
 {
-    ArrayBinary leaf(mem, 0, 0, alloc);
+    bool is_big = Array::get_context_bit_from_header(mem.m_addr);
+    if (!is_big) {
+        // Small blobs
+        ArrayBinary leaf(mem, 0, 0, alloc);
+        leaf.Verify();
+        return leaf.size();
+    }
+    // Big blobs
+    ArrayBigBlobs leaf(mem, 0, 0, alloc);
     leaf.Verify();
     return leaf.size();
 }
@@ -443,10 +426,19 @@
 void ColumnBinary::Verify() const
 {
     if (root_is_leaf()) {
-        static_cast<ArrayBinary*>(m_array)->Verify();
-        return;
-    }
-
+        bool is_big = m_array->context_bit();
+        if (!is_big) {
+            // Small blobs root leaf
+            ArrayBinary* leaf = static_cast<ArrayBinary*>(m_array);
+            leaf->Verify();
+            return;
+        }
+        // Big blobs root leaf
+        ArrayBigBlobs* leaf = static_cast<ArrayBigBlobs*>(m_array);
+        leaf->Verify();
+        return;
+    }
+    // Non-leaf root
     m_array->verify_bptree(&verify_leaf);
 }
 
@@ -466,8 +458,17 @@
 void ColumnBinary::leaf_to_dot(MemRef leaf_mem, ArrayParent* parent, size_t ndx_in_parent,
                                ostream& out) const
 {
-    ArrayBinary leaf(leaf_mem.m_ref, parent, ndx_in_parent, m_array->get_alloc());
-    leaf.to_dot(out);
+    bool is_strings = false; // FIXME: Not necessarily the case
+    bool is_big = Array::get_context_bit_from_header(leaf_mem.m_addr);
+    if (!is_big) {
+        // Small blobs
+        ArrayBinary leaf(leaf_mem, parent, ndx_in_parent, m_array->get_alloc());
+        leaf.to_dot(out, is_strings);
+        return;
+    }
+    // Big blobs
+    ArrayBigBlobs leaf(leaf_mem, parent, ndx_in_parent, m_array->get_alloc());
+    leaf.to_dot(out, is_strings);
 }
 
 
@@ -475,9 +476,23 @@
 
 void leaf_dumper(MemRef mem, Allocator& alloc, ostream& out, int level)
 {
-    ArrayBinary leaf(mem, 0, 0, alloc);
+    size_t leaf_size;
+    const char* leaf_type;
+    bool is_big = Array::get_context_bit_from_header(mem.m_addr);
+    if (!is_big) {
+        // Small blobs
+        ArrayBinary leaf(mem, 0, 0, alloc);
+        leaf_size = leaf.size();
+        leaf_type = "Small blobs leaf";
+    }
+    else {
+        // Big blobs
+        ArrayBigBlobs leaf(mem, 0, 0, alloc);
+        leaf_size = leaf.size();
+        leaf_type = "Big blobs leaf";
+    }
     int indent = level * 2;
-    out << setw(indent) << "" << "Binary leaf (size: "<<leaf.size()<<")\n";
+    out << setw(indent) << "" << leaf_type << " (size: "<<leaf_size<<")\n";
 }
 
 } // anonymous namespace
