#include <tightdb/table_view.hpp>
#include <tightdb/column.hpp>
#include <tightdb/column_float.hpp>
#include <tightdb/column_double.hpp>
#include <assert.h>

namespace tightdb {

// Searching

// find_*_integer() methods are used for all "kinds" of integer values (bool, int, Date)

size_t TableViewBase::find_first_integer(size_t column_ndx, int64_t value) const
{
    for (size_t i = 0; i < m_refs.Size(); i++)
        if (get_int(column_ndx, i) == value)
            return i;
    return size_t(-1);
}

size_t TableViewBase::find_first_string(size_t column_ndx, const char* value) const
{
    TIGHTDB_ASSERT_COLUMN_AND_TYPE(column_ndx, COLUMN_TYPE_STRING);

    for (size_t i = 0; i < m_refs.Size(); i++)
        if (strcmp(get_string(column_ndx, i), value) == 0)
            return i;
    return size_t(-1);
}

size_t TableViewBase::find_first_float(size_t column_ndx, float value) const
{
    for (size_t i = 0; i < m_refs.Size(); i++)
        if (get_float(column_ndx, i) == value)
            return i;
    return size_t(-1);
}

size_t TableViewBase::find_first_double(size_t column_ndx, double value) const
{
    for (size_t i = 0; i < m_refs.Size(); i++)
        if (get_double(column_ndx, i) == value)
            return i;
    return size_t(-1);
}



template <int function, typename T, typename R> 
R TableViewBase::aggregate(size_t column_ndx) const
{
    TIGHTDB_ASSERT_COLUMN_AND_TYPE(column_ndx, ColumnTypeTraits<T>::id);
    TIGHTDB_ASSERT(function == TDB_SUM || function == TDB_MAX || function == TDB_MIN);
    TIGHTDB_ASSERT(m_table);
    TIGHTDB_ASSERT(column_ndx < m_table->get_column_count());
    if (m_refs.Size() == 0) 
        return 0;

    typedef typename ColumnTypeTraits<T>::column_type ColType;
    typedef typename ColumnTypeTraits<T>::array_type ArrType;

    const ColType* column = (ColType*)&m_table->GetColumnBase(column_ndx);

    if (m_refs.Size() == column->Size()) {
        if (function == TDB_MAX)
            return column->maximum();
        if (function == TDB_MIN)
            return column->minimum();
        if (function == TDB_SUM)
            return column->sum();
    }

<<<<<<< HEAD
    ArrType m_array;
=======
    // Array object instantiation must NOT allocate initial memory (capacity) with 'new' because it will lead to mem leak. 
    // The m_column keeps ownership of the payload in m_array and will free it itself later, so we must not call Destroy() on m_array.
    // Todo, create tag constructor for array instead of using 'false'. 
    Array m_array(false);

>>>>>>> 4277d462
    size_t m_leaf_start = 0;
    size_t m_leaf_end = 0;
    size_t row_ndx;

    T res = column->template TreeGet<T,ColType>(0);

    for (size_t ss = 1; ss < m_refs.Size(); ++ss) {
        row_ndx = m_refs.GetAsSizeT(ss);
        if (row_ndx >= m_leaf_end) {
            ((Column*)column)->GetBlock(row_ndx, m_array, m_leaf_start);
            const size_t leaf_size = m_array.Size();
            m_leaf_end = m_leaf_start + leaf_size;
        }    

        T v = m_array.Get(row_ndx - m_leaf_start);

        if (function == TDB_SUM)
            res += v;
        else if (function == TDB_MAX ? v > res : v < res)
            res = v;
    }

    return res;
}

int64_t TableViewBase::sum(size_t column_ndx) const
{
    return aggregate<TDB_SUM, int64_t, int64_t>(column_ndx);
}
double TableViewBase::sum_float(size_t column_ndx) const
{
    return aggregate<TDB_SUM, float, float>(column_ndx);
}
double TableViewBase::sum_double(size_t column_ndx) const
{
    return aggregate<TDB_SUM, double, double>(column_ndx);
}


int64_t TableViewBase::maximum(size_t column_ndx) const
{
    return aggregate<TDB_MAX, int64_t, int64_t>(column_ndx);
}
float TableViewBase::maximum_float(size_t column_ndx) const
{
    return aggregate<TDB_MAX, float, float>(column_ndx);
}
double TableViewBase::maximum_double(size_t column_ndx) const
{
    return aggregate<TDB_MAX, double, double>(column_ndx);
}


int64_t TableViewBase::minimum(size_t column_ndx) const
{
    return aggregate<TDB_MIN, int64_t, int64_t>(column_ndx);
}
float TableViewBase::minimum_float(size_t column_ndx) const
{
    return aggregate<TDB_MIN, float, float>(column_ndx);
}
double TableViewBase::minimum_double(size_t column_ndx) const
{
    return aggregate<TDB_MIN, double, double>(column_ndx);
}



void TableViewBase::sort(size_t column, bool Ascending)
{
    TIGHTDB_ASSERT(m_table);
    TIGHTDB_ASSERT(m_table->get_column_type(column) == COLUMN_TYPE_INT  ||
                   m_table->get_column_type(column) == COLUMN_TYPE_DATE ||
                   m_table->get_column_type(column) == COLUMN_TYPE_BOOL);

    if (m_refs.Size() == 0)
        return;

    Array vals;
    Array ref;
    Array result;

    //ref.Preset(0, m_refs.Size() - 1, m_refs.Size());
    for (size_t t = 0; t < m_refs.Size(); t++)
        ref.add(t);

    // Extract all values from the Column and put them in an Array because Array is much faster to operate on
    // with rand access (we have ~log(n) accesses to each element, so using 1 additional read to speed up the rest is faster)
    if (m_table->get_column_type(column) == COLUMN_TYPE_INT) {
        for (size_t t = 0; t < m_refs.Size(); t++) {
            const int64_t v = m_table->get_int(column, size_t(m_refs.Get(t)));
            vals.add(v);
        }
    }
    else if (m_table->get_column_type(column) == COLUMN_TYPE_DATE) {
        for (size_t t = 0; t < m_refs.Size(); t++) {
            const size_t idx = size_t(m_refs.Get(t));
            const int64_t v = int64_t(m_table->get_date(column, idx));
            vals.add(v);
        }
    }
    else if (m_table->get_column_type(column) == COLUMN_TYPE_BOOL) {
        for (size_t t = 0; t < m_refs.Size(); t++) {
            const size_t idx = size_t(m_refs.Get(t));
            const int64_t v = int64_t(m_table->get_bool(column, idx));
            vals.add(v);
        }
    }

    vals.ReferenceSort(ref);
    vals.Destroy();

    for (size_t t = 0; t < m_refs.Size(); t++) {
        const size_t r  = (size_t)ref.Get(t);
        const size_t rr = (size_t)m_refs.Get(r);
        result.add(rr);
    }

    ref.Destroy();

    // Copy result to m_refs (todo, there might be a shortcut)
    m_refs.Clear();
    if (Ascending) {
        for (size_t t = 0; t < ref.Size(); t++) {
            const size_t v = (size_t)result.Get(t);
            m_refs.add(v);
        }
    }
    else {
        for (size_t t = 0; t < ref.Size(); t++) {
            const size_t v = (size_t)result.Get(ref.Size() - t - 1);
            m_refs.add(v);
        }
    }
    result.Destroy();
}

void TableViewBase::to_json(std::ostream& out)
{
    // Represent table as list of objects
    out << "[";

    const size_t row_count = size();
    for (size_t r = 0; r < row_count; ++r) {
        if (r > 0) 
            out << ",";
        const size_t real_row_index = get_source_ndx(r);
        m_table->to_json_row(real_row_index, out);
    }

    out << "]";
}

void TableViewBase::to_string(std::ostream& out, size_t limit) const
{
    // Print header (will also calculate widths)
    std::vector<size_t> widths;
    m_table->to_string_header(out, widths);

    // Set limit=-1 to print all rows, otherwise only print to limit
    const size_t row_count = size();
    const size_t out_count = (limit == (size_t)-1) ? row_count
                                                   : (row_count < limit) ? row_count : limit;

    // Print rows
    for (size_t i = 0; i < out_count; ++i) {
        const size_t real_row_index = get_source_ndx(i);
        m_table->to_string_row(real_row_index, out, widths);
    }

    if (out_count < row_count) {
        const size_t rest = row_count - out_count;
        out << "... and " << rest << " more rows (total " << row_count << ")";
    }
}

void TableView::remove(size_t ndx)
{
    TIGHTDB_ASSERT(m_table);
    TIGHTDB_ASSERT(ndx < m_refs.Size());

    // Delete row in source table
    const size_t real_ndx = size_t(m_refs.Get(ndx));
    m_table->remove(real_ndx);

    // Update refs
    m_refs.Delete(ndx);
    m_refs.IncrementIf(ndx, -1);
}


void TableView::clear()
{
    TIGHTDB_ASSERT(m_table);
    m_refs.sort();

    // Delete all referenced rows in source table
    // (in reverse order to avoid index drift)
    const size_t count = m_refs.Size();
    for (size_t i = count; i; --i) {
        const size_t ndx = size_t(m_refs.Get(i-1));
        m_table->remove(ndx);
    }

    m_refs.Clear();
}


} // namespace tightdb<|MERGE_RESOLUTION|>--- conflicted
+++ resolved
@@ -70,15 +70,11 @@
             return column->sum();
     }
 
-<<<<<<< HEAD
-    ArrType m_array;
-=======
     // Array object instantiation must NOT allocate initial memory (capacity) with 'new' because it will lead to mem leak. 
-    // The m_column keeps ownership of the payload in m_array and will free it itself later, so we must not call Destroy() on m_array.
+    // The column keeps ownership of the payload in m_array and will free it itself later, so we must not call Destroy() on m_array.
     // Todo, create tag constructor for array instead of using 'false'. 
-    Array m_array(false);
-
->>>>>>> 4277d462
+    ArrType m_array(false);
+
     size_t m_leaf_start = 0;
     size_t m_leaf_end = 0;
     size_t row_ndx;
