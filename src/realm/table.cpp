--- conflicted
+++ resolved
@@ -353,7 +353,6 @@
     return do_insert_column(col_key, type, name, invalid_link); // Throws
 }
 
-<<<<<<< HEAD
 ColKey Table::add_column_set(DataType type, StringData name)
 {
     Table* invalid_link = nullptr;
@@ -363,10 +362,7 @@
     return do_insert_column(col_key, type, name, invalid_link); // Throws
 }
 
-ColKey Table::add_column_link(DataType type, StringData name, Table& target)
-=======
 ColKey Table::add_column_list(Table& target, StringData name)
->>>>>>> 3a611575
 {
     // Both origin and target must be group-level tables, and in the same group.
     Group* origin_group = get_parent_group();
