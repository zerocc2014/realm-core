/*************************************************************************
 *
 * REALM CONFIDENTIAL
 * __________________
 *
 *  [2011] - [2012] Realm Inc
 *  All Rights Reserved.
 *
 * NOTICE:  All information contained herein is, and remains
 * the property of Realm Incorporated and its suppliers,
 * if any.  The intellectual and technical concepts contained
 * herein are proprietary to Realm Incorporated
 * and its suppliers and may be covered by U.S. and Foreign Patents,
 * patents in process, and are protected by trade secret or copyright law.
 * Dissemination of this information or reproduction of this material
 * is strictly forbidden unless prior written permission is obtained
 * from Realm Incorporated.
 *
 **************************************************************************/
#ifndef REALM_TABLE_HPP
#define REALM_TABLE_HPP

#include <algorithm>
#include <map>
#include <utility>
#include <typeinfo>

#include <realm/util/features.h>
#include <realm/util/tuple.hpp>
#include <memory>
#include <realm/column_fwd.hpp>
#include <realm/table_ref.hpp>
#include <realm/link_view_fwd.hpp>
#include <realm/row.hpp>
#include <realm/descriptor_fwd.hpp>
#include <realm/spec.hpp>
#include <realm/mixed.hpp>
#include <realm/query.hpp>
#include <realm/column.hpp>

namespace realm {

class TableView;
class LinkView;
class TableViewBase;
class ConstTableView;
class StringIndex;
class Group;
class ColumnLinkBase;
class ColumnLink;
class ColumnLinkList;
class ColumnBackLink;
template<class> class Columns;

struct Link {};
typedef Link LinkList;

namespace _impl { class TableFriend; }

#ifdef REALM_ENABLE_REPLICATION
class Replication;
#endif


/// The Table class is non-polymorphic, that is, it has no virtual
/// functions. This is important because it ensures that there is no run-time
/// distinction between a Table instance and an instance of any variation of
/// BasicTable<T>, and this, in turn, makes it valid to cast a pointer from
/// Table to BasicTable<T> even when the instance is constructed as a Table. Of
/// course, this also assumes that BasicTable<> is non-polymorphic, has no
/// destructor, and adds no extra data members.
///
/// FIXME: Table assignment (from any group to any group) could be made aliasing
/// safe as follows: Start by cloning source table into target allocator. On
/// success, assign, and then deallocate any previous structure at the target.
///
/// FIXME: It might be desirable to have a 'table move' feature between two
/// places inside the same group (say from a subtable or a mixed column to group
/// level). This could be done in a very efficient manner.
///
/// FIXME: When compiling in debug mode, all public non-static table functions
/// should REALM_ASSERT(is_attached()).
class Table {
public:
    /// Construct a new freestanding top-level table with static
    /// lifetime.
    ///
    /// This constructor should be used only when placing a table
    /// instance on the stack, and it is then the responsibility of
    /// the application that there are no objects of type TableRef or
    /// ConstTableRef that refer to it, or to any of its subtables,
    /// when it goes out of scope. To create a top-level table with
    /// dynamic lifetime, use Table::create() instead.
    Table(Allocator& = Allocator::get_default());

    /// Construct a copy of the specified table as a new freestanding
    /// top-level table with static lifetime.
    ///
    /// This constructor should be used only when placing a table
    /// instance on the stack, and it is then the responsibility of
    /// the application that there are no objects of type TableRef or
    /// ConstTableRef that refer to it, or to any of its subtables,
    /// when it goes out of scope. To create a top-level table with
    /// dynamic lifetime, use Table::copy() instead.
    Table(const Table&, Allocator& = Allocator::get_default());

    ~Table() REALM_NOEXCEPT;

    /// Construct a new freestanding top-level table with dynamic lifetime.
    static TableRef create(Allocator& = Allocator::get_default());

    /// Construct a copy of the specified table as a new freestanding top-level
    /// table with dynamic lifetime.
    TableRef copy(Allocator& = Allocator::get_default()) const;

    /// Returns true if, and only if this accessor is currently attached to an
    /// underlying table.
    ///
    /// A table accessor may get detached from the underlying row for various
    /// reasons (see below). When it does, it no longer refers to anything, and
    /// can no longer be used, except for calling is_attached(). The
    /// consequences of calling other non-static functions on a detached table
    /// accessor are unspecified. Table accessors obtained by calling functions in
    /// the Realm API are always in the 'attached' state immediately upon
    /// return from those functions.
    ///
    /// A table accessor of a free-standing table never becomes detached (except
    /// during its eventual destruction). A group-level table accessor becomes
    /// detached if the underlying table is removed from the group (not
    /// currently possible), or when the group accessor is destroyed. A subtable
    /// accessor becomes detached if the underlying subtable is removed, or if
    /// the parent table accessor is detached. A table accessor does not become
    /// detached for any other reason than those mentioned here.
    ///
    /// FIXME: High level language bindings will probably want to be able to
    /// explicitely detach a group and all tables of that group if any modifying
    /// operation fails (e.g. memory allocation failure) (and something similar
    /// for freestanding tables) since that leaves the group in state where any
    /// further access is disallowed. This way they will be able to reliably
    /// intercept any attempt at accessing such a failed group.
    ///
    /// FIXME: The C++ documentation must state that if any modifying operation
    /// on a group (incl. tables, subtables, and specs) or on a free standing
    /// table (incl. subtables and specs) fails, then any further access to that
    /// group (except ~Group()) or freestanding table (except ~Table()) has
    /// undefined behaviour and is considered an error on behalf of the
    /// application. Note that even Table::is_attached() is disallowed in this
    /// case.
    bool is_attached() const REALM_NOEXCEPT;

    /// Get the name of this table, if it has one. Only group-level tables have
    /// names. For a table of any other kind, this function returns the empty
    /// string.
    StringData get_name() const REALM_NOEXCEPT;

    //@{
    /// Conventience functions for inspecting the dynamic table type.
    ///
    /// These functions behave as if they were called on the descriptor returned
    /// by get_descriptor().
    std::size_t get_column_count() const REALM_NOEXCEPT;
    DataType    get_column_type(std::size_t column_ndx) const REALM_NOEXCEPT;
    StringData  get_column_name(std::size_t column_ndx) const REALM_NOEXCEPT;
    std::size_t get_column_index(StringData name) const REALM_NOEXCEPT;
    //@}

    //@{
    /// Convenience functions for manipulating the dynamic table type.
    ///
    /// These function must be called only for tables with independent dynamic
    /// type. A table has independent dynamic type if the function
    /// has_shared_type() returns false. A table that is a direct member of a
    /// group has independent dynamic type. So does a free-standing table, and a
    /// subtable in a column of type 'mixed'. All other tables have shared
    /// dynamic type. The consequences of calling any of these functions for a
    /// table with shared dynamic type are undefined.
    ///
    /// Apart from that, these functions behave as if they were called on the
    /// descriptor returned by get_descriptor(). Note especially that the
    /// `_link` suffixed functions must be used when inserting link-type
    /// columns.
    ///
    /// If you need to change the shared dynamic type of the subtables in a
    /// subtable column, consider using the API offered by the Descriptor class.
    ///
    /// \sa has_shared_type()
    /// \sa get_descriptor()
    std::size_t add_column(DataType type, StringData name, DescriptorRef* subdesc = 0);
    void insert_column(std::size_t column_ndx, DataType type, StringData name,
                       DescriptorRef* subdesc = 0);
    std::size_t add_column_link(DataType type, StringData name, Table& target, LinkType link_type = link_Weak);
    void insert_column_link(std::size_t column_ndx, DataType type, StringData name, Table& target,
                            LinkType link_type = link_Weak);
    void remove_column(std::size_t column_ndx);
    void rename_column(std::size_t column_ndx, StringData new_name);
    //@}

    //@{

    /// has_search_index() returns true if, and only if a search index has been
    /// added to the specified column. Rather than throwing, it returns false if
    /// the table accessor is detached or the specified index is out of range.
    ///
    /// add_search_index() adds a search index to the specified column of this
    /// table. It has no effect if a search index has already been added to the
    /// specified column (idempotency).
    ///
    /// remove_search_index() removes the search index from the specified column
    /// of this table. It has no effect if the specified column has no search
    /// index. The search index cannot be removed from the primary key of a
    /// table.
    ///
    /// has_primary_key() returns true if, and only if a primary key has been
    /// added to this table. Rather than throwing, it returns false if the table
    /// accessor is detached.
    ///
    /// try_add_primary_key() tries to add a primary key to this table, by
    /// forming it from the specified column. It fails and returns false if the
    /// specified column has duplicate values, otherwise it returns true. The
    /// specified column must already have a search index. This table must have
    /// no preexisting primary key.
    ///
    /// remove_primary_key() removes a previously added primary key. It is an
    /// error if this table has no primary key.
    ///
    /// This table must be a root table; that is, it must have an independent
    /// descriptor. Freestanding tables, group-level tables, and subtables in a
    /// column of type 'mixed' are all examples of root tables. See add_column()
    /// for more on this.
    ///
    /// \param column_ndx The index of a column of this table.

    bool has_search_index(std::size_t column_ndx) const REALM_NOEXCEPT;
    void add_search_index(std::size_t column_ndx);
    void remove_search_index(std::size_t column_ndx);
    bool has_primary_key() const REALM_NOEXCEPT;
    bool try_add_primary_key(std::size_t column_ndx);
    void remove_primary_key();

    //@}

    //@{
    /// Get the dynamic type descriptor for this table.
    ///
    /// Every table has an associated descriptor that specifies its dynamic
    /// type. For simple tables, that is, tables without subtable columns, the
    /// dynamic type can be inspected and modified directly using member
    /// functions such as get_column_count() and add_column(). For more complex
    /// tables, the type is best managed through the associated descriptor
    /// object which is returned by this function.
    ///
    /// \sa has_shared_type()
    DescriptorRef get_descriptor();
    ConstDescriptorRef get_descriptor() const;
    //@}

    //@{
    /// Get the dynamic type descriptor for the column with the
    /// specified index. That column must have type 'table'.
    ///
    /// This is merely a shorthand for calling `get_subdescriptor(column_ndx)`
    /// on the descriptor returned by `get_descriptor()`.
    DescriptorRef get_subdescriptor(std::size_t column_ndx);
    ConstDescriptorRef get_subdescriptor(std::size_t column_ndx) const;
    //@}

    //@{
    /// Get access to an arbitrarily nested dynamic type descriptor.
    ///
    /// The returned descriptor is the one you would get by calling
    /// Descriptor::get_subdescriptor() once for each entry in the specified
    /// path, starting with the descriptor returned by get_descriptor(). The
    /// path is allowed to be empty.
    typedef std::vector<std::size_t> path_vec;
    DescriptorRef get_subdescriptor(const path_vec& path);
    ConstDescriptorRef get_subdescriptor(const path_vec& path) const;
    //@}

    //@{
    /// Convenience functions for manipulating nested table types.
    ///
    /// These functions behave as if they were called on the descriptor returned
    /// by `get_subdescriptor(path)`. These function must be called only on
    /// tables with independent dynamic type.
    ///
    /// \return The value returned by add_subcolumn(), is the index of
    /// the added column within the descriptor referenced by the
    /// specified path.
    ///
    /// \sa Descriptor::add_column()
    /// \sa has_shared_type()
    std::size_t add_subcolumn(const path_vec& path, DataType type, StringData name);
    void insert_subcolumn(const path_vec& path, std::size_t column_ndx,
                          DataType type, StringData name);
    void remove_subcolumn(const path_vec& path, std::size_t column_ndx);
    void rename_subcolumn(const path_vec& path, std::size_t column_ndx, StringData new_name);
    //@}

    /// Does this table share its type with other tables?
    ///
    /// Tables that are direct members of groups have independent
    /// dynamic types. The same is true for free-standing tables and
    /// subtables in coulmns of type 'mixed'. For such tables, this
    /// function returns false.
    ///
    /// When a table has a column of type 'table', the cells in that
    /// column contain subtables. All those subtables have the same
    /// dynamic type, and they share a single type descriptor. For all
    /// such subtables, this function returns true. See
    /// Descriptor::is_root() for more on this.
    ///
    /// Please note that Table functions that modify the dynamic type
    /// directly, such as add_column(), are only allowed to be used on
    /// tables with non-shared type. If you need to modify a shared
    /// type, you will have to do that through the descriptor returned
    /// by get_descriptor(), but note that it will then affect all the
    /// tables sharing that descriptor.
    ///
    /// \sa get_descriptor()
    /// \sa Descriptor::is_root()
    bool has_shared_type() const REALM_NOEXCEPT;


    template<class T> Columns<T> column(std::size_t column); // FIXME: Should this one have been declared REALM_NOEXCEPT?

    // Table size and deletion
    bool is_empty() const REALM_NOEXCEPT;
    std::size_t size() const REALM_NOEXCEPT;

    typedef BasicRowExpr<Table> RowExpr;
    typedef BasicRowExpr<const Table> ConstRowExpr;

    RowExpr get(std::size_t row_ndx) REALM_NOEXCEPT;
    ConstRowExpr get(std::size_t row_ndx) const REALM_NOEXCEPT;

    RowExpr front() REALM_NOEXCEPT;
    ConstRowExpr front() const REALM_NOEXCEPT;

    RowExpr back() REALM_NOEXCEPT;
    ConstRowExpr back() const REALM_NOEXCEPT;

    RowExpr operator[](std::size_t row_ndx) REALM_NOEXCEPT;
    ConstRowExpr operator[](std::size_t row_ndx) const REALM_NOEXCEPT;


    //@{

    /// Row handling.
    ///
    /// remove() removes the specified row from the table and shifts all rows at
    /// higher index to fill the vacated slot. This operation assumes that the
    /// table is ordered, and it is therefore allowed only on tables **without**
    /// link columns, as link columns are only allowed in unordered tables.
    ///
    /// move_last_over() removes the specified row from the table, and if it is
    /// not the last row in the table, it then moves the last row into the
    /// vacated slot. This operation assumes that the table is unordered, and it
    /// may therfore be used on tables with link columns.
    ///
    /// The removal of a row from an unordered table (move_last_over()) may
    /// cause other linked rows to be cascade-removed. The clearing of a table
    /// may also cause linked rows to be cascade-removed, but in this respect,
    /// the effect is exactly as if each row had been removed individually. See
    /// Descriptor::set_link_type() for details.
    ///
    /// It is an error to call add_empty_row() or insert_empty_row() on a table
    /// with a primary key, if that would result in a violation the implied
    /// *unique constraint* of the primary key. The consequenses of doing so are
    /// unspecified.

    std::size_t add_empty_row(std::size_t num_rows = 1);
    void insert_empty_row(std::size_t row_ndx, std::size_t num_rows = 1);
    void remove(std::size_t row_ndx);
    void remove_last();
    void move_last_over(std::size_t row_ndx);
    void clear();

    //@}


    //@{

    /// Insert row
    ///
    /// NOTE: You have to insert values in ALL columns followed by
    /// insert_done(). The values must be inserted in column index order.
    ///
    /// Restrictions apply to strings and binary data values. See set_string(),
    /// set_binary(), and set_mixed() for more.
    ///
    /// It is an error to insert a value into a column that is part of a primary
    /// key, if that would result in a violation the implied *unique constraint*
    /// of the primary key. The consequenses of doing so are unspecified.

    void insert_int(std::size_t column_ndx, std::size_t row_ndx, int64_t value);
    void insert_bool(std::size_t column_ndx, std::size_t row_ndx, bool value);
    void insert_datetime(std::size_t column_ndx, std::size_t row_ndx, DateTime value);
    template<class E> void insert_enum(std::size_t column_ndx, std::size_t row_ndx, E value);
    void insert_float(std::size_t column_ndx, std::size_t row_ndx, float value);
    void insert_double(std::size_t column_ndx, std::size_t row_ndx, double value);
    void insert_string(std::size_t column_ndx, std::size_t row_ndx, StringData value);
    void insert_binary(std::size_t column_ndx, std::size_t row_ndx, BinaryData value);
    void insert_subtable(std::size_t column_ndx, std::size_t row_ndx); // Insert empty table
    void insert_mixed(std::size_t column_ndx, std::size_t row_ndx, Mixed value);
    void insert_link(std::size_t column_ndx, std::size_t row_ndx, std::size_t target_row_ndx);
    void insert_linklist(std::size_t column_ndx, std::size_t row_ndx); // Insert empty link list
    void insert_done();

    //@}

    // Get cell values
    int64_t     get_int(std::size_t column_ndx, std::size_t row_ndx) const REALM_NOEXCEPT;
    bool        get_bool(std::size_t column_ndx, std::size_t row_ndx) const REALM_NOEXCEPT;
    DateTime    get_datetime(std::size_t column_ndx, std::size_t row_ndx) const REALM_NOEXCEPT;
    float       get_float(std::size_t column_ndx, std::size_t row_ndx) const REALM_NOEXCEPT;
    double      get_double(std::size_t column_ndx, std::size_t row_ndx) const REALM_NOEXCEPT;
    StringData  get_string(std::size_t column_ndx, std::size_t row_ndx) const REALM_NOEXCEPT;
    BinaryData  get_binary(std::size_t column_ndx, std::size_t row_ndx) const REALM_NOEXCEPT;
    Mixed       get_mixed(std::size_t column_ndx, std::size_t row_ndx) const REALM_NOEXCEPT;
    DataType    get_mixed_type(std::size_t column_ndx, std::size_t row_ndx) const REALM_NOEXCEPT;
    std::size_t get_link(std::size_t column_ndx, std::size_t row_ndx) const REALM_NOEXCEPT;
    bool is_null_link(std::size_t column_ndx, std::size_t row_ndx) const REALM_NOEXCEPT;
    LinkViewRef get_linklist(std::size_t column_ndx, std::size_t row_ndx);
    ConstLinkViewRef get_linklist(std::size_t column_ndx, std::size_t row_ndx) const;
    std::size_t get_link_count(std::size_t column_ndx, std::size_t row_ndx) const REALM_NOEXCEPT;
    bool linklist_is_empty(std::size_t column_ndx, std::size_t row_ndx) const REALM_NOEXCEPT;

    TableRef get_link_target(std::size_t column_ndx) REALM_NOEXCEPT;
    ConstTableRef get_link_target(std::size_t column_ndx) const REALM_NOEXCEPT;

    template<class T>
    typename T::RowAccessor get_link_accessor(std::size_t column_ndx, std::size_t row_ndx);

    //@{

    /// Set cell values.
    ///
    /// The number of bytes in a string value must not exceed `max_string_size`,
    /// and the number of bytes in a binary data value must not exceed
    /// `max_binary_size`. String must also be valid UTF-8 encodings. These
    /// requirements also apply when calling set_mixed(). Passing an oversized
    /// string or binary data value will cause an exception to be thrown.
    ///
    /// It is an error to assign a value to a column that is part of a primary
    /// key, if that would result in a violation the implied *unique constraint*
    /// of that primary key. The consequenses of doing so are unspecified.

    static const std::size_t max_string_size = 0xFFFFF8 - Array::header_size - 1;
    static const std::size_t max_binary_size = 0xFFFFF8 - Array::header_size;

    void set_int(std::size_t column_ndx, std::size_t row_ndx, int_fast64_t value);
    void set_bool(std::size_t column_ndx, std::size_t row_ndx, bool value);
    void set_datetime(std::size_t column_ndx, std::size_t row_ndx, DateTime value);
    template<class E> void set_enum(std::size_t column_ndx, std::size_t row_ndx, E value);
    void set_float(std::size_t column_ndx, std::size_t row_ndx, float value);
    void set_double(std::size_t column_ndx, std::size_t row_ndx, double value);
    void set_string(std::size_t column_ndx, std::size_t row_ndx, StringData value);
    void set_binary(std::size_t column_ndx, std::size_t row_ndx, BinaryData value);
    void set_mixed(std::size_t column_ndx, std::size_t row_ndx, Mixed value);
    void set_link(std::size_t column_ndx, std::size_t row_ndx, std::size_t target_row_ndx);
    void nullify_link(std::size_t column_ndx, std::size_t row_ndx);

    //@}

    void add_int(std::size_t column_ndx, int64_t value);

    /// Assumes that the specified column is a subtable column (in
    /// particular, not a mixed column) and that the specified table
    /// has a spec that is compatible with that column, that is, the
    /// number of columns must be the same, and corresponding columns
    /// must have identical data types (as returned by
    /// get_column_type()).
    void insert_subtable(std::size_t col_ndx, std::size_t row_ndx, const Table*);
    void insert_mixed_subtable(std::size_t col_ndx, std::size_t row_ndx, const Table*);

    /// Like insert_subtable(std::size_t, std::size_t, const Table*)
    /// but overwrites the specified cell rather than inserting a new
    /// one.
    void set_subtable(std::size_t col_ndx, std::size_t row_ndx, const Table*);
    void set_mixed_subtable(std::size_t col_ndx, std::size_t row_ndx, const Table*);


    // Sub-tables (works on columns whose type is either 'subtable' or
    // 'mixed', for a value in a mixed column that is not a subtable,
    // get_subtable() returns null, get_subtable_size() returns zero,
    // and clear_subtable() replaces the value with an empty table.)
    TableRef get_subtable(std::size_t column_ndx, std::size_t row_ndx);
    ConstTableRef get_subtable(std::size_t column_ndx, std::size_t row_ndx) const;
    std::size_t get_subtable_size(std::size_t column_ndx, std::size_t row_ndx)
        const REALM_NOEXCEPT;
    void clear_subtable(std::size_t column_ndx, std::size_t row_ndx);

    // Backlinks
    std::size_t get_backlink_count(std::size_t row_ndx, const Table& origin,
                                   std::size_t origin_col_ndx) const REALM_NOEXCEPT;
    std::size_t get_backlink(std::size_t row_ndx, const Table& origin,
                             std::size_t origin_col_ndx, std::size_t backlink_ndx) const
        REALM_NOEXCEPT;


    //@{

    /// If this accessor is attached to a subtable, then that subtable has a
    /// parent table, and the subtable either resides in a column of type
    /// `table` or of type `mixed` in that parent. In that case
    /// get_parent_table() returns a reference to the accessor associated with
    /// the parent, and get_parent_row_index() returns the index of the row in
    /// which the subtable resides. In all other cases (free-standing and
    /// group-level tables), get_parent_table() returns null and
    /// get_parent_row_index() returns realm::npos.
    ///
    /// If this accessor is attached to a subtable, and \a column_ndx_out is
    /// specified, then `*column_ndx_out` is set to the index of the column of
    /// the parent table in which the subtable resides. If this accessor is not
    /// attached to a subtable, then `*column_ndx_out` will retain its original
    /// value upon return.

    TableRef get_parent_table(std::size_t* column_ndx_out = 0) REALM_NOEXCEPT;
    ConstTableRef get_parent_table(std::size_t* column_ndx_out = 0) const REALM_NOEXCEPT;
    std::size_t get_parent_row_index() const REALM_NOEXCEPT;

    //@}


    /// Only group-level unordered tables can be used as origins or targets of
    /// links.
    bool is_group_level() const REALM_NOEXCEPT;

    /// If this table is a group-level table, then this function returns the
    /// index of this table within the group. Otherwise it returns realm::npos.
    std::size_t get_index_in_group() const REALM_NOEXCEPT;

    // Aggregate functions
    std::size_t count_int(std::size_t column_ndx, int64_t value) const;
    std::size_t count_string(std::size_t column_ndx, StringData value) const;
    std::size_t count_float(std::size_t column_ndx, float value) const;
    std::size_t count_double(std::size_t column_ndx, double value) const;

    int64_t sum_int(std::size_t column_ndx) const;
    double  sum_float(std::size_t column_ndx) const;
    double  sum_double(std::size_t column_ndx) const;
    int64_t maximum_int(std::size_t column_ndx, std::size_t* return_ndx = 0) const;
    float   maximum_float(std::size_t column_ndx, std::size_t* return_ndx = 0) const;
    double  maximum_double(std::size_t column_ndx, std::size_t* return_ndx = 0) const;
    DateTime maximum_datetime(size_t column_ndx, size_t* return_ndx = 0) const;
    int64_t minimum_int(std::size_t column_ndx, std::size_t* return_ndx = 0) const;
    float   minimum_float(std::size_t column_ndx, std::size_t* return_ndx = 0) const;
    double  minimum_double(std::size_t column_ndx, std::size_t* return_ndx = 0) const;
    DateTime minimum_datetime(size_t column_ndx, size_t* return_ndx = 0) const;
    double  average_int(std::size_t column_ndx) const;
    double  average_float(std::size_t column_ndx) const;
    double  average_double(std::size_t column_ndx) const;

    // Searching
    std::size_t    find_first_link(std::size_t target_row_index) const;
    std::size_t    find_first_int(std::size_t column_ndx, int64_t value) const;
    std::size_t    find_first_bool(std::size_t column_ndx, bool value) const;
    std::size_t    find_first_datetime(std::size_t column_ndx, DateTime value) const;
    std::size_t    find_first_float(std::size_t column_ndx, float value) const;
    std::size_t    find_first_double(std::size_t column_ndx, double value) const;
    std::size_t    find_first_string(std::size_t column_ndx, StringData value) const;
    std::size_t    find_first_binary(std::size_t column_ndx, BinaryData value) const;

    TableView      find_all_link(size_t target_row_index);
    ConstTableView find_all_link(size_t target_row_index) const;
    TableView      find_all_int(std::size_t column_ndx, int64_t value);
    ConstTableView find_all_int(std::size_t column_ndx, int64_t value) const;
    TableView      find_all_bool(std::size_t column_ndx, bool value);
    ConstTableView find_all_bool(std::size_t column_ndx, bool value) const;
    TableView      find_all_datetime(std::size_t column_ndx, DateTime value);
    ConstTableView find_all_datetime(std::size_t column_ndx, DateTime value) const;
    TableView      find_all_float(std::size_t column_ndx, float value);
    ConstTableView find_all_float(std::size_t column_ndx, float value) const;
    TableView      find_all_double(std::size_t column_ndx, double value);
    ConstTableView find_all_double(std::size_t column_ndx, double value) const;
    TableView      find_all_string(std::size_t column_ndx, StringData value);
    ConstTableView find_all_string(std::size_t column_ndx, StringData value) const;
    TableView      find_all_binary(std::size_t column_ndx, BinaryData value);
    ConstTableView find_all_binary(std::size_t column_ndx, BinaryData value) const;

    /// The following column types are supported: String, Integer, DateTime, Bool
    TableView      get_distinct_view(std::size_t column_ndx);
    ConstTableView get_distinct_view(std::size_t column_ndx) const;

    TableView      get_sorted_view(std::size_t column_ndx, bool ascending = true);
    ConstTableView get_sorted_view(std::size_t column_ndx, bool ascending = true) const;

    TableView      get_sorted_view(std::vector<size_t> column_ndx, std::vector<bool> ascending);
    ConstTableView get_sorted_view(std::vector<size_t> column_ndx, std::vector<bool> ascending) const;

    TableView      get_range_view(std::size_t begin, std::size_t end);
    ConstTableView get_range_view(std::size_t begin, std::size_t end) const;


    //@{

    /// Find the row with the specified primary key.
    ///
    /// It is an error to call any of these function on a table that has no
    /// primary key, or to call one of them for a column with a mismatching
    /// type.

    RowExpr find_pkey_int(int_fast64_t pkey_value);
    ConstRowExpr find_pkey_int(int_fast64_t pkey_value) const;

    RowExpr find_pkey_string(StringData pkey_value);
    ConstRowExpr find_pkey_string(StringData pkey_value) const;

    //@}


    // Pivot / aggregate operation types. Experimental! Please do not document method publicly.
    enum AggrType {
        aggr_count,
        aggr_sum,
        aggr_avg,
        aggr_min,
        aggr_max
    };

    // Simple pivot aggregate method. Experimental! Please do not document method publicly.
    void aggregate(size_t group_by_column, size_t aggr_column, AggrType op, Table& result, const Column* viewrefs = nullptr) const;


private:
    template <class T> std::size_t find_first(std::size_t column_ndx, T value) const; // called by above methods
    template <class T> TableView find_all(size_t column_ndx, T value);
public:


    //@{
    /// Find the lower/upper bound according to a column that is
    /// already sorted in ascending order.
    ///
    /// For an integer column at index 0, and an integer value '`v`',
    /// lower_bound_int(0,v) returns the index '`l`' of the first row
    /// such that `get_int(0,l) &ge; v`, and upper_bound_int(0,v)
    /// returns the index '`u`' of the first row such that
    /// `get_int(0,u) &gt; v`. In both cases, if no such row is found,
    /// the returned value is the number of rows in the table.
    ///
    ///     3 3 3 4 4 4 5 6 7 9 9 9
    ///     ^     ^     ^     ^     ^
    ///     |     |     |     |     |
    ///     |     |     |     |      -- Lower and upper bound of 15
    ///     |     |     |     |
    ///     |     |     |      -- Lower and upper bound of 8
    ///     |     |     |
    ///     |     |      -- Upper bound of 4
    ///     |     |
    ///     |      -- Lower bound of 4
    ///     |
    ///      -- Lower and upper bound of 1
    ///
    /// These functions are similar to std::lower_bound() and
    /// std::upper_bound().
    ///
    /// The string versions assume that the column is sorted according
    /// to StringData::operator<().
    std::size_t lower_bound_int(std::size_t column_ndx, int64_t value) const REALM_NOEXCEPT;
    std::size_t upper_bound_int(std::size_t column_ndx, int64_t value) const REALM_NOEXCEPT;
    std::size_t lower_bound_bool(std::size_t column_ndx, bool value) const REALM_NOEXCEPT;
    std::size_t upper_bound_bool(std::size_t column_ndx, bool value) const REALM_NOEXCEPT;
    std::size_t lower_bound_float(std::size_t column_ndx, float value) const REALM_NOEXCEPT;
    std::size_t upper_bound_float(std::size_t column_ndx, float value) const REALM_NOEXCEPT;
    std::size_t lower_bound_double(std::size_t column_ndx, double value) const REALM_NOEXCEPT;
    std::size_t upper_bound_double(std::size_t column_ndx, double value) const REALM_NOEXCEPT;
    std::size_t lower_bound_string(std::size_t column_ndx, StringData value) const REALM_NOEXCEPT;
    std::size_t upper_bound_string(std::size_t column_ndx, StringData value) const REALM_NOEXCEPT;
    //@}

    // Queries
    // Using where(tv) is the new method to perform queries on TableView. The 'tv' can have any order; it does not
    // need to be sorted, and, resulting view retains its order.
<<<<<<< HEAD
    Query where(TableViewBase* tv = null_ptr) { return Query(*this, tv); }

    // FIXME: We need a ConstQuery class or runtime check against modifications in read transaction.
    Query where(TableViewBase* tv = null_ptr) const { return Query(*this, tv); }
=======
    Query where(RowIndexes* tv = nullptr) { return Query(*this, tv); }

    // FIXME: We need a ConstQuery class or runtime check against modifications in read transaction.
    Query where(RowIndexes* tv = nullptr) const { return Query(*this, tv); }
>>>>>>> a268b238

    // Perform queries on a LinkView. The returned Query holds a reference to lv.
    Query where(const LinkViewRef& lv) { return Query(*this, lv); }

    Table& link(size_t link_column);

    // Optimizing
    void optimize();

    /// Write this table (or a slice of this table) to the specified
    /// output stream.
    ///
    /// The output will have the same format as any other Realm
    /// database file, such as those produced by Group::write(). In
    /// this case, however, the resulting database file will contain
    /// exactly one table, and that table will contain only the
    /// specified slice of the source table (this table).
    ///
    /// The new table will always have the same dynamic type (see
    /// Descriptor) as the source table (this table), and unless it is
    /// overridden (\a override_table_name), the new table will have
    /// the same name as the source table (see get_name()). Indexes
    /// (see add_search_index()) will not be carried over to the new
    /// table.
    ///
    /// \param offset Index of first row to include (if `size >
    /// 0`). Must be less than, or equal to size().
    ///
    /// \param size Number of rows to include. May be zero. If `size >
    /// size() - offset`, then the effective size of the written slice
    /// will be `size() - offset`.
    ///
    /// \throw std::out_of_range If `offset > size()`.
    ///
    /// FIXME: While this function does provided a maximally efficient
    /// way of serializing part of a table, it offers little in terms
    /// of general utility. This is unfortunate, because it pulls
    /// quite a large amount of code into the core library to support
    /// it.
    void write(std::ostream&, std::size_t offset = 0, std::size_t size = npos,
               StringData override_table_name = StringData()) const;

    // Conversion
    void to_json(std::ostream& out, size_t link_depth = 0, std::map<std::string,
                 std::string>* renames = 0) const;
    void to_string(std::ostream& out, std::size_t limit = 500) const;
    void row_to_string(std::size_t row_ndx, std::ostream& out) const;

    // Get a reference to this table
    TableRef get_table_ref() { return TableRef(this); }
    ConstTableRef get_table_ref() const { return ConstTableRef(this); }

    /// Compare two tables for equality. Two tables are equal if, and
    /// only if, they contain the same columns and rows in the same
    /// order, that is, for each value V of type T at column index C
    /// and row index R in one of the tables, there is a value of type
    /// T at column index C and row index R in the other table that
    /// is equal to V.
    bool operator==(const Table&) const;

    /// Compare two tables for inequality. See operator==().
    bool operator!=(const Table& t) const;

    /// A subtable in a column of type 'table' (which shares descriptor with
    /// other subtables in the same column) is initially in a degenerate state
    /// where it takes up a minimal amout of space. This function returns true
    /// if, and only if the table accessor is attached to such a subtable. This
    /// function is mainly intended for debugging purposes.
    bool is_degenerate() const REALM_NOEXCEPT;

    // Debug
#ifdef REALM_DEBUG
    void Verify() const; // Must be upper case to avoid conflict with macro in ObjC
    void to_dot(std::ostream&, StringData title = StringData()) const;
    void print() const;
    MemStats stats() const;
    void dump_node_structure() const; // To std::cerr (for GDB)
    void dump_node_structure(std::ostream&, int level) const;
#else
    void Verify() const {}
#endif

    class Parent;

protected:
    /// Get a pointer to the accessor of the specified subtable. The
    /// accessor will be created if it does not already exist.
    ///
    /// The returned table pointer must **always** end up being
    /// wrapped in some instantiation of BasicTableRef<>.
    Table* get_subtable_ptr(std::size_t col_ndx, std::size_t row_ndx);

    /// See non-const get_subtable_ptr().
    const Table* get_subtable_ptr(std::size_t col_ndx, std::size_t row_ndx) const;

    /// Compare the rows of two tables under the assumption that the two tables
    /// have the same number of columns, and the same data type at each column
    /// index (as expressed through the DataType enum).
    bool compare_rows(const Table&) const;

    void insert_into(Table* parent, std::size_t col_ndx, std::size_t row_ndx) const;

    void set_into_mixed(Table* parent, std::size_t col_ndx, std::size_t row_ndx) const;

private:
    class SliceWriter;

    // Number of rows in this table
    std::size_t m_size;

    // Underlying array structure. `m_top` is in use only for root tables; that
    // is, for tables with independent descriptor. `m_columns` contains a ref
    // for each column and search index in order of the columns. A search index
    // ref always occurs immediately after the ref of the column to which the
    // search index belongs.
    //
    // A subtable column (a column of type `type_table`) is essentially just a
    // column of 'refs' pointing to the root node of each subtable.
    //
    // To save space in the database file, a subtable in such a column always
    // starts out in a degenerate form where nothing is allocated on its behalf,
    // and a null 'ref' is stored in the corresponding slot of the column. A
    // subtable remains in this degenerate state until the first row is added to
    // the subtable.
    //
    // For this scheme to work, it must be (and is) possible to create a table
    // accessor that refers to a degenerate subtable. A table accessor (instance
    // of `Table`) refers to a degenerate subtable if, and only if `m_columns`
    // is unattached.
    //
    // FIXME: The fact that `m_columns` may be detached means that many
    // functions (even non-modifying functions) need to check for that before
    // accessing the contents of the table. This incurs a runtime
    // overhead. Consider whether this overhead can be eliminated by having
    // `Table::m_columns` always attached to something, and then detect the
    // degenerate state in a different way.
    Array m_top;
    Array m_columns; // 2nd slot in m_top (for root tables)
    Spec m_spec;     // 1st slot in m_top (for root tables)

    // Is guaranteed to be empty for a detached accessor. Otherwise it is empty
    // when the table accessor is attached to a degenerate subtable (unattached
    // `m_columns`), otherwise it contains precisely one column accessor for
    // each column in the table, in order.
    //
    // In some cases an entry may be null. This is currently possible only in
    // connection with Group::advance_transact(), but it means that several
    // member functions must be prepared to handle these null entries; in
    // particular, detach(), ~Table(), functions called on behalf of detach()
    // and ~Table(), and functiones called on behalf of
    // Group::advance_transact().
    typedef std::vector<ColumnBase*> column_accessors;
    column_accessors m_cols;

    mutable std::size_t m_ref_count;
    mutable const StringIndex* m_primary_key;

    // If this table is a root table (has independent descriptor),
    // then Table::m_descriptor refers to the accessor of its
    // descriptor when, and only when the descriptor accessor
    // exists. This is used to ensure that at most one descriptor
    // accessor exists for each underlying descriptor at any given
    // point in time. Subdescriptors are kept unique by means of a
    // registry in the parent descriptor. Table::m_descriptor is
    // always null for tables with shared descriptor.
    mutable Descriptor* m_descriptor;

    // Table view instances
    typedef std::vector<TableViewBase*> views;
    mutable views m_views;

    // Points to first bound row accessor, or is null if there are none.
    mutable RowBase* m_row_accessors;

    // Used for queries: Items are added with link() method during buildup of query
    mutable std::vector<size_t> m_link_chain;

    /// Used only in connection with Group::advance_transact() and
    /// Table::refresh_accessor_tree().
    mutable bool m_mark;

#ifdef REALM_ENABLE_REPLICATION
    mutable uint_fast64_t m_version;
#endif

    void do_remove(std::size_t row_ndx);
    void do_move_last_over(std::size_t row_ndx, bool broken_reciprocal_backlinks);
    void do_clear(bool broken_reciprocal_backlinks);
    std::size_t do_set_link(std::size_t col_ndx, std::size_t row_ndx, std::size_t target_row_ndx);

    /// Update the version of this table and all tables which have links to it.
    /// This causes all views referring to those tables to go out of sync, so that
    /// calls to sync_if_needed() will bring the view up to date by reexecuting the
    /// query.
    ///
    /// \param bump_global chooses whether the global versioning counter must be
    /// bumped first as part of the update. This is the normal mode of operation,
    /// when a change is made to the table. When calling recursively (following links
    /// or going to the parent table), the parameter should be set to false to correctly
    /// prune traversal.
    void bump_version(bool bump_global = true) const REALM_NOEXCEPT;

    /// Disable copying assignment.
    ///
    /// It could easily be implemented by calling assign(), but the
    /// non-checking nature of the low-level dynamically typed API
    /// makes it too risky to offer this feature as an
    /// operator.
    ///
    /// FIXME: assign() has not yet been implemented, but the
    /// intention is that it will copy the rows of the argument table
    /// into this table after clearing the original contents, and for
    /// target tables without a shared spec, it would also copy the
    /// spec. For target tables with shared spec, it would be an error
    /// to pass an argument table with an incompatible spec, but
    /// assign() would not check for spec compatibility. This would
    /// make it ideal as a basis for implementing operator=() for
    /// typed tables.
    Table& operator=(const Table&);

    /// Used when constructing an accessor whose lifetime is going to be managed
    /// by reference counting. The lifetime of accessors of free-standing tables
    /// allocated on the stack by the application is not managed by reference
    /// counting, so that is a case where this tag must **not** be specified.
    class ref_count_tag {};

    /// Create an uninitialized accessor whose lifetime is managed by reference
    /// counting.
    Table(ref_count_tag, Allocator&);

    void init(ref_type top_ref, ArrayParent*, std::size_t ndx_in_parent,
              bool skip_create_column_accessors = false);
    void init(ConstSubspecRef shared_spec, ArrayParent* parent_column,
              std::size_t parent_row_ndx);

    void reveal_primary_key() const;
    std::size_t do_find_pkey_int(int_fast64_t) const;
    std::size_t do_find_pkey_string(StringData) const;

    static void do_insert_column(Descriptor&, std::size_t col_ndx, DataType type,
                                 StringData name, Table* link_target_table);
    static void do_erase_column(Descriptor&, std::size_t col_ndx);
    static void do_rename_column(Descriptor&, std::size_t col_ndx, StringData name);

    struct InsertSubtableColumns;
    struct EraseSubtableColumns;
    struct RenameSubtableColumns;

    void insert_root_column(std::size_t col_ndx, DataType type, StringData name,
                            Table* link_target_table);
    void erase_root_column(std::size_t col_ndx);
    void do_insert_root_column(std::size_t col_ndx, ColumnType, StringData name);
    void do_erase_root_column(std::size_t col_ndx);
    void do_set_link_type(std::size_t col_ndx, LinkType);
    void insert_backlink_column(std::size_t origin_table_ndx, std::size_t origin_col_ndx);
    void erase_backlink_column(std::size_t origin_table_ndx, std::size_t origin_col_ndx);
    void update_link_target_tables(std::size_t old_col_ndx_begin, std::size_t new_col_ndx_begin);

    struct SubtableUpdater {
        virtual void update(const ColumnTable&, Array& subcolumns) = 0;
        virtual void update_accessor(Table&) = 0;
        virtual ~SubtableUpdater() {}
    };
    static void update_subtables(Descriptor&, SubtableUpdater*);
    void update_subtables(const std::size_t* col_path_begin, const std::size_t* col_path_end,
                          SubtableUpdater*);

    struct AccessorUpdater {
        virtual void update(Table&) = 0;
        virtual void update_parent(Table&) = 0;
        virtual ~AccessorUpdater() {}
    };
    void update_accessors(const std::size_t* col_path_begin, const std::size_t* col_path_end,
                          AccessorUpdater&);

    void create_degen_subtab_columns();
    ColumnBase* create_column_accessor(ColumnType, std::size_t col_ndx, std::size_t ndx_in_parent);
    void destroy_column_accessors() REALM_NOEXCEPT;

    /// Called in the context of Group::commit() to ensure that
    /// attached table accessors stay valid across a commit. Please
    /// note that this works only for non-transactional commits. Table
    /// accessors obtained during a transaction are always detached
    /// when the transaction ends.
    void update_from_parent(std::size_t old_baseline) REALM_NOEXCEPT;

    // Support function for conversions
    void to_string_header(std::ostream& out, std::vector<std::size_t>& widths) const;
    void to_string_row(std::size_t row_ndx, std::ostream& out,
                       const std::vector<std::size_t>& widths) const;

    // recursive methods called by to_json, to follow links
    void to_json(std::ostream& out, size_t link_depth, std::map<std::string, std::string>& renames,
        std::vector<ref_type>& followed) const;
    void to_json_row(std::size_t row_ndx, std::ostream& out, size_t link_depth,
        std::map<std::string, std::string>& renames, std::vector<ref_type>& followed) const;
    void to_json_row(std::size_t row_ndx, std::ostream& out, size_t link_depth = 0,
        std::map<std::string, std::string>* renames = nullptr) const;

    // Detach accessor from underlying table. Caller must ensure that
    // a reference count exists upon return, for example by obtaining
    // an extra reference count before the call.
    //
    // This function puts this table accessor into the detached
    // state. This detaches it from the underlying structure of array
    // nodes. It also recursively detaches accessors for subtables,
    // and the type descriptor accessor. When this function returns,
    // is_attached() will return false.
    //
    // This function may be called for a table accessor that is
    // already in the detached state (idempotency).
    //
    // It is also valid to call this function for a table accessor
    // that has not yet been detached, but whose underlying structure
    // of arrays have changed in an unpredictable/unknown way. This
    // kind of change generally happens when a modifying table
    // operation fails, and also when one transaction is ended and a
    // new one is started.
    void detach() REALM_NOEXCEPT;

    /// Detach and remove all attached row, link list, and subtable
    /// accessors. This function does not discard the descriptor accessor, if
    /// any, and it does not discard column accessors either.
    void discard_child_accessors() REALM_NOEXCEPT;

    void discard_row_accessors() REALM_NOEXCEPT;

    // Detach the type descriptor accessor if it exists.
    void discard_desc_accessor() REALM_NOEXCEPT;

    void bind_ref() const REALM_NOEXCEPT { ++m_ref_count; }
    void unbind_ref() const REALM_NOEXCEPT { if (--m_ref_count == 0) delete this; }

    void register_view(const TableViewBase* view);
    void unregister_view(const TableViewBase* view) REALM_NOEXCEPT;
    void move_registered_view(const TableViewBase* old_addr,
                              const TableViewBase* new_addr) REALM_NOEXCEPT;
    void discard_views() REALM_NOEXCEPT;

    void register_row_accessor(RowBase*) const REALM_NOEXCEPT;
    void unregister_row_accessor(RowBase*) const REALM_NOEXCEPT;

    class UnbindGuard;

    ColumnType get_real_column_type(std::size_t column_ndx) const REALM_NOEXCEPT;

    /// If this table is a group-level table, the parent group is returned,
    /// otherwise null is returned.
    Group* get_parent_group() const REALM_NOEXCEPT;

    const Array* get_column_root(std::size_t col_ndx) const REALM_NOEXCEPT;
    std::pair<const Array*, const Array*> get_string_column_roots(std::size_t col_ndx) const
        REALM_NOEXCEPT;

    const ColumnBase& get_column_base(std::size_t column_ndx) const REALM_NOEXCEPT;
    ColumnBase& get_column_base(std::size_t column_ndx);
    template <class T, ColumnType col_type> T& get_column(std::size_t ndx);
    template <class T, ColumnType col_type> const T& get_column(std::size_t ndx) const REALM_NOEXCEPT;
    Column& get_column(std::size_t column_ndx);
    const Column& get_column(std::size_t column_ndx) const REALM_NOEXCEPT;
    ColumnFloat& get_column_float(std::size_t column_ndx);
    const ColumnFloat& get_column_float(std::size_t column_ndx) const REALM_NOEXCEPT;
    ColumnDouble& get_column_double(std::size_t column_ndx);
    const ColumnDouble& get_column_double(std::size_t column_ndx) const REALM_NOEXCEPT;
    AdaptiveStringColumn& get_column_string(std::size_t column_ndx);
    const AdaptiveStringColumn& get_column_string(std::size_t column_ndx) const REALM_NOEXCEPT;
    ColumnBinary& get_column_binary(std::size_t column_ndx);
    const ColumnBinary& get_column_binary(std::size_t column_ndx) const REALM_NOEXCEPT;
    ColumnStringEnum& get_column_string_enum(std::size_t column_ndx);
    const ColumnStringEnum& get_column_string_enum(std::size_t column_ndx) const REALM_NOEXCEPT;
    ColumnTable& get_column_table(std::size_t column_ndx);
    const ColumnTable& get_column_table(std::size_t column_ndx) const REALM_NOEXCEPT;
    ColumnMixed& get_column_mixed(std::size_t column_ndx);
    const ColumnMixed& get_column_mixed(std::size_t column_ndx) const REALM_NOEXCEPT;
    const ColumnLinkBase& get_column_link_base(std::size_t ndx) const REALM_NOEXCEPT;
    ColumnLinkBase& get_column_link_base(std::size_t ndx);
    const ColumnLink& get_column_link(std::size_t ndx) const REALM_NOEXCEPT;
    ColumnLink& get_column_link(std::size_t ndx);
    const ColumnLinkList& get_column_link_list(std::size_t ndx) const REALM_NOEXCEPT;
    ColumnLinkList& get_column_link_list(std::size_t ndx);
    const ColumnBackLink& get_column_backlink(std::size_t ndx) const REALM_NOEXCEPT;
    ColumnBackLink& get_column_backlink(std::size_t ndx);

    void instantiate_before_change();
    void validate_column_type(const ColumnBase& column, ColumnType expected_type,
                              std::size_t ndx) const;

    static std::size_t get_size_from_ref(ref_type top_ref, Allocator&) REALM_NOEXCEPT;
    static std::size_t get_size_from_ref(ref_type spec_ref, ref_type columns_ref,
                                         Allocator&) REALM_NOEXCEPT;

    const Table* get_parent_table_ptr(std::size_t* column_ndx_out = 0) const REALM_NOEXCEPT;
    Table* get_parent_table_ptr(std::size_t* column_ndx_out = 0) REALM_NOEXCEPT;

    /// Create an empty table with independent spec and return just
    /// the reference to the underlying memory.
    static ref_type create_empty_table(Allocator&);

    /// Create a column of the specified type, fill it with the
    /// specified number of default values, and return just the
    /// reference to the underlying memory.
    static ref_type create_column(ColumnType column_type, size_t num_default_values, Allocator&);

    /// Construct a copy of the columns array of this table using the
    /// specified allocator and return just the ref to that array.
    ///
    /// In the clone, no string column will be of the enumeration
    /// type.
    ref_type clone_columns(Allocator&) const;

    /// Construct a complete copy of this table (including its spec)
    /// using the specified allocator and return just the ref to the
    /// new top array.
    ref_type clone(Allocator&) const;

    /// True for `col_type_Link` and `col_type_LinkList`.
    static bool is_link_type(ColumnType) REALM_NOEXCEPT;

    void connect_opposite_link_columns(std::size_t link_col_ndx, Table& target_table,
                                       std::size_t backlink_col_ndx) REALM_NOEXCEPT;

    std::size_t get_num_strong_backlinks(std::size_t row_ndx) const REALM_NOEXCEPT;

    //@{

    /// Cascading removal of strong links.
    ///
    /// cascade_break_backlinks_to() removes all backlinks pointing to the row
    /// at \a row_ndx. Additionally, if this causes the number of **strong**
    /// backlinks originating from a particular opposite row (target row of
    /// corresponding forward link) to drop to zero, and that row is not already
    /// in \a state.rows, then that row is added to \a state.rows, and
    /// cascade_break_backlinks_to() is called recursively for it. This
    /// operation is the first half of the cascading row removal operation. The
    /// second half is performed by passing the resulting contents of \a
    /// state.rows to remove_backlink_broken_rows().
    ///
    /// Operations that trigger cascading row removal due to explicit removal of
    /// one or more rows (the *initiating rows*), should add those rows to \a
    /// rows initially, and then call cascade_break_backlinks_to() once for each
    /// of them in turn. This is opposed to carrying out the explicit row
    /// removals independently, which is also possible, but does require that
    /// any initiating rows, that end up in \a state.rows due to link cycles,
    /// are removed before passing \a state.rows to
    /// remove_backlink_broken_rows(). In the case of clear(), where all rows of
    /// a table are explicitly removed, it is better to use
    /// cascade_break_backlinks_to_all_rows(), and then carry out the table
    /// clearing as an independent step. For operations that trigger cascading
    /// row removal for other reasons than explicit row removal, \a state.rows
    /// must be empty initially, but cascade_break_backlinks_to() must still be
    /// called for each of the initiating rows.
    ///
    /// When the last non-recursive invocation of cascade_break_backlinks_to()
    /// returns, all forward links originating from a row in \a state.rows have
    /// had their reciprocal backlinks removed, so remove_backlink_broken_rows()
    /// does not perform reciprocal backlink removal at all. Additionally, all
    /// remaining backlinks originating from rows in \a state.rows are
    /// guaranteed to point to rows that are **not** in \a state.rows. This is
    /// true because any backlink that was pointing to a row in \a state.rows
    /// has been removed by one of the invocations of
    /// cascade_break_backlinks_to(). The set of forward links, that correspond
    /// to these remaining backlinks, is precisely the set of forward links that
    /// need to be removed/nullified by remove_backlink_broken_rows(), which it
    /// does by way of reciprocal forward link removal. Note also, that while
    /// all the rows in \a state.rows can have remaining **weak** backlinks
    /// originating from them, only the initiating rows in \a state.rows can
    /// have remaining **strong** backlinks originating from them. This is true
    /// because a non-initiating row is added to \a state.rows only when the
    /// last backlink originating from it is lost.
    ///
    /// Each row removal is replicated individually (as opposed to one
    /// replication instruction for the entire cascading operation). This is
    /// done because it provides an easy way for Group::advance_transact() to
    /// know which tables are affected by the cascade. Note that this has
    /// several important consequences: First of all, the replication log
    /// receiver must execute the row removal instructions in a non-cascading
    /// fashion, meaning that there will be an asymmetry between the two sides
    /// in how the effect of the cascade is brought about. While this is fine
    /// for simple 1-to-1 replication, it may end up interfering badly with
    /// *transaction merging*, when that feature is introduced. Imagine for
    /// example that the cascade initiating operation gets canceled during
    /// conflict resolution, but some, or all of the induced row removals get to
    /// stay. That would break causal consistency. It is important, however, for
    /// transaction merging that the cascaded row removals are explicitly
    /// mentioned in the replication log, such that they can be used to adjust
    /// row indexes during the *operational transform*.
    ///
    /// cascade_break_backlinks_to_all_rows() has the same affect as calling
    /// cascade_break_backlinks_to() once for each row in the table. When
    /// calling this function, \a state.stop_on_table must be set to the origin
    /// table (origin table of corresponding forward links), and \a
    /// state.stop_on_link_list_column must be null.
    ///
    /// It is immaterial which table remove_backlink_broken_rows() is called on,
    /// as long it that table is in the same group as the specified rows.

    typedef ColumnBase::CascadeState CascadeState;
    void cascade_break_backlinks_to(std::size_t row_ndx, CascadeState& state);
    void cascade_break_backlinks_to_all_rows(CascadeState& state);
    void remove_backlink_broken_rows(const CascadeState::row_set&);

    //@}

    /// Remove the specified row by the 'move last over' method, and submit the
    /// operation to the replication subsystem.
    void do_move_last_over(std::size_t row_ndx);

    // Precondition: 1 <= end - begin
    std::size_t* record_subtable_path(std::size_t* begin,
                                      std::size_t* end) const REALM_NOEXCEPT;

    /// Check if an accessor exists for the specified subtable. If it does,
    /// return a pointer to it, otherwise return null. This function assumes
    /// that the specified column index in a valid index into `m_cols` but does
    /// not otherwise assume more than minimal accessor consistency (see
    /// AccessorConsistencyLevels.)
    Table* get_subtable_accessor(std::size_t col_ndx, std::size_t row_ndx) REALM_NOEXCEPT;

    /// Unless the column accessor is missing, this function returns the
    /// accessor for the target table of the specified link-type column. The
    /// column accessor is said to be missing if `m_cols[col_ndx]` is null, and
    /// this can happen only during certain operations such as the updating of
    /// the accessor tree when a read transaction is advanced. Note that for
    /// link type columns, the target table accessor exists when, and only when
    /// the origin table accessor exists. This function assumes that the
    /// specified column index in a valid index into `m_cols` and that the
    /// column is a link-type column. Beyond that, it assume nothing more than
    /// minimal accessor consistency (see AccessorConsistencyLevels.)
    Table* get_link_target_table_accessor(std::size_t col_ndx) REALM_NOEXCEPT;

    void discard_subtable_accessor(std::size_t col_ndx, std::size_t row_ndx) REALM_NOEXCEPT;

    void adj_acc_insert_rows(std::size_t row_ndx, std::size_t num_rows) REALM_NOEXCEPT;
    void adj_acc_erase_row(std::size_t row_ndx) REALM_NOEXCEPT;

    /// Adjust this table accessor and its subordinates after move_last_over()
    /// (or its inverse).
    ///
    /// First, any row, subtable, or link list accessors registered as being at
    /// \a to_row_ndx will be detached, as that row is assumed to have been
    /// replaced. Next, any row, subtable, or link list accessors registered as
    /// being at \a from_row_ndx, will be reregistered as being at \a
    /// to_row_ndx, as the row at \a from_row_ndx is assumed to have been moved
    /// to \a to_row_ndx.
    ///
    /// Crucially, if \a to_row_ndx is equal to \a from_row_ndx, then row,
    /// subtable, or link list accessors at that row are **still detached**.
    ///
    /// Additionally, this function causes all link-adjacent tables to be marked
    /// (dirty). Two tables are link-adjacent if one is the target table of a
    /// link column of the other table. Note that this marking follows these
    /// relations in both directions, but only to a depth of one.
    ///
    /// When this function is used in connection with move_last_over(), set \a
    /// to_row_ndx to the index of the row to be removed, and set \a
    /// from_row_ndx to the index of the last row in the table. As mentioned
    /// earlier, this function can also be used in connection with the **inverse
    /// of** move_last_over(), which is an operation that vacates a row by
    /// moving its contents into a new last row of the table. In that case, set
    /// \a to_row_ndx to one plus the index of the last row in the table, and
    /// set \a from_row_ndx to the index of the row to be vacated.
    ///
    /// This function is used as part of Table::refresh_accessor_tree() to
    /// promote the state of the accessors from Minimal Consistency into
    /// Structural Correspondence, so it must be able to execute without
    /// accessing the underlying array nodes.
    void adj_acc_move_over(std::size_t from_row_ndx, std::size_t to_row_ndx) REALM_NOEXCEPT;

    void adj_acc_clear_root_table() REALM_NOEXCEPT;
    void adj_acc_clear_nonroot_table() REALM_NOEXCEPT;
    void adj_row_acc_insert_rows(std::size_t row_ndx, std::size_t num_rows) REALM_NOEXCEPT;
    void adj_row_acc_erase_row(std::size_t row_ndx) REALM_NOEXCEPT;

    /// Called by adj_acc_move_over() to adjust row accessors.
    void adj_row_acc_move_over(std::size_t from_row_ndx, std::size_t to_row_ndx) REALM_NOEXCEPT;

    void adj_insert_column(std::size_t col_ndx);
    void adj_erase_column(std::size_t col_ndx) REALM_NOEXCEPT;

    bool is_marked() const REALM_NOEXCEPT;
    void mark() REALM_NOEXCEPT;
    void unmark() REALM_NOEXCEPT;
    void recursive_mark() REALM_NOEXCEPT;
    void mark_link_target_tables(std::size_t col_ndx_begin) REALM_NOEXCEPT;
    void mark_opposite_link_tables() REALM_NOEXCEPT;

#ifdef REALM_ENABLE_REPLICATION
    Replication* get_repl() REALM_NOEXCEPT;
#endif

    void set_ndx_in_parent(std::size_t ndx_in_parent) REALM_NOEXCEPT;

    /// Refresh the part of the accessor tree that is rooted at this
    /// table. Subtable accessors will be refreshed only if they are marked
    /// (Table::m_mark), and this applies recursively to subtables of
    /// subtables. All refreshed table accessors (including this one) will be
    /// unmarked upon return.
    ///
    /// The following conditions are necessary and sufficient for the proper
    /// operation of this function:
    ///
    ///  - This table must be a group-level table, or a subtable. It must not be
    ///    a free-standing table (because a free-standing table has no parent).
    ///
    ///  - The `index in parent` property is correct. The `index in parent`
    ///    property of the table is the `index in parent` property of
    ///    `m_columns` for subtables with shared descriptor, and the `index in
    ///    parent` property of `m_top` for all other tables.
    ///
    ///  - If this table has shared descriptor, then the `index in parent`
    ///    property of the contained spec accessor is correct.
    ///
    ///  - The parent accessor is in a valid state (already refreshed). If the
    ///    parent is a group, then the group accessor (excluding its table
    ///    accessors) must be in a valid state. If the parent is a table, then
    ///    the table accessor (excluding its subtable accessors) must be in a
    ///    valid state.
    ///
    ///  - Every descendant subtable accessor is marked if it needs to be
    ///    refreshed, or if it has a descendant accessor that needs to be
    ///    refreshed.
    ///
    ///  - This table accessor, as well as all its descendant accessors, are in
    ///    structural correspondence with the underlying node hierarchy whose
    ///    root ref is stored in the parent (see AccessorConsistencyLevels).
    void refresh_accessor_tree();

    void refresh_column_accessors(std::size_t col_ndx_begin = 0);

    bool is_cross_table_link_target() const REALM_NOEXCEPT;

#ifdef REALM_DEBUG
    void to_dot_internal(std::ostream&) const;
#endif

    friend class SubtableNode;
    friend class _impl::TableFriend;
    friend class Query;
    template<class> friend class util::bind_ptr;
    friend class LangBindHelper;
    friend class TableViewBase;
    friend class TableView;
    template<class T> friend class Columns;
    friend class Columns<StringData>;
    friend class ParentNode;
    template<class> friend class SequentialGetter;
    friend class RowBase;
    friend class LinksToNode;
    friend class LinkMap;
    friend class LinkView;
};



class Table::Parent: public ArrayParent {
public:
    ~Parent() REALM_NOEXCEPT override {}

protected:
    virtual StringData get_child_name(std::size_t child_ndx) const REALM_NOEXCEPT;

    /// If children are group-level tables, then this function returns the
    /// group. Otherwise it returns null.
    virtual Group* get_parent_group() REALM_NOEXCEPT;

    /// If children are subtables, then this function returns the
    /// parent table. Otherwise it returns null.
    ///
    /// If \a column_ndx_out is not null, this function must assign the index of
    /// the column within the parent table to `*column_ndx_out` when , and only
    /// when this table parent is a column in a parent table.
    virtual Table* get_parent_table(std::size_t* column_ndx_out = 0) REALM_NOEXCEPT;

    /// Must be called whenever a child table accessor is about to be destroyed.
    ///
    /// Note that the argument is a pointer to the child Table rather than its
    /// `ndx_in_parent` property. This is because only minimal accessor
    /// consistency can be assumed by this function.
    virtual void child_accessor_destroyed(Table* child) REALM_NOEXCEPT = 0;

    virtual std::size_t* record_subtable_path(std::size_t* begin,
                                              std::size_t* end) REALM_NOEXCEPT;

    friend class Table;
};





// Implementation:


#ifdef REALM_ENABLE_REPLICATION

inline void Table::bump_version(bool bump_global) const REALM_NOEXCEPT
{
    if (bump_global) {
        // This is only set on initial entry through an operation on the same
        // table.  recursive calls (via parent or via backlinks) must be done
        // with bump_global=false.
        m_top.get_alloc().bump_global_version();
    }
    if (m_top.get_alloc().should_propagate_version(m_version)) {
        if (const Table* parent = get_parent_table_ptr())
            parent->bump_version(false);
        // Recurse through linked tables, use m_mark to avoid infinite recursion
        std::size_t limit = m_cols.size();
        for (std::size_t i = 0; i < limit; ++i) {
            // We may meet a null pointer in place of a backlink column, pending
            // replacement with a new one. This can happen ONLY when creation of
            // the corresponding forward link column in the origin table is
            // pending as well. In this case it is ok to just ignore the zeroed
            // backlink column, because the origin table is guaranteed to also
            // be refreshed/marked dirty and hence have it's version bumped.
            if (ColumnBase* col = m_cols[i])
                col->bump_link_origin_table_version();
        }
    }
}

#else // REALM_ENABLE_REPLICATION

inline void Table::bump_version(bool) const REALM_NOEXCEPT
{
    // No-op when replication is disabled at compile time
}

#endif // REALM_ENABLE_REPLICATION

inline void Table::remove_last()
{
    if (!is_empty())
        remove(size()-1);
}

inline void Table::register_view(const TableViewBase* view)
{
    // Casting away constness here - operations done on tableviews
    // through m_views are all internal and preserving "some" kind
    // of logical constness.
    m_views.push_back(const_cast<TableViewBase*>(view));
}

inline bool Table::is_attached() const REALM_NOEXCEPT
{
    // Note that it is not possible to tie the state of attachment of a table to
    // the state of attachment of m_top, because tables with shared spec do not
    // have a 'top' array. Neither is it possible to tie it to the state of
    // attachment of m_columns, because subtables with shared spec start out in
    // a degenerate form where they do not have a 'columns' array. For these
    // reasons, it is neccessary to define the notion of attachment for a table
    // as follows: A table is attached if, and ony if m_column stores a non-null
    // parent pointer. This works because even for degenerate subtables,
    // m_columns is initialized with the correct parent pointer.
    return m_columns.has_parent();
}

inline StringData Table::get_name() const REALM_NOEXCEPT
{
    REALM_ASSERT(is_attached());
    const Array& real_top = m_top.is_attached() ? m_top : m_columns;
    ArrayParent* parent = real_top.get_parent();
    if (!parent)
        return StringData();
    std::size_t index_in_parent = real_top.get_ndx_in_parent();
    REALM_ASSERT(dynamic_cast<Parent*>(parent));
    return static_cast<Parent*>(parent)->get_child_name(index_in_parent);
}

inline std::size_t Table::get_column_count() const REALM_NOEXCEPT
{
    REALM_ASSERT(is_attached());
    return m_spec.get_public_column_count();
}

inline StringData Table::get_column_name(std::size_t ndx) const REALM_NOEXCEPT
{
    REALM_ASSERT_3(ndx, <, get_column_count());
    return m_spec.get_column_name(ndx);
}

inline std::size_t Table::get_column_index(StringData name) const REALM_NOEXCEPT
{
    REALM_ASSERT(is_attached());
    return m_spec.get_column_index(name);
}

inline ColumnType Table::get_real_column_type(std::size_t ndx) const REALM_NOEXCEPT
{
    REALM_ASSERT_3(ndx, <, m_spec.get_column_count());
    return m_spec.get_column_type(ndx);
}

inline DataType Table::get_column_type(std::size_t ndx) const REALM_NOEXCEPT
{
    REALM_ASSERT_3(ndx, <, m_spec.get_column_count());
    return m_spec.get_public_column_type(ndx);
}

template<class Col, ColumnType col_type> inline Col& Table::get_column(std::size_t ndx)
{
    ColumnBase& col = get_column_base(ndx);
#ifdef REALM_DEBUG
    validate_column_type(col, col_type, ndx);
#endif
    REALM_ASSERT(typeid(Col) == typeid(col));
    return static_cast<Col&>(col);
}

template<class Col, ColumnType col_type>
inline const Col& Table::get_column(std::size_t ndx) const REALM_NOEXCEPT
{
    const ColumnBase& col = get_column_base(ndx);
#ifdef REALM_DEBUG
    validate_column_type(col, col_type, ndx);
#endif
    REALM_ASSERT(typeid(Col) == typeid(col));
    return static_cast<const Col&>(col);
}

inline bool Table::has_shared_type() const REALM_NOEXCEPT
{
    REALM_ASSERT(is_attached());
    return !m_top.is_attached();
}


class Table::UnbindGuard {
public:
    UnbindGuard(Table* table) REALM_NOEXCEPT: m_table(table)
    {
    }

    ~UnbindGuard() REALM_NOEXCEPT
    {
        if (m_table)
            m_table->unbind_ref();
    }

    Table& operator*() const REALM_NOEXCEPT
    {
        return *m_table;
    }

    Table* operator->() const REALM_NOEXCEPT
    {
        return m_table;
    }

    Table* get() const REALM_NOEXCEPT
    {
        return m_table;
    }

    Table* release() REALM_NOEXCEPT
    {
        Table* table = m_table;
        m_table = 0;
        return table;
    }

private:
    Table* m_table;
};


inline Table::Table(Allocator& alloc):
    m_top(alloc),
    m_columns(alloc),
    m_spec(alloc)
{
    m_ref_count = 1; // Explicitely managed lifetime
    m_descriptor = 0;
    m_row_accessors = 0;

    ref_type ref = create_empty_table(alloc); // Throws
    Parent* parent = 0;
    std::size_t ndx_in_parent = 0;
    init(ref, parent, ndx_in_parent);
}

inline Table::Table(const Table& t, Allocator& alloc):
    m_top(alloc),
    m_columns(alloc),
    m_spec(alloc)
{
    m_ref_count = 1; // Explicitely managed lifetime
    m_descriptor = 0;
    m_row_accessors = 0;

    ref_type ref = t.clone(alloc); // Throws
    Parent* parent = 0;
    std::size_t ndx_in_parent = 0;
    init(ref, parent, ndx_in_parent);
}

inline Table::Table(ref_count_tag, Allocator& alloc):
    m_top(alloc),
    m_columns(alloc),
    m_spec(alloc)
{
    m_ref_count = 0; // Lifetime managed by reference counting
    m_descriptor = 0;
    m_row_accessors = 0;
}

inline TableRef Table::create(Allocator& alloc)
{
    std::unique_ptr<Table> table(new Table(ref_count_tag(), alloc)); // Throws
    ref_type ref = create_empty_table(alloc); // Throws
    Parent* parent = 0;
    std::size_t ndx_in_parent = 0;
    table->init(ref, parent, ndx_in_parent); // Throws
    return table.release()->get_table_ref();
}

inline TableRef Table::copy(Allocator& alloc) const
{
    std::unique_ptr<Table> table(new Table(ref_count_tag(), alloc)); // Throws
    ref_type ref = clone(alloc); // Throws
    Parent* parent = 0;
    std::size_t ndx_in_parent = 0;
    table->init(ref, parent, ndx_in_parent); // Throws
    return table.release()->get_table_ref();
}

// For use by queries
template<class T> inline Columns<T> Table::column(std::size_t column)
{
    std::vector<size_t> tmp = m_link_chain;
    if (util::SameType<T, Link>::value || util::SameType<T, LinkList>::value) {
        tmp.push_back(column);
    }
    m_link_chain.clear();
    return Columns<T>(column, this, tmp);
}

// For use by queries
inline Table& Table::link(size_t link_column)
{
    m_link_chain.push_back(link_column);
    return *this;
}

inline bool Table::is_empty() const REALM_NOEXCEPT
{
    return m_size == 0;
}

inline std::size_t Table::size() const REALM_NOEXCEPT
{
    return m_size;
}

inline Table::RowExpr Table::get(std::size_t row_ndx) REALM_NOEXCEPT
{
    REALM_ASSERT_3(row_ndx, <, size());
    return RowExpr(this, row_ndx);
}

inline Table::ConstRowExpr Table::get(std::size_t row_ndx) const REALM_NOEXCEPT
{
    REALM_ASSERT_3(row_ndx, <, size());
    return ConstRowExpr(this, row_ndx);
}

inline Table::RowExpr Table::front() REALM_NOEXCEPT
{
    return get(0);
}

inline Table::ConstRowExpr Table::front() const REALM_NOEXCEPT
{
    return get(0);
}

inline Table::RowExpr Table::back() REALM_NOEXCEPT
{
    return get(m_size-1);
}

inline Table::ConstRowExpr Table::back() const REALM_NOEXCEPT
{
    return get(m_size-1);
}

inline Table::RowExpr Table::operator[](std::size_t row_ndx) REALM_NOEXCEPT
{
    return get(row_ndx);
}

inline Table::ConstRowExpr Table::operator[](std::size_t row_ndx) const REALM_NOEXCEPT
{
    return get(row_ndx);
}

inline std::size_t Table::add_empty_row(std::size_t num_rows)
{
    std::size_t row_ndx = m_size;
    insert_empty_row(row_ndx, num_rows); // Throws
    return row_ndx; // Return index of first new row
}

inline const Table* Table::get_subtable_ptr(std::size_t col_ndx, std::size_t row_ndx) const
{
    return const_cast<Table*>(this)->get_subtable_ptr(col_ndx, row_ndx); // Throws
}

inline void Table::insert_bool(std::size_t column_ndx, std::size_t row_ndx, bool value)
{
    insert_int(column_ndx, row_ndx, value);
}

inline void Table::insert_datetime(std::size_t column_ndx, std::size_t row_ndx, DateTime value)
{
    insert_int(column_ndx, row_ndx, value.get_datetime());
}

template<class E>
inline void Table::insert_enum(std::size_t column_ndx, std::size_t row_ndx, E value)
{
    insert_int(column_ndx, row_ndx, value);
}

inline void Table::insert_subtable(std::size_t col_ndx, std::size_t row_ndx)
{
    insert_subtable(col_ndx, row_ndx, 0); // Null stands for an empty table
}

inline bool Table::is_null_link(std::size_t col_ndx, std::size_t row_ndx) const REALM_NOEXCEPT
{
    return get_link(col_ndx, row_ndx) == realm::npos;
}

inline ConstTableRef Table::get_link_target(std::size_t col_ndx) const REALM_NOEXCEPT
{
    return const_cast<Table*>(this)->get_link_target(col_ndx);
}

template<class E>
inline void Table::set_enum(std::size_t column_ndx, std::size_t row_ndx, E value)
{
    set_int(column_ndx, row_ndx, value);
}

inline void Table::nullify_link(std::size_t col_ndx, std::size_t row_ndx)
{
    set_link(col_ndx, row_ndx, realm::npos);
}

inline TableRef Table::get_subtable(std::size_t column_ndx, std::size_t row_ndx)
{
    return TableRef(get_subtable_ptr(column_ndx, row_ndx));
}

inline ConstTableRef Table::get_subtable(std::size_t column_ndx, std::size_t row_ndx) const
{
    return ConstTableRef(get_subtable_ptr(column_ndx, row_ndx));
}

inline ConstTableRef Table::get_parent_table(std::size_t* column_ndx_out) const REALM_NOEXCEPT
{
    return ConstTableRef(get_parent_table_ptr(column_ndx_out));
}

inline TableRef Table::get_parent_table(std::size_t* column_ndx_out) REALM_NOEXCEPT
{
    return TableRef(get_parent_table_ptr(column_ndx_out));
}

inline bool Table::is_group_level() const REALM_NOEXCEPT
{
    return bool(get_parent_group());
}

inline Table::RowExpr Table::find_pkey_int(int_fast64_t value)
{
    Table* table = 0;
    std::size_t row_ndx = do_find_pkey_int(value); // Throws
    if (row_ndx != realm::not_found)
        table = this;
    return RowExpr(table, row_ndx);
}

inline Table::ConstRowExpr Table::find_pkey_int(int_fast64_t value) const
{
    const Table* table = 0;
    std::size_t row_ndx = do_find_pkey_int(value); // Throws
    if (row_ndx != realm::not_found)
        table = this;
    return ConstRowExpr(table, row_ndx);
}

inline Table::RowExpr Table::find_pkey_string(StringData value)
{
    Table* table = 0;
    std::size_t row_ndx = do_find_pkey_string(value); // Throws
    if (row_ndx != realm::not_found)
        table = this;
    return RowExpr(table, row_ndx);
}

inline Table::ConstRowExpr Table::find_pkey_string(StringData value) const
{
    const Table* table = 0;
    std::size_t row_ndx = do_find_pkey_string(value); // Throws
    if (row_ndx != realm::not_found)
        table = this;
    return ConstRowExpr(table, row_ndx);
}

inline bool Table::operator==(const Table& t) const
{
    return m_spec == t.m_spec && compare_rows(t); // Throws
}

inline bool Table::operator!=(const Table& t) const
{
    return !(*this == t); // Throws
}

inline bool Table::is_degenerate() const REALM_NOEXCEPT
{
    return !m_columns.is_attached();
}

inline void Table::insert_into(Table* parent, std::size_t col_ndx, std::size_t row_ndx) const
{
    parent->insert_subtable(col_ndx, row_ndx, this);
}

inline void Table::set_into_mixed(Table* parent, std::size_t col_ndx, std::size_t row_ndx) const
{
    parent->insert_mixed_subtable(col_ndx, row_ndx, this);
}

inline std::size_t Table::get_size_from_ref(ref_type top_ref, Allocator& alloc) REALM_NOEXCEPT
{
    const char* top_header = alloc.translate(top_ref);
    std::pair<int_least64_t, int_least64_t> p = Array::get_two(top_header, 0);
    ref_type spec_ref = to_ref(p.first), columns_ref = to_ref(p.second);
    return get_size_from_ref(spec_ref, columns_ref, alloc);
}

inline Table* Table::get_parent_table_ptr(std::size_t* column_ndx_out) REALM_NOEXCEPT
{
    const Table* parent = const_cast<const Table*>(this)->get_parent_table_ptr(column_ndx_out);
    return const_cast<Table*>(parent);
}

inline bool Table::is_link_type(ColumnType col_type) REALM_NOEXCEPT
{
    return col_type == col_type_Link || col_type == col_type_LinkList;
}

inline std::size_t* Table::record_subtable_path(std::size_t* begin,
                                                std::size_t* end) const REALM_NOEXCEPT
{
    const Array& real_top = m_top.is_attached() ? m_top : m_columns;
    std::size_t index_in_parent = real_top.get_ndx_in_parent();
    REALM_ASSERT_3(begin, <, end);
    *begin++ = index_in_parent;
    ArrayParent* parent = real_top.get_parent();
    REALM_ASSERT(parent);
    REALM_ASSERT(dynamic_cast<Parent*>(parent));
    return static_cast<Parent*>(parent)->record_subtable_path(begin, end);
}

inline std::size_t* Table::Parent::record_subtable_path(std::size_t* begin,
                                                        std::size_t*) REALM_NOEXCEPT
{
    return begin;
}

template<class T>
typename T::RowAccessor Table::get_link_accessor(std::size_t column_ndx, std::size_t row_ndx)
{
    size_t row_pos_in_target = get_link(column_ndx, row_ndx);
    TableRef target_table = get_link_target(column_ndx);

    Table* table = &*target_table;
    T* typed_table = (T*)(table);
    return (*typed_table)[row_pos_in_target];
}

inline bool Table::is_marked() const REALM_NOEXCEPT
{
    return m_mark;
}

inline void Table::mark() REALM_NOEXCEPT
{
    m_mark = true;
}

inline void Table::unmark() REALM_NOEXCEPT
{
    m_mark = false;
}

#ifdef REALM_ENABLE_REPLICATION
inline Replication* Table::get_repl() REALM_NOEXCEPT
{
    return m_top.get_alloc().get_replication();
}
#endif

inline void Table::set_ndx_in_parent(std::size_t ndx_in_parent) REALM_NOEXCEPT
{
    if (m_top.is_attached()) {
        // Root table (independent descriptor)
        m_top.set_ndx_in_parent(ndx_in_parent);
    }
    else {
        // Subtable with shared descriptor
        m_columns.set_ndx_in_parent(ndx_in_parent);
    }
}


// The purpose of this class is to give internal access to some, but
// not all of the non-public parts of the Table class.
class _impl::TableFriend {
public:
    typedef Table::UnbindGuard UnbindGuard;

    static ref_type create_empty_table(Allocator& alloc)
    {
        return Table::create_empty_table(alloc); // Throws
    }

    static ref_type clone(const Table& table, Allocator& alloc)
    {
        return table.clone(alloc); // Throws
    }

    static ref_type clone_columns(const Table& table, Allocator& alloc)
    {
        return table.clone_columns(alloc); // Throws
    }

    static Table* create_accessor(Allocator& alloc, ref_type top_ref,
                                  Table::Parent* parent, std::size_t ndx_in_parent)
    {
        std::unique_ptr<Table> table(new Table(Table::ref_count_tag(), alloc)); // Throws
        table->init(top_ref, parent, ndx_in_parent); // Throws
        return table.release();
    }

    static Table* create_accessor(ConstSubspecRef shared_spec, Table::Parent* parent_column,
                                  std::size_t parent_row_ndx)
    {
        Allocator& alloc = shared_spec.get_alloc();
        std::unique_ptr<Table> table(new Table(Table::ref_count_tag(), alloc)); // Throws
        table->init(shared_spec, parent_column, parent_row_ndx); // Throws
        return table.release();
    }

    // Intended to be used only by Group::create_table_accessor()
    static Table* create_incomplete_accessor(Allocator& alloc, ref_type top_ref,
                                             Table::Parent* parent, std::size_t ndx_in_parent)
    {
        std::unique_ptr<Table> table(new Table(Table::ref_count_tag(), alloc)); // Throws
        bool skip_create_column_accessors = true;
        table->init(top_ref, parent, ndx_in_parent, skip_create_column_accessors); // Throws
        return table.release();
    }

    // Intended to be used only by Group::create_table_accessor()
    static void complete_accessor(Table& table)
    {
        table.refresh_column_accessors(); // Throws
    }

    static void set_top_parent(Table& table, ArrayParent* parent,
                               std::size_t ndx_in_parent) REALM_NOEXCEPT
    {
        table.m_top.set_parent(parent, ndx_in_parent);
    }

    static void update_from_parent(Table& table, std::size_t old_baseline) REALM_NOEXCEPT
    {
        table.update_from_parent(old_baseline);
    }

    static void detach(Table& table) REALM_NOEXCEPT
    {
        table.detach();
    }

    static void discard_row_accessors(Table& table) REALM_NOEXCEPT
    {
        table.discard_row_accessors();
    }

    static void discard_child_accessors(Table& table) REALM_NOEXCEPT
    {
        table.discard_child_accessors();
    }

    static void discard_subtable_accessor(Table& table, std::size_t col_ndx, std::size_t row_ndx)
        REALM_NOEXCEPT
    {
        table.discard_subtable_accessor(col_ndx, row_ndx);
    }

    static void bind_ref(Table& table) REALM_NOEXCEPT
    {
        table.bind_ref();
    }

    static void unbind_ref(Table& table) REALM_NOEXCEPT
    {
        table.unbind_ref();
    }

    static bool compare_rows(const Table& a, const Table& b)
    {
        return a.compare_rows(b); // Throws
    }

    static std::size_t get_size_from_ref(ref_type ref, Allocator& alloc) REALM_NOEXCEPT
    {
        return Table::get_size_from_ref(ref, alloc);
    }

    static std::size_t get_size_from_ref(ref_type spec_ref, ref_type columns_ref,
                                         Allocator& alloc) REALM_NOEXCEPT
    {
        return Table::get_size_from_ref(spec_ref, columns_ref, alloc);
    }

    static Spec& get_spec(Table& table) REALM_NOEXCEPT
    {
        return table.m_spec;
    }

    static const Spec& get_spec(const Table& table) REALM_NOEXCEPT
    {
        return table.m_spec;
    }

    static ColumnBase& get_column(const Table& table, std::size_t col_ndx)
    {
        return *table.m_cols[col_ndx];
    }

    static void do_remove(Table& table, std::size_t row_ndx)
    {
        table.do_remove(row_ndx); // Throws
    }

    static void do_move_last_over(Table& table, std::size_t row_ndx)
    {
        bool broken_reciprocal_backlinks = false;
        table.do_move_last_over(row_ndx, broken_reciprocal_backlinks); // Throws
    }

    static void do_clear(Table& table)
    {
        bool broken_reciprocal_backlinks = false;
        table.do_clear(broken_reciprocal_backlinks); // Throws
    }

    static void do_set_link(Table& table, std::size_t col_ndx, std::size_t row_ndx,
                            std::size_t target_row_ndx)
    {
        table.do_set_link(col_ndx, row_ndx, target_row_ndx); // Throws
    }

    static std::size_t get_num_strong_backlinks(const Table& table,
                                                std::size_t row_ndx) REALM_NOEXCEPT
    {
        return table.get_num_strong_backlinks(row_ndx);
    }

    static void cascade_break_backlinks_to(Table& table, std::size_t row_ndx,
                                           Table::CascadeState& state)
    {
        table.cascade_break_backlinks_to(row_ndx, state); // Throws
    }

    static void remove_backlink_broken_rows(Table& table, const Table::CascadeState::row_set& rows)
    {
        table.remove_backlink_broken_rows(rows); // Throws
    }

    static std::size_t* record_subtable_path(const Table& table, std::size_t* begin,
                                             std::size_t* end) REALM_NOEXCEPT
    {
        return table.record_subtable_path(begin, end);
    }

    static void insert_column(Descriptor& desc, std::size_t column_ndx, DataType type,
                              StringData name, Table* link_target_table)
    {
        Table::do_insert_column(desc, column_ndx, type, name, link_target_table); // Throws
    }

    static void erase_column(Descriptor& desc, std::size_t column_ndx)
    {
        Table::do_erase_column(desc, column_ndx); // Throws
    }

    static void rename_column(Descriptor& desc, std::size_t column_ndx, StringData name)
    {
        Table::do_rename_column(desc, column_ndx, name); // Throws
    }

    static void set_link_type(Table& table, std::size_t column_ndx, LinkType link_type)
    {
        table.do_set_link_type(column_ndx, link_type); // Throws
    }

    static void clear_root_table_desc(const Table& root_table) REALM_NOEXCEPT
    {
        REALM_ASSERT(!root_table.has_shared_type());
        root_table.m_descriptor = 0;
    }

    static Table* get_subtable_accessor(Table& table, std::size_t col_ndx,
                                        std::size_t row_ndx) REALM_NOEXCEPT
    {
        return table.get_subtable_accessor(col_ndx, row_ndx);
    }

    static const Table* get_link_target_table_accessor(const Table& table,
                                                       std::size_t col_ndx) REALM_NOEXCEPT
    {
        return const_cast<Table&>(table).get_link_target_table_accessor(col_ndx);
    }

    static Table* get_link_target_table_accessor(Table& table, std::size_t col_ndx) REALM_NOEXCEPT
    {
        return table.get_link_target_table_accessor(col_ndx);
    }

    static void adj_acc_insert_rows(Table& table, std::size_t row_ndx,
                                    std::size_t num_rows) REALM_NOEXCEPT
    {
        table.adj_acc_insert_rows(row_ndx, num_rows);
    }

    static void adj_acc_erase_row(Table& table, std::size_t row_ndx) REALM_NOEXCEPT
    {
        table.adj_acc_erase_row(row_ndx);
    }

    static void adj_acc_move_over(Table& table, std::size_t from_row_ndx,
                                  std::size_t to_row_ndx) REALM_NOEXCEPT
    {
        table.adj_acc_move_over(from_row_ndx, to_row_ndx);
    }

    static void adj_acc_clear_root_table(Table& table) REALM_NOEXCEPT
    {
        table.adj_acc_clear_root_table();
    }

    static void adj_acc_clear_nonroot_table(Table& table) REALM_NOEXCEPT
    {
        table.adj_acc_clear_nonroot_table();
    }

    static void adj_insert_column(Table& table, std::size_t col_ndx)
    {
        table.adj_insert_column(col_ndx); // Throws
    }

    static void adj_add_column(Table& table)
    {
        std::size_t num_cols = table.m_cols.size();
        table.adj_insert_column(num_cols); // Throws
    }

    static void adj_erase_column(Table& table, std::size_t col_ndx) REALM_NOEXCEPT
    {
        table.adj_erase_column(col_ndx);
    }

    static bool is_marked(const Table& table) REALM_NOEXCEPT
    {
        return table.is_marked();
    }

    static void mark(Table& table) REALM_NOEXCEPT
    {
        table.mark();
    }

    static void unmark(Table& table) REALM_NOEXCEPT
    {
        table.unmark();
    }

    static void recursive_mark(Table& table) REALM_NOEXCEPT
    {
        table.recursive_mark();
    }

    static void mark_link_target_tables(Table& table, std::size_t col_ndx_begin) REALM_NOEXCEPT
    {
        table.mark_link_target_tables(col_ndx_begin);
    }

    static void mark_opposite_link_tables(Table& table) REALM_NOEXCEPT
    {
        table.mark_opposite_link_tables();
    }

    static Descriptor* get_root_table_desc_accessor(Table& root_table) REALM_NOEXCEPT
    {
        return root_table.m_descriptor;
    }

    typedef Table::AccessorUpdater AccessorUpdater;
    static void update_accessors(Table& table, const std::size_t* col_path_begin,
                                 const std::size_t* col_path_end, AccessorUpdater& updatder)
    {
        table.update_accessors(col_path_begin, col_path_end, updatder); // Throws
    }

    static void refresh_accessor_tree(Table& table)
    {
        table.refresh_accessor_tree(); // Throws
    }

    static void set_ndx_in_parent(Table& table, std::size_t ndx_in_parent) REALM_NOEXCEPT
    {
        table.set_ndx_in_parent(ndx_in_parent);
    }

    static void set_shared_subspec_ndx_in_parent(Table& table, std::size_t spec_ndx_in_parent)
        REALM_NOEXCEPT
    {
        table.m_spec.set_ndx_in_parent(spec_ndx_in_parent);
    }

    static bool is_link_type(ColumnType type) REALM_NOEXCEPT
    {
        return Table::is_link_type(type);
    }

    static void bump_version(Table& table, bool bump_global = true) REALM_NOEXCEPT
    {
        table.bump_version(bump_global);
    }

    static bool is_cross_table_link_target(const Table& table)
    {
        return table.is_cross_table_link_target();
    }

#ifdef REALM_ENABLE_REPLICATION
    static Replication* get_repl(Table& table) REALM_NOEXCEPT
    {
        return table.get_repl();
    }
#endif
};


} // namespace realm

#endif // REALM_TABLE_HPP<|MERGE_RESOLUTION|>--- conflicted
+++ resolved
@@ -672,17 +672,10 @@
     // Queries
     // Using where(tv) is the new method to perform queries on TableView. The 'tv' can have any order; it does not
     // need to be sorted, and, resulting view retains its order.
-<<<<<<< HEAD
-    Query where(TableViewBase* tv = null_ptr) { return Query(*this, tv); }
+    Query where(TableViewBase* tv = nullptr) { return Query(*this, tv); }
 
     // FIXME: We need a ConstQuery class or runtime check against modifications in read transaction.
-    Query where(TableViewBase* tv = null_ptr) const { return Query(*this, tv); }
-=======
-    Query where(RowIndexes* tv = nullptr) { return Query(*this, tv); }
-
-    // FIXME: We need a ConstQuery class or runtime check against modifications in read transaction.
-    Query where(RowIndexes* tv = nullptr) const { return Query(*this, tv); }
->>>>>>> a268b238
+    Query where(TableViewBase* tv = nullptr) const { return Query(*this, tv); }
 
     // Perform queries on a LinkView. The returned Query holds a reference to lv.
     Query where(const LinkViewRef& lv) { return Query(*this, lv); }
