/*************************************************************************
 *
 * Copyright 2016 Realm Inc.
 *
 * Licensed under the Apache License, Version 2.0 (the "License");
 * you may not use this file except in compliance with the License.
 * You may obtain a copy of the License at
 *
 * http://www.apache.org/licenses/LICENSE-2.0
 *
 * Unless required by applicable law or agreed to in writing, software
 * distributed under the License is distributed on an "AS IS" BASIS,
 * WITHOUT WARRANTIES OR CONDITIONS OF ANY KIND, either express or implied.
 * See the License for the specific language governing permissions and
 * limitations under the License.
 *
 **************************************************************************/

#ifndef REALM_TABLE_HPP
#define REALM_TABLE_HPP

#include <algorithm>
#include <map>
#include <utility>
#include <typeinfo>
#include <memory>
#include <mutex>

#include <realm/util/features.h>
#include <realm/util/thread.hpp>
#include <realm/table_ref.hpp>
#include <realm/list.hpp>
#include <realm/spec.hpp>
#include <realm/query.hpp>
#include <realm/cluster_tree.hpp>
#include <realm/keys.hpp>

namespace realm {

class BacklinkColumn;
template <class>
class BacklinkCount;
class BinaryColumy;
class ConstTableView;
class Group;
class LinkColumn;
class LinkColumnBase;
class LinkListColumn;
class LinkView;
class SortDescriptor;
class StringIndex;
class TableView;
class TimestampColumn;
template <class>
class Columns;
template <class>
class SubQuery;
struct LinkTargetInfo;

struct Link {
};
typedef Link BackLink;


namespace _impl {
class TableFriend;
}
namespace metrics {
class QueryInfo;
}

class Replication;

class Table {
public:
    /// Construct a new freestanding top-level table with static
    /// lifetime.
    ///
    /// This constructor should be used only when placing a table
    /// instance on the stack, and it is then the responsibility of
    /// the application that there are no objects of type TableRef or
    /// ConstTableRef that refer to it, or to any of its subtables,
    /// when it goes out of scope.
    Table(Allocator& = Allocator::get_default());

    /// Construct a copy of the specified table as a new freestanding
    /// top-level table with static lifetime.
    ///
    /// This constructor should be used only when placing a table
    /// instance on the stack, and it is then the responsibility of
    /// the application that there are no objects of type TableRef or
    /// ConstTableRef that refer to it, or to any of its subtables,
    /// when it goes out of scope.
    Table(const Table&, Allocator& = Allocator::get_default());
    void revive(Allocator& new_allocator, bool writable);

    ~Table() noexcept;

    Allocator& get_alloc() const;

    /// Construct a copy of the specified table as a new freestanding top-level
    /// table with dynamic lifetime. This method is deprecated.
    TableRef copy(Allocator& = Allocator::get_default()) const;

    /// Get the name of this table, if it has one. Only group-level tables have
    /// names. For a table of any other kind, this function returns the empty
    /// string.
    StringData get_name() const noexcept;

    // Whether or not elements can be null.
    bool is_nullable(ColKey col_key) const;

    //@{
    /// Conventience functions for inspecting the dynamic table type.
    ///
    size_t get_column_count() const noexcept;
    DataType get_column_type(ColKey column_key) const;
    StringData get_column_name(ColKey column_key) const;
    ColumnAttrMask get_column_attr(ColKey column_key) const noexcept;
    ColKey get_column_key(StringData name) const noexcept;
    ColKey find_backlink_column(TableKey origin_table_key, ColKey origin_col_key) const noexcept;
    typedef util::Optional<std::pair<ConstTableRef, ColKey>> BacklinkOrigin;
    BacklinkOrigin find_backlink_origin(StringData origin_table_name, StringData origin_col_name) const noexcept;
    BacklinkOrigin find_backlink_origin(ColKey backlink_col) const noexcept;
    //@}

    //@{
    /// Convenience functions for manipulating the dynamic table type.
    ///
    static const size_t max_column_name_length = 63;
    static const uint64_t max_num_columns = 0xFFFFUL; // <-- must be power of two -1
    ColKey add_column(DataType type, StringData name, bool nullable = false);
    ColKey add_column_list(DataType type, StringData name);
    ColKey add_column_link(DataType type, StringData name, Table& target, LinkType link_type = link_Weak);
    std::vector<ColKey> get_col_keys() const;

    // Pass a ColKey() as first argument to have a new colkey generated
    // Requesting a specific ColKey may fail with invalidkey exception, if the key is already in use
    // We recommend allowing Core to choose the ColKey.
    ColKey insert_column(ColKey col_key, DataType type, StringData name, bool nullable = false);
    ColKey insert_column_link(ColKey col_key, DataType type, StringData name, Table& target,
                              LinkType link_type = link_Weak);
    void remove_column(ColKey col_key);
    void rename_column(ColKey col_key, StringData new_name);
    bool valid_column(ColKey col_key) const;
    //@}

    /// There are two kinds of links, 'weak' and 'strong'. A strong link is one
    /// that implies ownership, i.e., that the origin object (parent) owns the
    /// target parent (child). Simply stated, this means that when the origin object
    /// (parent) is removed, so is the target object (child). If there are multiple
    /// strong links to an object, the origin objects share ownership, and the
    /// target object is removed when the last owner disappears. Weak links do not
    /// imply ownership, and will be nullified or removed when the target object
    /// disappears.
    ///
    /// To put this in precise terms; when a strong link is broken, and the
    /// target object has no other strong links to it, the target object is removed. A
    /// object that is implicitly removed in this way, is said to be
    /// *cascade-removed*. When a weak link is broken, nothing is
    /// cascade-removed.
    ///
    /// A link is considered broken if
    ///
    ///  - the link is nullified, removed, or replaced by a different link
    ///
    ///  - the origin object is explicitly removed
    ///
    ///  - the origin object is cascade-removed, or if
    ///
    ///  - the origin field is removed from the table (Table::remove_column()),
    ///    or if
    ///
    ///  - the origin table is removed from the group.
    ///
    /// Note that a link is *not* considered broken when it is replaced by a
    /// link to the same target object. I.e., no objects will be cascade-removed
    /// due to such an operation.
    ///
    /// When a object is explicitly removed (such as by Table::move_last_over()),
    /// all links to it are automatically removed or nullified. For single link
    /// columns (type_Link), links to the removed object are nullified. For link
    /// list columns (type_LinkList), links to the removed object are removed from
    /// the list.
    ///
    /// When a object is cascade-removed there can no longer be any strong links to
    /// it, but if there are any weak links, they will be removed or nullified.
    ///
    /// It is important to understand that this cascade-removal scheme is too
    /// simplistic to enable detection and removal of orphaned link-cycles. In
    /// this respect, it suffers from the same limitations as a reference
    /// counting scheme generally does.
    ///
    /// It is also important to understand, that the possible presence of a link
    /// cycle can cause a object to be cascade-removed as a consequence of being
    /// modified. This happens, for example, if two objects, A and B, have strong
    /// links to each other, and there are no other strong links to either of
    /// them. In this case, if A->B is changed to A->C, then both A and B will
    /// be cascade-removed. This can lead to obscure bugs in some applications.
    ///
    /// \param col_key The key of the link column (`type_Link` or
    /// `type_LinkList`) to be modified.
    ///
    /// \param link_type The type of links the column should store.
    void set_link_type(ColKey col_key, LinkType);
    // Returns the link type for the given column.
    // Throws an LogicError if target column is not a link column.
    LinkType get_link_type(ColKey col_key) const;

    //@{

    /// has_search_index() returns true if, and only if a search index has been
    /// added to the specified column. Rather than throwing, it returns false if
    /// the table accessor is detached or the specified index is out of range.
    ///
    /// add_search_index() adds a search index to the specified column of the
    /// table. It has no effect if a search index has already been added to the
    /// specified column (idempotency).
    ///
    /// remove_search_index() removes the search index from the specified column
    /// of the table. It has no effect if the specified column has no search
    /// index. The search index cannot be removed from the primary key of a
    /// table.
    ///
    /// \param col_key The key of a column of the table.

    bool has_search_index(ColKey col_key) const noexcept;
    void add_search_index(ColKey col_key);
    void remove_search_index(ColKey col_key);

    void enumerate_string_column(ColKey col_key);
    bool is_enumerated(ColKey col_key) const noexcept;

    //@}

    /// If the specified column is optimized to store only unique values, then
    /// this function returns the number of unique values currently
    /// stored. Otherwise it returns zero. This function is mainly intended for
    /// debugging purposes.
    size_t get_num_unique_values(ColKey col_key) const;

    template <class T>
    Columns<T> column(ColKey col_key); // FIXME: Should this one have been declared noexcept?
    template <class T>
<<<<<<< HEAD
    Columns<T> column(const Table& origin, ColKey origin_col_key);
=======
    Columns<T> column(const Table& origin, size_t origin_column_ndx);
    // BacklinkCount is a total count per row and therefore not attached to a specific column
    template <class T>
    BacklinkCount<T> get_backlink_count();
>>>>>>> 0821829e

    template <class T>
    SubQuery<T> column(ColKey col_key, Query subquery);
    template <class T>
    SubQuery<T> column(const Table& origin, ColKey origin_col_key, Query subquery);

    // Table size and deletion
    bool is_empty() const noexcept;
    size_t size() const noexcept;

    //@{

    /// Object handling.

    // Create an object with key. If the key is omitted, a key will be generated by the system
    Obj create_object(ObjKey key = {});
    /// Create a number of objects and add corresponding keys to a vector
    void create_objects(size_t number, std::vector<ObjKey>& keys);
    /// Create a number of objects with keys supplied
    void create_objects(const std::vector<ObjKey>& keys);
    /// Does the key refer to an object within the table?
    bool is_valid(ObjKey key) const
    {
        return m_clusters.is_valid(key);
    }
    Obj get_object(ObjKey key)
    {
        return m_clusters.get(key);
    }
    ConstObj get_object(ObjKey key) const
    {
        return m_clusters.get(key);
    }
    Obj get_object(size_t ndx)
    {
        return m_clusters.get(ndx);
    }
    ConstObj get_object(size_t ndx) const
    {
        return m_clusters.get(ndx);
    }
    void dump_objects()
    {
        return m_clusters.dump_objects();
    }

    bool traverse_clusters(ClusterTree::TraverseFunction& func) const
    {
        return m_clusters.traverse(func);
    }

    /// remove_object() removes the specified object from the table.
    /// The removal of an object a table may cause other linked objects to be
    /// cascade-removed. The clearing of a table may also cause linked objects
    /// to be cascade-removed, but in this respect, the effect is exactly as if
    /// each object had been removed individually. See set_link_type() for details.
    void remove_object(ObjKey key);
    /// remove_object_recursive() will delete linked rows if the removed link was the
    /// last one holding on to the row in question. This will be done recursively.
    void remove_object_recursive(ObjKey key);
    void clear();
    using Iterator = ClusterTree::Iterator;
    using ConstIterator = ClusterTree::ConstIterator;
    ConstIterator begin() const;
    ConstIterator end() const;
    Iterator begin();
    Iterator end();
    void remove_object(const ConstIterator& it)
    {
        remove_object(it->get_key());
    }
    //@}


    TableRef get_link_target(ColKey column_key) noexcept;
    ConstTableRef get_link_target(ColKey column_key) const noexcept;

    static const size_t max_string_size = 0xFFFFF8 - Array::header_size - 1;
    static const size_t max_binary_size = 0xFFFFF8 - Array::header_size;

    // FIXME: These limits should be chosen independently of the underlying
    // platform's choice to define int64_t and independent of the integer
    // representation. The current values only work for 2's complement, which is
    // not guaranteed by the standard.
    static constexpr int_fast64_t max_integer = std::numeric_limits<int64_t>::max();
    static constexpr int_fast64_t min_integer = std::numeric_limits<int64_t>::min();

    /// Only group-level unordered tables can be used as origins or targets of
    /// links.
    bool is_group_level() const noexcept;

    /// If this table is a group-level table, then this function returns the
    /// index of this table within the group. Otherwise it returns realm::npos.
    size_t get_index_in_group() const noexcept;
    TableKey get_key() const noexcept;
    // Get the key of this table directly, without needing a Table accessor.
    static TableKey get_key_direct(Allocator& alloc, ref_type top_ref);

    // Aggregate functions
    size_t count_int(ColKey col_key, int64_t value) const;
    size_t count_string(ColKey col_key, StringData value) const;
    size_t count_float(ColKey col_key, float value) const;
    size_t count_double(ColKey col_key, double value) const;

    int64_t sum_int(ColKey col_key) const;
    double sum_float(ColKey col_key) const;
    double sum_double(ColKey col_key) const;
    int64_t maximum_int(ColKey col_key, ObjKey* return_ndx = nullptr) const;
    float maximum_float(ColKey col_key, ObjKey* return_ndx = nullptr) const;
    double maximum_double(ColKey col_key, ObjKey* return_ndx = nullptr) const;
    Timestamp maximum_timestamp(ColKey col_key, ObjKey* return_ndx = nullptr) const;
    int64_t minimum_int(ColKey col_key, ObjKey* return_ndx = nullptr) const;
    float minimum_float(ColKey col_key, ObjKey* return_ndx = nullptr) const;
    double minimum_double(ColKey col_key, ObjKey* return_ndx = nullptr) const;
    Timestamp minimum_timestamp(ColKey col_key, ObjKey* return_ndx = nullptr) const;
    double average_int(ColKey col_key, size_t* value_count = nullptr) const;
    double average_float(ColKey col_key, size_t* value_count = nullptr) const;
    double average_double(ColKey col_key, size_t* value_count = nullptr) const;

    // Will return pointer to search index accessor. Will return nullptr if no index
    StringIndex* get_search_index(ColKey col) const noexcept
    {
        size_t column_ndx = colkey2ndx(col);
        REALM_ASSERT(column_ndx < m_index_accessors.size());
        return m_index_accessors[column_ndx];
    }
    StringIndex* get_search_index(size_t column_ndx) const noexcept
    {
        REALM_ASSERT(column_ndx < m_index_accessors.size());
        return m_index_accessors[column_ndx];
    }

    template <class T>
    ObjKey find_first(ColKey col_key, T value) const;

    //    Key find_first_link(Key target_key) const;
    ObjKey find_first_int(ColKey col_key, int64_t value) const;
    ObjKey find_first_bool(ColKey col_key, bool value) const;
    ObjKey find_first_timestamp(ColKey col_key, Timestamp value) const;
    ObjKey find_first_float(ColKey col_key, float value) const;
    ObjKey find_first_double(ColKey col_key, double value) const;
    ObjKey find_first_string(ColKey col_key, StringData value) const;
    ObjKey find_first_binary(ColKey col_key, BinaryData value) const;
    ObjKey find_first_null(ColKey col_key) const;

    //    TableView find_all_link(Key target_key);
    //    ConstTableView find_all_link(Key target_key) const;
    TableView find_all_int(ColKey col_key, int64_t value);
    ConstTableView find_all_int(ColKey col_key, int64_t value) const;
    TableView find_all_bool(ColKey col_key, bool value);
    ConstTableView find_all_bool(ColKey col_key, bool value) const;
    TableView find_all_float(ColKey col_key, float value);
    ConstTableView find_all_float(ColKey col_key, float value) const;
    TableView find_all_double(ColKey col_key, double value);
    ConstTableView find_all_double(ColKey col_key, double value) const;
    TableView find_all_string(ColKey col_key, StringData value);
    ConstTableView find_all_string(ColKey col_key, StringData value) const;
    TableView find_all_binary(ColKey col_key, BinaryData value);
    ConstTableView find_all_binary(ColKey col_key, BinaryData value) const;
    TableView find_all_null(ColKey col_key);
    ConstTableView find_all_null(ColKey col_key) const;

    /// The following column types are supported: String, Integer, OldDateTime, Bool
    TableView get_distinct_view(ColKey col_key);
    ConstTableView get_distinct_view(ColKey col_key) const;

    TableView get_sorted_view(ColKey col_key, bool ascending = true);
    ConstTableView get_sorted_view(ColKey col_key, bool ascending = true) const;

    TableView get_sorted_view(SortDescriptor order);
    ConstTableView get_sorted_view(SortDescriptor order) const;

    TableView get_backlink_view(ObjKey key, Table* src_table, ColKey src_col_key);

    // Report the current content version. This is a 64-bit value which is bumped whenever
    // the content in the table changes.
    uint_fast64_t get_content_version() const noexcept;

    // Report the current instance version. This is a 64-bit value which is bumped
    // whenever the table accessor is recycled.
    uint_fast64_t get_instance_version() const noexcept;

    // Report the current storage version. This is a 64-bit value which is bumped
    // whenever the location in memory of any part of the table changes.
    uint_fast64_t get_storage_version(uint64_t instance_version) const;
    void bump_storage_version() const noexcept;
    void bump_content_version() const noexcept;

private:
    template <class T>
    TableView find_all(ColKey col_key, T value);
    // insert a mapping, moving all later mappings to a higher index
    void insert_col_mapping(size_t ndx, ColKey key);
    // remove a mapping, moving all later mappings to a lower index
    void remove_col_mapping(size_t ndx);
    ColKey generate_col_key();

public:
    size_t colkey2ndx(ColKey key) const;
    ColKey ndx2colkey(size_t ndx) const;
    void verify_inv() const;
    //@{
    /// Find the lower/upper bound according to a column that is
    /// already sorted in ascending order.
    ///
    /// For an integer column at index 0, and an integer value '`v`',
    /// lower_bound_int(0,v) returns the index '`l`' of the first row
    /// such that `get_int(0,l) &ge; v`, and upper_bound_int(0,v)
    /// returns the index '`u`' of the first row such that
    /// `get_int(0,u) &gt; v`. In both cases, if no such row is found,
    /// the returned value is the number of rows in the table.
    ///
    ///     3 3 3 4 4 4 5 6 7 9 9 9
    ///     ^     ^     ^     ^     ^
    ///     |     |     |     |     |
    ///     |     |     |     |      -- Lower and upper bound of 15
    ///     |     |     |     |
    ///     |     |     |      -- Lower and upper bound of 8
    ///     |     |     |
    ///     |     |      -- Upper bound of 4
    ///     |     |
    ///     |      -- Lower bound of 4
    ///     |
    ///      -- Lower and upper bound of 1
    ///
    /// These functions are similar to std::lower_bound() and
    /// std::upper_bound().
    ///
    /// The string versions assume that the column is sorted according
    /// to StringData::operator<().
    ///
    /// FIXME: Deprecate or change to return ObjKey.
    size_t lower_bound_int(ColKey col_key, int64_t value) const noexcept;
    size_t upper_bound_int(ColKey col_key, int64_t value) const noexcept;
    size_t lower_bound_bool(ColKey col_key, bool value) const noexcept;
    size_t upper_bound_bool(ColKey col_key, bool value) const noexcept;
    size_t lower_bound_float(ColKey col_key, float value) const noexcept;
    size_t upper_bound_float(ColKey col_key, float value) const noexcept;
    size_t lower_bound_double(ColKey col_key, double value) const noexcept;
    size_t upper_bound_double(ColKey col_key, double value) const noexcept;
    size_t lower_bound_string(ColKey col_key, StringData value) const noexcept;
    size_t upper_bound_string(ColKey col_key, StringData value) const noexcept;
    //@}

    // Queries
    // Using where(tv) is the new method to perform queries on TableView. The 'tv' can have any order; it does not
    // need to be sorted, and, resulting view retains its order.
    Query where(ConstTableView* tv = nullptr)
    {
        return Query(*this, tv);
    }

    // FIXME: We need a ConstQuery class or runtime check against modifications in read transaction.
    Query where(ConstTableView* tv = nullptr) const
    {
        return Query(*this, tv);
    }

    // Perform queries on a LinkView. The returned Query holds a reference to list.
    Query where(const LinkListPtr& list)
    {
        return Query(*this, list);
    }

    //@{
    /// WARNING: The link() and backlink() methods will alter a state on the Table object and return a reference
    /// to itself. Be aware if assigning the return value of link() to a variable; this might be an error!

    /// This is an error:

    /// Table& cats = owners->link(1);
    /// auto& dogs = owners->link(2);

    /// Query q = person_table->where()
    /// .and_query(cats.column<String>(5).equal("Fido"))
    /// .Or()
    /// .and_query(dogs.column<String>(6).equal("Meowth"));

    /// Instead, do this:

    /// Query q = owners->where()
    /// .and_query(person_table->link(1).column<String>(5).equal("Fido"))
    /// .Or()
    /// .and_query(person_table->link(2).column<String>(6).equal("Meowth"));

    /// The two calls to link() in the erroneous example will append the two values 0 and 1 to an internal vector in
    /// the owners table, and we end up with three references to that same table: owners, cats and dogs. They are all
    /// the same table, its vector has the values {0, 1}, so a query would not make any sense.
    Table& link(ColKey link_column)
    {
        m_link_chain.push_back(link_column);
        return *this;
    }
    Table& backlink(const Table& origin, ColKey origin_col_key);

    // Conversion
    void to_json(std::ostream& out, size_t link_depth = 0,
                 std::map<std::string, std::string>* renames = nullptr) const;
    void to_string(std::ostream& out, size_t limit = 500) const;
    void row_to_string(ObjKey key, std::ostream& out) const;

    // Get a reference to this table
    TableRef get_table_ref()
    {
        return TableRef(this);
    }
    ConstTableRef get_table_ref() const
    {
        return ConstTableRef(this);
    }

    /// \brief Compare two tables for equality.
    ///
    /// Two tables are equal if they have equal descriptors
    /// (`Descriptor::operator==()`) and equal contents. Equal descriptors imply
    /// that the two tables have the same columns in the same order. Equal
    /// contents means that the two tables must have the same number of rows,
    /// and that for each row index, the two rows must have the same values in
    /// each column.
    ///
    /// In mixed columns, both the value types and the values are required to be
    /// equal.
    ///
    /// For a particular row and column, if the two values are themselves tables
    /// (subtable and mixed columns) value equality implies a recursive
    /// invocation of `Table::operator==()`.
    bool operator==(const Table&) const;

    /// \brief Compare two tables for inequality.
    ///
    /// See operator==().
    bool operator!=(const Table& t) const;

    /// Compute the sum of the sizes in number of bytes of all the array nodes
    /// that currently make up this table. See also
    /// Group::compute_aggregate_byte_size().
    ///
    /// If this table accessor is the detached state, this function returns
    /// zero.
    size_t compute_aggregated_byte_size() const noexcept;

    // Debug
    void verify() const;
#ifdef REALM_DEBUG
    void to_dot(std::ostream&, StringData title = StringData()) const;
    void print() const;
    MemStats stats() const;
    void dump_node_structure() const; // To std::cerr (for GDB)
    void dump_node_structure(std::ostream&, int level) const;
#endif

protected:
    /// Compare the objects of two tables under the assumption that the two tables
    /// have the same number of columns, and the same data type at each column
    /// index (as expressed through the DataType enum).
    bool compare_objects(const Table&) const;

    void check_lists_are_empty(size_t row_ndx) const;

private:
    class SliceWriter;

    mutable WrappedAllocator m_alloc;
    Array m_top;
    void update_allocator_wrapper(bool writable)
    {
        m_alloc.update_from_underlying_allocator(writable);
    }
    Spec m_spec;            // 1st slot in m_top
    ClusterTree m_clusters; // 3rd slot in m_top
    int64_t m_next_key_value = -1;
    TableKey m_key;     // 4th slot in m_top
    Array m_index_refs; // 5th slot in m_top
    std::vector<StringIndex*> m_index_accessors;

    // Used for queries: Items are added with link() method during buildup of query
    mutable std::vector<ColKey> m_link_chain;

    void batch_erase_rows(const KeyColumn& keys);
    void do_remove_object(ObjKey key);
    size_t do_set_link(ColKey col_key, size_t row_ndx, size_t target_row_ndx);

    void populate_search_index(ColKey column_ndx);
    bool convert_columns();
    bool create_objects();
    bool copy_content_from_columns(size_t col_ndx);

    /// Disable copying assignment.
    ///
    /// It could easily be implemented by calling assign(), but the
    /// non-checking nature of the low-level dynamically typed API
    /// makes it too risky to offer this feature as an
    /// operator.
    ///
    /// FIXME: assign() has not yet been implemented, but the
    /// intention is that it will copy the rows of the argument table
    /// into this table after clearing the original contents, and for
    /// target tables without a shared spec, it would also copy the
    /// spec. For target tables with shared spec, it would be an error
    /// to pass an argument table with an incompatible spec, but
    /// assign() would not check for spec compatibility. This would
    /// make it ideal as a basis for implementing operator=() for
    /// typed tables.
    Table& operator=(const Table&) = delete;

    /// Used when constructing an accessor whose lifetime is going to be managed
    /// by reference counting. The lifetime of accessors of free-standing tables
    /// allocated on the stack by the application is not managed by reference
    /// counting, so that is a case where this tag must **not** be specified.
    class ref_count_tag {
    };

    /// Create an uninitialized accessor whose lifetime is managed by Group
    Table(ref_count_tag, Allocator&);

    void init(ref_type top_ref, ArrayParent*, size_t ndx_in_parent, bool is_writable);

    void set_key(TableKey key);

    ColKey do_insert_column(ColKey col_key, DataType type, StringData name, LinkTargetInfo& link_target_info,
                            bool nullable = false, bool listtype = false);
    ColKey do_insert_column_unless_exists(ColKey col_key, DataType type, StringData name, LinkTargetInfo& link,
                                          bool nullable = false, bool listtype = false, bool* was_inserted = nullptr);

    struct InsertSubtableColumns;
    struct EraseSubtableColumns;
    struct RenameSubtableColumns;

    ColKey insert_root_column(ColKey col_key, DataType type, StringData name, LinkTargetInfo& link_target,
                              bool nullable = false, bool linktype = false);
    void erase_root_column(ColKey col_key);
    ColKey do_insert_root_column(ColKey col_key, ColumnType, StringData name, bool nullable = false,
                                 bool listtype = false);
    void do_erase_root_column(ColKey col_key);
    ColKey insert_backlink_column(TableKey origin_table_key, ColKey origin_col_key, ColKey backlink_col_key);
    void erase_backlink_column(TableKey origin_table_key, ColKey origin_col_key);

    /// Called in the context of Group::commit() to ensure that
    /// attached table accessors stay valid across a commit. Please
    /// note that this works only for non-transactional commits. Table
    /// accessors obtained during a transaction are always detached
    /// when the transaction ends.
    void update_from_parent(size_t old_baseline) noexcept;

    // Support function for conversions
    void to_string_header(std::ostream& out, std::vector<size_t>& widths) const;
    void to_string_row(ObjKey key, std::ostream& out, const std::vector<size_t>& widths) const;

    // recursive methods called by to_json, to follow links
    void to_json(std::ostream& out, size_t link_depth, std::map<std::string, std::string>& renames,
                 std::vector<ref_type>& followed) const;
    void to_json_row(size_t row_ndx, std::ostream& out, size_t link_depth,
                     std::map<std::string, std::string>& renames, std::vector<ref_type>& followed) const;
    void to_json_row(size_t row_ndx, std::ostream& out, size_t link_depth = 0,
                     std::map<std::string, std::string>* renames = nullptr) const;

    // Detach accessor. This recycles the Table accessor and all subordinate
    // accessors become invalid.
    void detach() noexcept;
    void fully_detach() noexcept;

    ColumnType get_real_column_type(ColKey col_key) const noexcept;

    /// If this table is a group-level table, the parent group is returned,
    /// otherwise null is returned.
    Group* get_parent_group() const noexcept;

    static size_t get_size_from_ref(ref_type top_ref, Allocator&) noexcept;
    static size_t get_size_from_ref(ref_type spec_ref, ref_type columns_ref, Allocator&) noexcept;

    /// Create an empty table with independent spec and return just
    /// the reference to the underlying memory.
    static ref_type create_empty_table(Allocator&, TableKey = TableKey());

    /// True for `col_type_Link` and `col_type_LinkList`.
    static bool is_link_type(ColumnType) noexcept;

    void connect_opposite_link_columns(ColKey link_col_key, Table& target_table, ColKey backlink_col_key) noexcept;

    void remove_recursive(CascadeState&);
    //@{

    /// Cascading removal of strong links.
    ///
    /// FIXME: Update this explanation
    ///
    /// cascade_break_backlinks_to() removes all backlinks pointing to the row
    /// at \a row_ndx. Additionally, if this causes the number of **strong**
    /// backlinks originating from a particular opposite row (target row of
    /// corresponding forward link) to drop to zero, and that row is not already
    /// in \a state.rows, then that row is added to \a state.rows, and
    /// cascade_break_backlinks_to() is called recursively for it. This
    /// operation is the first half of the cascading row removal operation. The
    /// second half is performed by passing the resulting contents of \a
    /// state.rows to remove_backlink_broken_rows().
    ///
    /// Operations that trigger cascading row removal due to explicit removal of
    /// one or more rows (the *initiating rows*), should add those rows to \a
    /// rows initially, and then call cascade_break_backlinks_to() once for each
    /// of them in turn. This is opposed to carrying out the explicit row
    /// removals independently, which is also possible, but does require that
    /// any initiating rows, that end up in \a state.rows due to link cycles,
    /// are removed before passing \a state.rows to
    /// remove_backlink_broken_rows(). In the case of clear(), where all rows of
    /// a table are explicitly removed, it is better to use
    /// cascade_break_backlinks_to_all_rows(), and then carry out the table
    /// clearing as an independent step. For operations that trigger cascading
    /// row removal for other reasons than explicit row removal, \a state.rows
    /// must be empty initially, but cascade_break_backlinks_to() must still be
    /// called for each of the initiating rows.
    ///
    /// When the last non-recursive invocation of cascade_break_backlinks_to()
    /// returns, all forward links originating from a row in \a state.rows have
    /// had their reciprocal backlinks removed, so remove_backlink_broken_rows()
    /// does not perform reciprocal backlink removal at all. Additionally, all
    /// remaining backlinks originating from rows in \a state.rows are
    /// guaranteed to point to rows that are **not** in \a state.rows. This is
    /// true because any backlink that was pointing to a row in \a state.rows
    /// has been removed by one of the invocations of
    /// cascade_break_backlinks_to(). The set of forward links, that correspond
    /// to these remaining backlinks, is precisely the set of forward links that
    /// need to be removed/nullified by remove_backlink_broken_rows(), which it
    /// does by way of reciprocal forward link removal. Note also, that while
    /// all the rows in \a state.rows can have remaining **weak** backlinks
    /// originating from them, only the initiating rows in \a state.rows can
    /// have remaining **strong** backlinks originating from them. This is true
    /// because a non-initiating row is added to \a state.rows only when the
    /// last backlink originating from it is lost.
    ///
    /// Each row removal is replicated individually (as opposed to one
    /// replication instruction for the entire cascading operation). This is
    /// done because it provides an easy way for Group::advance_transact() to
    /// know which tables are affected by the cascade. Note that this has
    /// several important consequences: First of all, the replication log
    /// receiver must execute the row removal instructions in a non-cascading
    /// fashion, meaning that there will be an asymmetry between the two sides
    /// in how the effect of the cascade is brought about. While this is fine
    /// for simple 1-to-1 replication, it may end up interfering badly with
    /// *transaction merging*, when that feature is introduced. Imagine for
    /// example that the cascade initiating operation gets canceled during
    /// conflict resolution, but some, or all of the induced row removals get to
    /// stay. That would break causal consistency. It is important, however, for
    /// transaction merging that the cascaded row removals are explicitly
    /// mentioned in the replication log, such that they can be used to adjust
    /// row indexes during the *operational transform*.
    ///
    /// cascade_break_backlinks_to_all_rows() has the same affect as calling
    /// cascade_break_backlinks_to() once for each row in the table. When
    /// calling this function, \a state.stop_on_table must be set to the origin
    /// table (origin table of corresponding forward links), and \a
    /// state.stop_on_link_list_column must be null.
    ///
    /// It is immaterial which table remove_backlink_broken_rows() is called on,
    /// as long it that table is in the same group as the removed rows.

    void cascade_break_backlinks_to(size_t, CascadeState&)
    {
        REALM_ASSERT(false); // unimplemented
    }

    void cascade_break_backlinks_to_all_rows(CascadeState&)
    {
        REALM_ASSERT(false); // unimplemented
    }

    void remove_backlink_broken_rows(const CascadeState&)
    {
        REALM_ASSERT(false); // unimplemented
    }

    //@}

    /// Used by query. Follows chain of link columns and returns final target table
    const Table* get_link_chain_target(const std::vector<ColKey>&) const;

    Replication* get_repl() noexcept;

    void set_ndx_in_parent(size_t ndx_in_parent) noexcept;

    /// Refresh the part of the accessor tree that is rooted at this
    /// table.
    void refresh_accessor_tree();
    void refresh_index_accessors();

    bool is_cross_table_link_target() const noexcept;
    std::recursive_mutex* get_parent_accessor_management_lock() const;
#ifdef REALM_DEBUG
    void to_dot_internal(std::ostream&) const;
#endif
    template <Action action, typename T, typename R>
    R aggregate(ColKey col_key, T value = {}, size_t* resultcount = nullptr, ObjKey* return_ndx = nullptr) const;
    template <typename T>
    double average(ColKey col_key, size_t* resultcount) const;

    std::vector<ColKey> m_ndx2colkey;
    // holds the ndx in the lower bits, the tag in the higher bit to save an indirection
    // when validating colkeys.
    std::vector<uint64_t> m_colkey2ndx;

    static constexpr int top_position_for_spec = 0;
    static constexpr int top_position_for_columns = 1;
    static constexpr int top_position_for_cluster_tree = 2;
    static constexpr int top_position_for_key = 3;
    static constexpr int top_position_for_search_indexes = 4;
    static constexpr int top_position_for_column_key = 5;

    friend class SubtableNode;
    friend class _impl::TableFriend;
    friend class Query;
    friend class metrics::QueryInfo;
    template <class>
    friend class SimpleQuerySupport;
    friend class LangBindHelper;
    friend class ConstTableView;
    template <class T>
    friend class Columns;
    friend class Columns<StringData>;
    friend class ParentNode;
    friend struct util::serializer::SerialisationState;
    friend class LinksToNode;
    friend class LinkMap;
    friend class LinkView;
    friend class Group;
    friend class Transaction;
    friend class ClusterTree;
    friend class ArrayBacklink;
};

// Implementation:


inline uint_fast64_t Table::get_content_version() const noexcept
{
    return m_alloc.get_content_version();
}

inline uint_fast64_t Table::get_instance_version() const noexcept
{
    return m_alloc.get_instance_version();
}


inline uint_fast64_t Table::get_storage_version(uint64_t instance_version) const
{
    return m_alloc.get_storage_version(instance_version);
}


inline void Table::bump_storage_version() const noexcept
{
    return m_alloc.bump_storage_version();
}

inline void Table::bump_content_version() const noexcept
{
    m_alloc.bump_content_version();
}



inline size_t Table::get_column_count() const noexcept
{
    return m_spec.get_public_column_count();
}

inline StringData Table::get_column_name(ColKey column_key) const
{
    auto ndx = colkey2ndx(column_key);
    REALM_ASSERT_3(ndx, <, get_column_count());
    return m_spec.get_column_name(ndx);
}

inline ColKey Table::get_column_key(StringData name) const noexcept
{
    size_t ndx = m_spec.get_column_index(name);
    if (ndx == npos)
        return ColKey();
    return ndx2colkey(ndx);
}

inline ColumnType Table::get_real_column_type(ColKey col_key) const noexcept
{
    size_t ndx = colkey2ndx(col_key);
    REALM_ASSERT_3(ndx, <, m_spec.get_column_count());
    return m_spec.get_column_type(ndx);
}

inline DataType Table::get_column_type(ColKey column_key) const
{
    auto ndx = colkey2ndx(column_key);
    REALM_ASSERT_3(ndx, <, m_spec.get_column_count());
    return m_spec.get_public_column_type(ndx);
}


inline Table::Table(Allocator& alloc)
    : m_alloc(alloc)
    , m_top(m_alloc)
    , m_spec(m_alloc)
    , m_clusters(this, m_alloc)
    , m_index_refs(m_alloc)
{
    ref_type ref = create_empty_table(m_alloc); // Throws
    ArrayParent* parent = nullptr;
    size_t ndx_in_parent = 0;
    init(ref, parent, ndx_in_parent, true);
}

inline Table::Table(ref_count_tag, Allocator& alloc)
    : m_alloc(alloc)
    , m_top(m_alloc)
    , m_spec(m_alloc)
    , m_clusters(this, m_alloc)
    , m_index_refs(m_alloc)
{
}

inline void Table::revive(Allocator& alloc, bool writable)
{
    m_alloc.switch_underlying_allocator(alloc);
    m_alloc.update_from_underlying_allocator(writable);
    // since we're rebinding to a new table, we'll bump version counters
    // FIXME
    // this can be optimized if version counters are saved along with the
    // table data.
    bump_content_version();
    bump_storage_version();
    // we assume all other accessors are detached, so we're done.
}

inline Allocator& Table::get_alloc() const
{
    return m_alloc;
}

// For use by queries
template <class T>
inline Columns<T> Table::column(ColKey col_key)
{
    std::vector<ColKey> link_chain = std::move(m_link_chain);
    m_link_chain.clear();

    // Check if user-given template type equals Realm type. Todo, we should clean up and reuse all our
    // type traits (all the is_same() cases below).
    const Table* table = get_link_chain_target(link_chain);

    realm::DataType ct = table->get_column_type(col_key);
    if (std::is_same<T, int64_t>::value && ct != type_Int)
        throw LogicError(LogicError::type_mismatch);
    else if (std::is_same<T, bool>::value && ct != type_Bool)
        throw LogicError(LogicError::type_mismatch);
    else if (std::is_same<T, float>::value && ct != type_Float)
        throw LogicError(LogicError::type_mismatch);
    else if (std::is_same<T, double>::value && ct != type_Double)
        throw LogicError(LogicError::type_mismatch);

    if (std::is_same<T, Link>::value || std::is_same<T, LinkList>::value || std::is_same<T, BackLink>::value) {
        link_chain.push_back(col_key);
    }

    return Columns<T>(col_key, this, std::move(link_chain));
}

template <class T>
inline Columns<T> Table::column(const Table& origin, ColKey origin_col_key)
{
    static_assert(std::is_same<T, BackLink>::value, "");

    auto origin_table_key = origin.get_key();
    const Table& current_target_table = *get_link_chain_target(m_link_chain);
    size_t backlink_col_ndx = current_target_table.m_spec.find_backlink_column(origin_table_key, origin_col_key);
    ColKey backlink_col_key = current_target_table.ndx2colkey(backlink_col_ndx);

    std::vector<ColKey> link_chain = std::move(m_link_chain);
    m_link_chain.clear();
    link_chain.push_back(backlink_col_key);

    return Columns<T>(backlink_col_key, this, std::move(link_chain));
}

template <class T>
<<<<<<< HEAD
SubQuery<T> Table::column(ColKey col_key, Query subquery)
=======
inline BacklinkCount<T> Table::get_backlink_count()
{
    std::vector<size_t> link_chain = std::move(m_link_chain);
    m_link_chain.clear();
    return BacklinkCount<T>(this, std::move(link_chain));
}

template <class T>
SubQuery<T> Table::column(size_t column_ndx, Query subquery)
>>>>>>> 0821829e
{
    static_assert(std::is_same<T, Link>::value, "A subquery must involve a link list or backlink column");
    return SubQuery<T>(column<T>(col_key), std::move(subquery));
}

template <class T>
SubQuery<T> Table::column(const Table& origin, ColKey origin_col_key, Query subquery)
{
    static_assert(std::is_same<T, BackLink>::value, "A subquery must involve a link list or backlink column");
    return SubQuery<T>(column<T>(origin, origin_col_key), std::move(subquery));
}

inline Table& Table::backlink(const Table& origin, ColKey origin_col_key)
{
    auto origin_table_key = origin.get_key();
    const Table& current_target_table = *get_link_chain_target(m_link_chain);
    size_t backlink_col_ndx = current_target_table.m_spec.find_backlink_column(origin_table_key, origin_col_key);
    ColKey backlink_col_key = current_target_table.ndx2colkey(backlink_col_ndx);
    return link(backlink_col_key);
}

inline bool Table::is_empty() const noexcept
{
    return size() == 0;
}

inline size_t Table::size() const noexcept
{
    return m_clusters.size();
}


inline ConstTableRef Table::get_link_target(ColKey col_key) const noexcept
{
    return const_cast<Table*>(this)->get_link_target(col_key);
}

inline bool Table::is_group_level() const noexcept
{
    return bool(get_parent_group());
}

inline bool Table::operator==(const Table& t) const
{
    return m_spec == t.m_spec && compare_objects(t); // Throws
}

inline bool Table::operator!=(const Table& t) const
{
    return !(*this == t); // Throws
}

inline size_t Table::get_size_from_ref(ref_type top_ref, Allocator& alloc) noexcept
{
    const char* top_header = alloc.translate(top_ref);
    std::pair<int_least64_t, int_least64_t> p = Array::get_two(top_header, 0);
    ref_type spec_ref = to_ref(p.first), columns_ref = to_ref(p.second);
    return get_size_from_ref(spec_ref, columns_ref, alloc);
}

inline bool Table::is_link_type(ColumnType col_type) noexcept
{
    return col_type == col_type_Link || col_type == col_type_LinkList;
}

inline Replication* Table::get_repl() noexcept
{
    return m_top.get_alloc().get_replication();
}

inline void Table::set_ndx_in_parent(size_t ndx_in_parent) noexcept
{
    REALM_ASSERT(m_top.is_attached());
    m_top.set_ndx_in_parent(ndx_in_parent);
}

inline size_t Table::colkey2ndx(ColKey key) const
{
    size_t idx = key.value & max_num_columns;
    if (idx >= m_colkey2ndx.size())
        throw InvalidKey("Nonexisting column key");
    // FIXME: Optimization! There are many scenarios where this test may be avoided.
    uint64_t ndx_and_tag = m_colkey2ndx[idx];
    size_t ndx = ndx_and_tag & max_num_columns;
    if ((ndx == max_num_columns) || ((ndx_and_tag ^ key.value) > max_num_columns))
        throw LogicError(LogicError::column_does_not_exist);
    return ndx;
}

inline ColKey Table::ndx2colkey(size_t ndx) const
{
    REALM_ASSERT(ndx < m_ndx2colkey.size());
    return m_ndx2colkey[ndx];
}

bool inline Table::valid_column(ColKey col_key) const
{
    size_t idx = col_key.value & max_num_columns;
    if (idx >= m_colkey2ndx.size())
        return false;
    uint64_t ndx_and_tag = m_colkey2ndx[idx];
    if ((ndx_and_tag ^ col_key.value) > max_num_columns)
        return false;
    if ((ndx_and_tag & max_num_columns) == max_num_columns)
        return false;
    return true;
}


// This class groups together information about the target of a link column
// This is not a valid link if the target table == nullptr
struct LinkTargetInfo {
    LinkTargetInfo(Table* target = nullptr, ColKey backlink_key = ColKey())
        : m_target_table(target)
        , m_backlink_col_key(backlink_key)
    {
    }
    bool is_valid() const
    {
        return (m_target_table != nullptr);
    }
    Table* m_target_table;
    ColKey m_backlink_col_key; // a value of ColKey() indicates the backlink should be appended
};

// The purpose of this class is to give internal access to some, but
// not all of the non-public parts of the Table class.
class _impl::TableFriend {
public:
    static ref_type create_empty_table(Allocator& alloc, TableKey key = TableKey())
    {
        return Table::create_empty_table(alloc, key); // Throws
    }

    static Table* create_accessor(Allocator& alloc, ref_type top_ref, ArrayParent* parent, size_t ndx_in_parent,
                                  bool is_writable)
    {
        std::unique_ptr<Table> table(new Table(Table::ref_count_tag(), alloc)); // Throws
        table->init(top_ref, parent, ndx_in_parent, is_writable);               // Throws
        return table.release();
    }

    // Intended to be used only by Group::create_table_accessor()
    static Table* create_incomplete_accessor(Allocator& alloc, ref_type top_ref, ArrayParent* parent,
                                             size_t ndx_in_parent)
    {
        std::unique_ptr<Table> table(new Table(Table::ref_count_tag(), alloc)); // Throws
        bool skip_create_column_accessors = true;
        table->init(top_ref, parent, ndx_in_parent, skip_create_column_accessors); // Throws
        return table.release();
    }

    // Intended to be used only by Group::create_table_accessor()
    static void complete_accessor(Table& table)
    {
        table.refresh_index_accessors(); // Throws
    }

    static void set_top_parent(Table& table, ArrayParent* parent, size_t ndx_in_parent) noexcept
    {
        table.m_top.set_parent(parent, ndx_in_parent);
    }

    static void update_from_parent(Table& table, size_t old_baseline) noexcept
    {
        table.update_from_parent(old_baseline);
    }

    static void detach(Table& table) noexcept
    {
        table.detach();
    }

    static ColKey find_backlink_column(Table& table, TableKey origin_key, ColKey col_key)
    {
        return table.find_backlink_column(origin_key, col_key);
    }

    static TableKey get_opposite_link_table_key(const Table& table, ColKey col_key)
    {
        return get_spec(table).get_opposite_link_table_key(table.colkey2ndx(col_key));
    }

    static bool compare_objects(const Table& a, const Table& b)
    {
        return a.compare_objects(b); // Throws
    }

    static size_t get_size_from_ref(ref_type ref, Allocator& alloc) noexcept
    {
        return Table::get_size_from_ref(ref, alloc);
    }

    static size_t get_size_from_ref(ref_type spec_ref, ref_type columns_ref, Allocator& alloc) noexcept
    {
        return Table::get_size_from_ref(spec_ref, columns_ref, alloc);
    }

    static Spec& get_spec(Table& table) noexcept
    {
        return table.m_spec;
    }

    static const Spec& get_spec(const Table& table) noexcept
    {
        return table.m_spec;
    }

    static TableRef get_opposite_link_table(const Table& table, ColKey col_key);

    static void do_remove_object(Table& table, ObjKey key)
    {
        table.do_remove_object(key); // Throws
    }

    static void do_set_link(Table& table, ColKey col_key, size_t row_ndx, size_t target_row_ndx)
    {
        table.do_set_link(col_key, row_ndx, target_row_ndx); // Throws
    }

    static void remove_recursive(Table& table, CascadeState& rows)
    {
        table.remove_recursive(rows); // Throws
    }

    static void insert_column_unless_exists(Table& table, ColKey column_key, DataType type, StringData name,
                                            LinkTargetInfo link, bool nullable = false, bool listtype = false,
                                            bool* was_inserted = nullptr)
    {
        table.do_insert_column_unless_exists(column_key, type, name, link, nullable, listtype,
                                             was_inserted); // Throws
    }

    static void erase_column(Table& table, ColKey col_key)
    {
        table.remove_column(col_key); // Throws
    }

    static void rename_column(Table& table, ColKey col_key, StringData name)
    {
        table.rename_column(col_key, name); // Throws
    }

    static void set_link_type(Table& table, ColKey column_key, LinkType link_type)
    {
        table.set_link_type(column_key, link_type); // Throws
    }

    static void batch_erase_rows(Table& table, const KeyColumn& keys)
    {
        table.batch_erase_rows(keys); // Throws
    }

    static void refresh_accessor_tree(Table& table)
    {
        table.refresh_accessor_tree(); // Throws
    }

    static void set_ndx_in_parent(Table& table, size_t ndx_in_parent) noexcept
    {
        table.set_ndx_in_parent(ndx_in_parent);
    }

    static bool is_link_type(ColumnType type) noexcept
    {
        return Table::is_link_type(type);
    }

    static void bump_content_version(Table& table) noexcept
    {
        table.bump_content_version();
    }

    static bool is_cross_table_link_target(const Table& table)
    {
        return table.is_cross_table_link_target();
    }

    static Group* get_parent_group(const Table& table) noexcept
    {
        return table.get_parent_group();
    }

    static Replication* get_repl(Table& table) noexcept
    {
        return table.get_repl();
    }
};


} // namespace realm

#endif // REALM_TABLE_HPP<|MERGE_RESOLUTION|>--- conflicted
+++ resolved
@@ -242,14 +242,10 @@
     template <class T>
     Columns<T> column(ColKey col_key); // FIXME: Should this one have been declared noexcept?
     template <class T>
-<<<<<<< HEAD
     Columns<T> column(const Table& origin, ColKey origin_col_key);
-=======
-    Columns<T> column(const Table& origin, size_t origin_column_ndx);
     // BacklinkCount is a total count per row and therefore not attached to a specific column
     template <class T>
     BacklinkCount<T> get_backlink_count();
->>>>>>> 0821829e
 
     template <class T>
     SubQuery<T> column(ColKey col_key, Query subquery);
@@ -1031,19 +1027,15 @@
 }
 
 template <class T>
-<<<<<<< HEAD
-SubQuery<T> Table::column(ColKey col_key, Query subquery)
-=======
 inline BacklinkCount<T> Table::get_backlink_count()
 {
-    std::vector<size_t> link_chain = std::move(m_link_chain);
+    std::vector<ColKey> link_chain = std::move(m_link_chain);
     m_link_chain.clear();
     return BacklinkCount<T>(this, std::move(link_chain));
 }
 
 template <class T>
-SubQuery<T> Table::column(size_t column_ndx, Query subquery)
->>>>>>> 0821829e
+SubQuery<T> Table::column(ColKey col_key, Query subquery)
 {
     static_assert(std::is_same<T, Link>::value, "A subquery must involve a link list or backlink column");
     return SubQuery<T>(column<T>(col_key), std::move(subquery));
