/*************************************************************************
 *
 * REALM CONFIDENTIAL
 * __________________
 *
 *  [2011] - [2012] Realm Inc
 *  All Rights Reserved.
 *
 * NOTICE:  All information contained herein is, and remains
 * the property of Realm Incorporated and its suppliers,
 * if any.  The intellectual and technical concepts contained
 * herein are proprietary to Realm Incorporated
 * and its suppliers and may be covered by U.S. and Foreign Patents,
 * patents in process, and are protected by trade secret or copyright law.
 * Dissemination of this information or reproduction of this material
 * is strictly forbidden unless prior written permission is obtained
 * from Realm Incorporated.
 *
 **************************************************************************/
#ifndef REALM_TABLE_HPP
#define REALM_TABLE_HPP

#include <algorithm>
#include <map>
#include <utility>
#include <typeinfo>
#include <memory>

#include <realm/util/features.h>
#include <realm/util/thread.hpp>
#include <realm/util/tuple.hpp>
#include <realm/column_fwd.hpp>
#include <realm/table_ref.hpp>
#include <realm/link_view_fwd.hpp>
#include <realm/row.hpp>
#include <realm/descriptor_fwd.hpp>
#include <realm/spec.hpp>
#include <realm/mixed.hpp>
#include <realm/query.hpp>
#include <realm/column.hpp>

namespace realm {

class TableView;
class LinkView;
class TableViewBase;
class ConstTableView;
class StringIndex;
class Group;
class LinkColumnBase;
class LinkColumn;
class LinkListColumn;
class BacklinkColumn;
template<class> class Columns;

struct Link {};
typedef Link LinkList;

namespace _impl { class TableFriend; }

class Replication;


/// The Table class is non-polymorphic, that is, it has no virtual
/// functions. This is important because it ensures that there is no run-time
/// distinction between a Table instance and an instance of any variation of
/// BasicTable<T>, and this, in turn, makes it valid to cast a pointer from
/// Table to BasicTable<T> even when the instance is constructed as a Table. Of
/// course, this also assumes that BasicTable<> is non-polymorphic, has no
/// destructor, and adds no extra data members.
///
/// FIXME: Table assignment (from any group to any group) could be made aliasing
/// safe as follows: Start by cloning source table into target allocator. On
/// success, assign, and then deallocate any previous structure at the target.
///
/// FIXME: It might be desirable to have a 'table move' feature between two
/// places inside the same group (say from a subtable or a mixed column to group
/// level). This could be done in a very efficient manner.
///
/// FIXME: When compiling in debug mode, all public non-static table functions
/// should REALM_ASSERT(is_attached()).
class Table {
public:
    /// Construct a new freestanding top-level table with static
    /// lifetime.
    ///
    /// This constructor should be used only when placing a table
    /// instance on the stack, and it is then the responsibility of
    /// the application that there are no objects of type TableRef or
    /// ConstTableRef that refer to it, or to any of its subtables,
    /// when it goes out of scope. To create a top-level table with
    /// dynamic lifetime, use Table::create() instead.
    Table(Allocator& = Allocator::get_default());

    /// Construct a copy of the specified table as a new freestanding
    /// top-level table with static lifetime.
    ///
    /// This constructor should be used only when placing a table
    /// instance on the stack, and it is then the responsibility of
    /// the application that there are no objects of type TableRef or
    /// ConstTableRef that refer to it, or to any of its subtables,
    /// when it goes out of scope. To create a top-level table with
    /// dynamic lifetime, use Table::copy() instead.
    Table(const Table&, Allocator& = Allocator::get_default());

    ~Table() REALM_NOEXCEPT;

    Allocator& get_alloc() const;

    /// Construct a new freestanding top-level table with dynamic lifetime.
    static TableRef create(Allocator& = Allocator::get_default());

    /// Construct a copy of the specified table as a new freestanding top-level
    /// table with dynamic lifetime.
    TableRef copy(Allocator& = Allocator::get_default()) const;

    /// Returns true if, and only if this accessor is currently attached to an
    /// underlying table.
    ///
    /// A table accessor may get detached from the underlying row for various
    /// reasons (see below). When it does, it no longer refers to anything, and
    /// can no longer be used, except for calling is_attached(). The
    /// consequences of calling other non-static functions on a detached table
    /// accessor are unspecified. Table accessors obtained by calling functions in
    /// the Realm API are always in the 'attached' state immediately upon
    /// return from those functions.
    ///
    /// A table accessor of a free-standing table never becomes detached (except
    /// during its eventual destruction). A group-level table accessor becomes
    /// detached if the underlying table is removed from the group (not
    /// currently possible), or when the group accessor is destroyed. A subtable
    /// accessor becomes detached if the underlying subtable is removed, or if
    /// the parent table accessor is detached. A table accessor does not become
    /// detached for any other reason than those mentioned here.
    ///
    /// FIXME: High level language bindings will probably want to be able to
    /// explicitely detach a group and all tables of that group if any modifying
    /// operation fails (e.g. memory allocation failure) (and something similar
    /// for freestanding tables) since that leaves the group in state where any
    /// further access is disallowed. This way they will be able to reliably
    /// intercept any attempt at accessing such a failed group.
    ///
    /// FIXME: The C++ documentation must state that if any modifying operation
    /// on a group (incl. tables, subtables, and specs) or on a free standing
    /// table (incl. subtables and specs) fails, then any further access to that
    /// group (except ~Group()) or freestanding table (except ~Table()) has
    /// undefined behaviour and is considered an error on behalf of the
    /// application. Note that even Table::is_attached() is disallowed in this
    /// case.
    bool is_attached() const REALM_NOEXCEPT;

    /// Get the name of this table, if it has one. Only group-level tables have
    /// names. For a table of any other kind, this function returns the empty
    /// string.
    StringData get_name() const REALM_NOEXCEPT;

    // Whether or not elements can be null.
    bool is_nullable(size_t col_ndx) const;

    //@{
    /// Conventience functions for inspecting the dynamic table type.
    ///
    /// These functions behave as if they were called on the descriptor returned
    /// by get_descriptor().
    std::size_t get_column_count() const REALM_NOEXCEPT;
    DataType    get_column_type(std::size_t column_ndx) const REALM_NOEXCEPT;
    StringData  get_column_name(std::size_t column_ndx) const REALM_NOEXCEPT;
    std::size_t get_column_index(StringData name) const REALM_NOEXCEPT;
    //@}

    //@{
    /// Convenience functions for manipulating the dynamic table type.
    ///
    /// These function must be called only for tables with independent dynamic
    /// type. A table has independent dynamic type if the function
    /// has_shared_type() returns false. A table that is a direct member of a
    /// group has independent dynamic type. So does a free-standing table, and a
    /// subtable in a column of type 'mixed'. All other tables have shared
    /// dynamic type. The consequences of calling any of these functions for a
    /// table with shared dynamic type are undefined.
    ///
    /// Apart from that, these functions behave as if they were called on the
    /// descriptor returned by get_descriptor(). Note especially that the
    /// `_link` suffixed functions must be used when inserting link-type
    /// columns.
    ///
    /// If you need to change the shared dynamic type of the subtables in a
    /// subtable column, consider using the API offered by the Descriptor class.
    ///
    /// \sa has_shared_type()
    /// \sa get_descriptor()

    std::size_t add_column(DataType type, StringData name, bool nullable = false, DescriptorRef* subdesc = 0);
    void insert_column(std::size_t column_ndx, DataType type, StringData name, bool nullable = false,
                       DescriptorRef* subdesc = 0);

    // Todo, these prototypes only exist for backwards compatibility. We should remove them because they are error
    // prone (optional arguments and implicit bool to null-ptr conversion)
    std::size_t add_column(DataType type, StringData name, DescriptorRef* subdesc)
    {
        return add_column(type, name, false, subdesc);
    }
    void insert_column(std::size_t column_ndx, DataType type, StringData name, DescriptorRef* subdesc)
    {
        insert_column(column_ndx, type, name, false, subdesc);
    }

    std::size_t add_column_link(DataType type, StringData name, Table& target, LinkType link_type = link_Weak);
    void insert_column_link(std::size_t column_ndx, DataType type, StringData name, Table& target,
                            LinkType link_type = link_Weak);
    void remove_column(std::size_t column_ndx);
    void rename_column(std::size_t column_ndx, StringData new_name);
    //@}

    //@{

    /// has_search_index() returns true if, and only if a search index has been
    /// added to the specified column. Rather than throwing, it returns false if
    /// the table accessor is detached or the specified index is out of range.
    ///
    /// add_search_index() adds a search index to the specified column of this
    /// table. It has no effect if a search index has already been added to the
    /// specified column (idempotency).
    ///
    /// remove_search_index() removes the search index from the specified column
    /// of this table. It has no effect if the specified column has no search
    /// index. The search index cannot be removed from the primary key of a
    /// table.
    ///
    /// has_primary_key() returns true if, and only if a primary key has been
    /// added to this table. Rather than throwing, it returns false if the table
    /// accessor is detached.
    ///
    /// try_add_primary_key() tries to add a primary key to this table, by
    /// forming it from the specified column. It fails and returns false if the
    /// specified column has duplicate values, otherwise it returns true. The
    /// specified column must already have a search index. This table must have
    /// no preexisting primary key.
    ///
    /// remove_primary_key() removes a previously added primary key. It is an
    /// error if this table has no primary key.
    ///
    /// This table must be a root table; that is, it must have an independent
    /// descriptor. Freestanding tables, group-level tables, and subtables in a
    /// column of type 'mixed' are all examples of root tables. See add_column()
    /// for more on this.
    ///
    /// \param column_ndx The index of a column of this table.

    bool has_search_index(std::size_t column_ndx) const REALM_NOEXCEPT;
//    void remove_search_index(size_t col_ndx);
    void add_search_index(std::size_t column_ndx);
    void remove_search_index(std::size_t column_ndx);
    bool has_primary_key() const REALM_NOEXCEPT;
    bool try_add_primary_key(std::size_t column_ndx);
    void remove_primary_key();

    //@}

    //@{
    /// Get the dynamic type descriptor for this table.
    ///
    /// Every table has an associated descriptor that specifies its dynamic
    /// type. For simple tables, that is, tables without subtable columns, the
    /// dynamic type can be inspected and modified directly using member
    /// functions such as get_column_count() and add_column(). For more complex
    /// tables, the type is best managed through the associated descriptor
    /// object which is returned by this function.
    ///
    /// \sa has_shared_type()
    DescriptorRef get_descriptor();
    ConstDescriptorRef get_descriptor() const;
    //@}

    //@{
    /// Get the dynamic type descriptor for the column with the
    /// specified index. That column must have type 'table'.
    ///
    /// This is merely a shorthand for calling `get_subdescriptor(column_ndx)`
    /// on the descriptor returned by `get_descriptor()`.
    DescriptorRef get_subdescriptor(std::size_t column_ndx);
    ConstDescriptorRef get_subdescriptor(std::size_t column_ndx) const;
    //@}

    //@{
    /// Get access to an arbitrarily nested dynamic type descriptor.
    ///
    /// The returned descriptor is the one you would get by calling
    /// Descriptor::get_subdescriptor() once for each entry in the specified
    /// path, starting with the descriptor returned by get_descriptor(). The
    /// path is allowed to be empty.
    typedef std::vector<std::size_t> path_vec;
    DescriptorRef get_subdescriptor(const path_vec& path);
    ConstDescriptorRef get_subdescriptor(const path_vec& path) const;
    //@}

    //@{
    /// Convenience functions for manipulating nested table types.
    ///
    /// These functions behave as if they were called on the descriptor returned
    /// by `get_subdescriptor(path)`. These function must be called only on
    /// tables with independent dynamic type.
    ///
    /// \return The value returned by add_subcolumn(), is the index of
    /// the added column within the descriptor referenced by the
    /// specified path.
    ///
    /// \sa Descriptor::add_column()
    /// \sa has_shared_type()
    std::size_t add_subcolumn(const path_vec& path, DataType type, StringData name);
    void insert_subcolumn(const path_vec& path, std::size_t column_ndx,
                          DataType type, StringData name);
    void remove_subcolumn(const path_vec& path, std::size_t column_ndx);
    void rename_subcolumn(const path_vec& path, std::size_t column_ndx, StringData new_name);
    //@}

    /// Does this table share its type with other tables?
    ///
    /// Tables that are direct members of groups have independent
    /// dynamic types. The same is true for free-standing tables and
    /// subtables in coulmns of type 'mixed'. For such tables, this
    /// function returns false.
    ///
    /// When a table has a column of type 'table', the cells in that
    /// column contain subtables. All those subtables have the same
    /// dynamic type, and they share a single type descriptor. For all
    /// such subtables, this function returns true. See
    /// Descriptor::is_root() for more on this.
    ///
    /// Please note that Table functions that modify the dynamic type
    /// directly, such as add_column(), are only allowed to be used on
    /// tables with non-shared type. If you need to modify a shared
    /// type, you will have to do that through the descriptor returned
    /// by get_descriptor(), but note that it will then affect all the
    /// tables sharing that descriptor.
    ///
    /// \sa get_descriptor()
    /// \sa Descriptor::is_root()
    bool has_shared_type() const REALM_NOEXCEPT;


    template<class T> Columns<T> column(std::size_t column); // FIXME: Should this one have been declared REALM_NOEXCEPT?

    // Table size and deletion
    bool is_empty() const REALM_NOEXCEPT;
    std::size_t size() const REALM_NOEXCEPT;

    typedef BasicRowExpr<Table> RowExpr;
    typedef BasicRowExpr<const Table> ConstRowExpr;

    RowExpr get(std::size_t row_ndx) REALM_NOEXCEPT;
    ConstRowExpr get(std::size_t row_ndx) const REALM_NOEXCEPT;

    RowExpr front() REALM_NOEXCEPT;
    ConstRowExpr front() const REALM_NOEXCEPT;

    RowExpr back() REALM_NOEXCEPT;
    ConstRowExpr back() const REALM_NOEXCEPT;

    RowExpr operator[](std::size_t row_ndx) REALM_NOEXCEPT;
    ConstRowExpr operator[](std::size_t row_ndx) const REALM_NOEXCEPT;


    //@{

    /// Row handling.
    ///
    /// remove() removes the specified row from the table and shifts all rows at
    /// higher index to fill the vacated slot. This operation assumes that the
    /// table is ordered, and it is therefore allowed only on tables **without**
    /// link columns, as link columns are only allowed in unordered tables.
    ///
    /// move_last_over() removes the specified row from the table, and if it is
    /// not the last row in the table, it then moves the last row into the
    /// vacated slot. This operation assumes that the table is unordered, and it
    /// may therfore be used on tables with link columns.
    ///
    /// The removal of a row from an unordered table (move_last_over()) may
    /// cause other linked rows to be cascade-removed. The clearing of a table
    /// may also cause linked rows to be cascade-removed, but in this respect,
    /// the effect is exactly as if each row had been removed individually. See
    /// Descriptor::set_link_type() for details.
    ///
    /// It is an error to call add_empty_row() or insert_empty_row() on a table
    /// with a primary key, if that would result in a violation the implied
    /// *unique constraint* of the primary key. The consequenses of doing so are
    /// unspecified.

    std::size_t add_empty_row(std::size_t num_rows = 1);
    void insert_empty_row(std::size_t row_ndx, std::size_t num_rows = 1);
    void remove(std::size_t row_ndx);
    void remove_last();
    void move_last_over(std::size_t row_ndx);
    void clear();

    //@}

    // Get cell values
    int64_t     get_int(std::size_t column_ndx, std::size_t row_ndx) const REALM_NOEXCEPT;
    bool        get_bool(std::size_t column_ndx, std::size_t row_ndx) const REALM_NOEXCEPT;
    DateTime    get_datetime(std::size_t column_ndx, std::size_t row_ndx) const REALM_NOEXCEPT;
    float       get_float(std::size_t column_ndx, std::size_t row_ndx) const REALM_NOEXCEPT;
    double      get_double(std::size_t column_ndx, std::size_t row_ndx) const REALM_NOEXCEPT;
    StringData  get_string(std::size_t column_ndx, std::size_t row_ndx) const REALM_NOEXCEPT;
    BinaryData  get_binary(std::size_t column_ndx, std::size_t row_ndx) const REALM_NOEXCEPT;
    Mixed       get_mixed(std::size_t column_ndx, std::size_t row_ndx) const REALM_NOEXCEPT;
    DataType    get_mixed_type(std::size_t column_ndx, std::size_t row_ndx) const REALM_NOEXCEPT;
    std::size_t get_link(std::size_t column_ndx, std::size_t row_ndx) const REALM_NOEXCEPT;
    bool is_null_link(std::size_t column_ndx, std::size_t row_ndx) const REALM_NOEXCEPT;
    LinkViewRef get_linklist(std::size_t column_ndx, std::size_t row_ndx);
    ConstLinkViewRef get_linklist(std::size_t column_ndx, std::size_t row_ndx) const;
    std::size_t get_link_count(std::size_t column_ndx, std::size_t row_ndx) const REALM_NOEXCEPT;
    bool linklist_is_empty(std::size_t column_ndx, std::size_t row_ndx) const REALM_NOEXCEPT;
    bool is_null(std::size_t column_ndx, std::size_t row_ndx) const REALM_NOEXCEPT;

    TableRef get_link_target(std::size_t column_ndx) REALM_NOEXCEPT;
    ConstTableRef get_link_target(std::size_t column_ndx) const REALM_NOEXCEPT;

    template<class T>
    typename T::RowAccessor get_link_accessor(std::size_t column_ndx, std::size_t row_ndx);

    //@{

    /// Set cell values.
    ///
    /// The number of bytes in a string value must not exceed `max_string_size`,
    /// and the number of bytes in a binary data value must not exceed
    /// `max_binary_size`. String must also be valid UTF-8 encodings. These
    /// requirements also apply when calling set_mixed(). Passing an oversized
    /// string or binary data value will cause an exception to be thrown.
    ///
    /// It is an error to assign a value to a column that is part of a primary
    /// key, if that would result in a violation the implied *unique constraint*
    /// of that primary key. The consequenses of doing so are unspecified.

    static const std::size_t max_string_size = 0xFFFFF8 - Array::header_size - 1;
    static const std::size_t max_binary_size = 0xFFFFF8 - Array::header_size;

    void set_int(std::size_t column_ndx, std::size_t row_ndx, int_fast64_t value);
    void set_bool(std::size_t column_ndx, std::size_t row_ndx, bool value);
    void set_datetime(std::size_t column_ndx, std::size_t row_ndx, DateTime value);
    template<class E> void set_enum(std::size_t column_ndx, std::size_t row_ndx, E value);
    void set_float(std::size_t column_ndx, std::size_t row_ndx, float value);
    void set_double(std::size_t column_ndx, std::size_t row_ndx, double value);
    void set_string(std::size_t column_ndx, std::size_t row_ndx, StringData value);
    void set_binary(std::size_t column_ndx, std::size_t row_ndx, BinaryData value);
    void set_mixed(std::size_t column_ndx, std::size_t row_ndx, Mixed value);
    void set_link(std::size_t column_ndx, std::size_t row_ndx, std::size_t target_row_ndx);
    void nullify_link(std::size_t column_ndx, std::size_t row_ndx);
    void set_null(std::size_t column_ndx, std::size_t row_ndx);

    //@}

    /// Assumes that the specified column is a subtable column (in
    /// particular, not a mixed column) and that the specified table
    /// has a spec that is compatible with that column, that is, the
    /// number of columns must be the same, and corresponding columns
    /// must have identical data types (as returned by
    /// get_column_type()).
    void set_subtable(std::size_t col_ndx, std::size_t row_ndx, const Table*);
    void set_mixed_subtable(std::size_t col_ndx, std::size_t row_ndx, const Table*);


    // Sub-tables (works on columns whose type is either 'subtable' or
    // 'mixed', for a value in a mixed column that is not a subtable,
    // get_subtable() returns null, get_subtable_size() returns zero,
    // and clear_subtable() replaces the value with an empty table.)
    TableRef get_subtable(std::size_t column_ndx, std::size_t row_ndx);
    ConstTableRef get_subtable(std::size_t column_ndx, std::size_t row_ndx) const;
    std::size_t get_subtable_size(std::size_t column_ndx, std::size_t row_ndx)
        const REALM_NOEXCEPT;
    void clear_subtable(std::size_t column_ndx, std::size_t row_ndx);

    // Backlinks
    std::size_t get_backlink_count(std::size_t row_ndx, const Table& origin,
                                   std::size_t origin_col_ndx) const REALM_NOEXCEPT;
    std::size_t get_backlink(std::size_t row_ndx, const Table& origin,
                             std::size_t origin_col_ndx, std::size_t backlink_ndx) const
        REALM_NOEXCEPT;


    //@{

    /// If this accessor is attached to a subtable, then that subtable has a
    /// parent table, and the subtable either resides in a column of type
    /// `table` or of type `mixed` in that parent. In that case
    /// get_parent_table() returns a reference to the accessor associated with
    /// the parent, and get_parent_row_index() returns the index of the row in
    /// which the subtable resides. In all other cases (free-standing and
    /// group-level tables), get_parent_table() returns null and
    /// get_parent_row_index() returns realm::npos.
    ///
    /// If this accessor is attached to a subtable, and \a column_ndx_out is
    /// specified, then `*column_ndx_out` is set to the index of the column of
    /// the parent table in which the subtable resides. If this accessor is not
    /// attached to a subtable, then `*column_ndx_out` will retain its original
    /// value upon return.

    TableRef get_parent_table(std::size_t* column_ndx_out = 0) REALM_NOEXCEPT;
    ConstTableRef get_parent_table(std::size_t* column_ndx_out = 0) const REALM_NOEXCEPT;
    std::size_t get_parent_row_index() const REALM_NOEXCEPT;

    //@}


    /// Only group-level unordered tables can be used as origins or targets of
    /// links.
    bool is_group_level() const REALM_NOEXCEPT;

    /// If this table is a group-level table, then this function returns the
    /// index of this table within the group. Otherwise it returns realm::npos.
    std::size_t get_index_in_group() const REALM_NOEXCEPT;

    // Aggregate functions
    std::size_t count_int(std::size_t column_ndx, int64_t value) const;
    std::size_t count_string(std::size_t column_ndx, StringData value) const;
    std::size_t count_float(std::size_t column_ndx, float value) const;
    std::size_t count_double(std::size_t column_ndx, double value) const;

    int64_t sum_int(std::size_t column_ndx) const;
    double  sum_float(std::size_t column_ndx) const;
    double  sum_double(std::size_t column_ndx) const;
    int64_t maximum_int(std::size_t column_ndx, std::size_t* return_ndx = 0) const;
    float   maximum_float(std::size_t column_ndx, std::size_t* return_ndx = 0) const;
    double  maximum_double(std::size_t column_ndx, std::size_t* return_ndx = 0) const;
    DateTime maximum_datetime(size_t column_ndx, size_t* return_ndx = 0) const;
    int64_t minimum_int(std::size_t column_ndx, std::size_t* return_ndx = 0) const;
    float   minimum_float(std::size_t column_ndx, std::size_t* return_ndx = 0) const;
    double  minimum_double(std::size_t column_ndx, std::size_t* return_ndx = 0) const;
    DateTime minimum_datetime(size_t column_ndx, size_t* return_ndx = 0) const;
    double  average_int(std::size_t column_ndx) const;
    double  average_float(std::size_t column_ndx) const;
    double  average_double(std::size_t column_ndx) const;

    // Searching
    std::size_t    find_first_link(std::size_t target_row_index) const;
    std::size_t    find_first_int(std::size_t column_ndx, int64_t value) const;
    std::size_t    find_first_bool(std::size_t column_ndx, bool value) const;
    std::size_t    find_first_datetime(std::size_t column_ndx, DateTime value) const;
    std::size_t    find_first_float(std::size_t column_ndx, float value) const;
    std::size_t    find_first_double(std::size_t column_ndx, double value) const;
    std::size_t    find_first_string(std::size_t column_ndx, StringData value) const;
    std::size_t    find_first_binary(std::size_t column_ndx, BinaryData value) const;
    std::size_t    find_first_null(std::size_t column_ndx) const;

    TableView      find_all_link(size_t target_row_index);
    ConstTableView find_all_link(size_t target_row_index) const;
    TableView      find_all_int(std::size_t column_ndx, int64_t value);
    ConstTableView find_all_int(std::size_t column_ndx, int64_t value) const;
    TableView      find_all_bool(std::size_t column_ndx, bool value);
    ConstTableView find_all_bool(std::size_t column_ndx, bool value) const;
    TableView      find_all_datetime(std::size_t column_ndx, DateTime value);
    ConstTableView find_all_datetime(std::size_t column_ndx, DateTime value) const;
    TableView      find_all_float(std::size_t column_ndx, float value);
    ConstTableView find_all_float(std::size_t column_ndx, float value) const;
    TableView      find_all_double(std::size_t column_ndx, double value);
    ConstTableView find_all_double(std::size_t column_ndx, double value) const;
    TableView      find_all_string(std::size_t column_ndx, StringData value);
    ConstTableView find_all_string(std::size_t column_ndx, StringData value) const;
    TableView      find_all_binary(std::size_t column_ndx, BinaryData value);
    ConstTableView find_all_binary(std::size_t column_ndx, BinaryData value) const;
    TableView      find_all_null(std::size_t column_ndx);
    ConstTableView find_all_null(std::size_t column_ndx) const;

    /// The following column types are supported: String, Integer, DateTime, Bool
    TableView      get_distinct_view(std::size_t column_ndx);
    ConstTableView get_distinct_view(std::size_t column_ndx) const;

    TableView      get_sorted_view(std::size_t column_ndx, bool ascending = true);
    ConstTableView get_sorted_view(std::size_t column_ndx, bool ascending = true) const;

    TableView      get_sorted_view(std::vector<size_t> column_ndx, std::vector<bool> ascending);
    ConstTableView get_sorted_view(std::vector<size_t> column_ndx, std::vector<bool> ascending) const;

    TableView      get_range_view(std::size_t begin, std::size_t end);
    ConstTableView get_range_view(std::size_t begin, std::size_t end) const;


    //@{

    /// Find the row with the specified primary key.
    ///
    /// It is an error to call any of these function on a table that has no
    /// primary key, or to call one of them for a column with a mismatching
    /// type.

    RowExpr find_pkey_int(int_fast64_t pkey_value);
    ConstRowExpr find_pkey_int(int_fast64_t pkey_value) const;

    RowExpr find_pkey_string(StringData pkey_value);
    ConstRowExpr find_pkey_string(StringData pkey_value) const;

    //@}


    // Pivot / aggregate operation types. Experimental! Please do not document method publicly.
    enum AggrType {
        aggr_count,
        aggr_sum,
        aggr_avg,
        aggr_min,
        aggr_max
    };

    // Simple pivot aggregate method. Experimental! Please do not document method publicly.
    void aggregate(size_t group_by_column, size_t aggr_column, AggrType op, Table& result, const IntegerColumn* viewrefs = nullptr) const;


private:
    template <class T> std::size_t find_first(std::size_t column_ndx, T value) const; // called by above methods
    template <class T> TableView find_all(size_t column_ndx, T value);
public:


    //@{
    /// Find the lower/upper bound according to a column that is
    /// already sorted in ascending order.
    ///
    /// For an integer column at index 0, and an integer value '`v`',
    /// lower_bound_int(0,v) returns the index '`l`' of the first row
    /// such that `get_int(0,l) &ge; v`, and upper_bound_int(0,v)
    /// returns the index '`u`' of the first row such that
    /// `get_int(0,u) &gt; v`. In both cases, if no such row is found,
    /// the returned value is the number of rows in the table.
    ///
    ///     3 3 3 4 4 4 5 6 7 9 9 9
    ///     ^     ^     ^     ^     ^
    ///     |     |     |     |     |
    ///     |     |     |     |      -- Lower and upper bound of 15
    ///     |     |     |     |
    ///     |     |     |      -- Lower and upper bound of 8
    ///     |     |     |
    ///     |     |      -- Upper bound of 4
    ///     |     |
    ///     |      -- Lower bound of 4
    ///     |
    ///      -- Lower and upper bound of 1
    ///
    /// These functions are similar to std::lower_bound() and
    /// std::upper_bound().
    ///
    /// The string versions assume that the column is sorted according
    /// to StringData::operator<().
    std::size_t lower_bound_int(std::size_t column_ndx, int64_t value) const REALM_NOEXCEPT;
    std::size_t upper_bound_int(std::size_t column_ndx, int64_t value) const REALM_NOEXCEPT;
    std::size_t lower_bound_bool(std::size_t column_ndx, bool value) const REALM_NOEXCEPT;
    std::size_t upper_bound_bool(std::size_t column_ndx, bool value) const REALM_NOEXCEPT;
    std::size_t lower_bound_float(std::size_t column_ndx, float value) const REALM_NOEXCEPT;
    std::size_t upper_bound_float(std::size_t column_ndx, float value) const REALM_NOEXCEPT;
    std::size_t lower_bound_double(std::size_t column_ndx, double value) const REALM_NOEXCEPT;
    std::size_t upper_bound_double(std::size_t column_ndx, double value) const REALM_NOEXCEPT;
    std::size_t lower_bound_string(std::size_t column_ndx, StringData value) const REALM_NOEXCEPT;
    std::size_t upper_bound_string(std::size_t column_ndx, StringData value) const REALM_NOEXCEPT;
    //@}

    // Queries
    // Using where(tv) is the new method to perform queries on TableView. The 'tv' can have any order; it does not
    // need to be sorted, and, resulting view retains its order.
    Query where(TableViewBase* tv = nullptr) { return Query(*this, tv); }

    // FIXME: We need a ConstQuery class or runtime check against modifications in read transaction.
    Query where(TableViewBase* tv = nullptr) const { return Query(*this, tv); }

    // Perform queries on a LinkView. The returned Query holds a reference to lv.
    Query where(const LinkViewRef& lv) { return Query(*this, lv); }

    Table& link(size_t link_column);

    // Optimizing. enforce == true will enforce enumeration of all string columns;
    // enforce == false will auto-evaluate if they should be enumerated or not
    void optimize(bool enforce = false);

    /// Write this table (or a slice of this table) to the specified
    /// output stream.
    ///
    /// The output will have the same format as any other Realm
    /// database file, such as those produced by Group::write(). In
    /// this case, however, the resulting database file will contain
    /// exactly one table, and that table will contain only the
    /// specified slice of the source table (this table).
    ///
    /// The new table will always have the same dynamic type (see
    /// Descriptor) as the source table (this table), and unless it is
    /// overridden (\a override_table_name), the new table will have
    /// the same name as the source table (see get_name()). Indexes
    /// (see add_search_index()) will not be carried over to the new
    /// table.
    ///
    /// \param offset Index of first row to include (if `size >
    /// 0`). Must be less than, or equal to size().
    ///
    /// \param size Number of rows to include. May be zero. If `size >
    /// size() - offset`, then the effective size of the written slice
    /// will be `size() - offset`.
    ///
    /// \throw std::out_of_range If `offset > size()`.
    ///
    /// FIXME: While this function does provided a maximally efficient
    /// way of serializing part of a table, it offers little in terms
    /// of general utility. This is unfortunate, because it pulls
    /// quite a large amount of code into the core library to support
    /// it.
    void write(std::ostream&, std::size_t offset = 0, std::size_t size = npos,
               StringData override_table_name = StringData()) const;

    // Conversion
    void to_json(std::ostream& out, size_t link_depth = 0, std::map<std::string,
                 std::string>* renames = 0) const;
    void to_string(std::ostream& out, std::size_t limit = 500) const;
    void row_to_string(std::size_t row_ndx, std::ostream& out) const;

    // Get a reference to this table
    TableRef get_table_ref() { return TableRef(this); }
    ConstTableRef get_table_ref() const { return ConstTableRef(this); }

    /// Compare two tables for equality. Two tables are equal if, and
    /// only if, they contain the same columns and rows in the same
    /// order, that is, for each value V of type T at column index C
    /// and row index R in one of the tables, there is a value of type
    /// T at column index C and row index R in the other table that
    /// is equal to V.
    bool operator==(const Table&) const;

    /// Compare two tables for inequality. See operator==().
    bool operator!=(const Table& t) const;

    /// A subtable in a column of type 'table' (which shares descriptor with
    /// other subtables in the same column) is initially in a degenerate state
    /// where it takes up a minimal amout of space. This function returns true
    /// if, and only if the table accessor is attached to such a subtable. This
    /// function is mainly intended for debugging purposes.
    bool is_degenerate() const REALM_NOEXCEPT;

    // Debug
#ifdef REALM_DEBUG
    void Verify() const; // Must be upper case to avoid conflict with macro in ObjC
    void to_dot(std::ostream&, StringData title = StringData()) const;
    void print() const;
    MemStats stats() const;
    void dump_node_structure() const; // To std::cerr (for GDB)
    void dump_node_structure(std::ostream&, int level) const;
#else
    void Verify() const {}
#endif

    class Parent;

protected:
    /// Get a pointer to the accessor of the specified subtable. The
    /// accessor will be created if it does not already exist.
    ///
    /// The returned table pointer must **always** end up being
    /// wrapped in some instantiation of BasicTableRef<>.
    Table* get_subtable_ptr(std::size_t col_ndx, std::size_t row_ndx);

    /// See non-const get_subtable_ptr().
    const Table* get_subtable_ptr(std::size_t col_ndx, std::size_t row_ndx) const;

    /// Compare the rows of two tables under the assumption that the two tables
    /// have the same number of columns, and the same data type at each column
    /// index (as expressed through the DataType enum).
    bool compare_rows(const Table&) const;

    void set_into_mixed(Table* parent, std::size_t col_ndx, std::size_t row_ndx) const;

private:
    class SliceWriter;

    // Number of rows in this table
    std::size_t m_size;

    // Underlying array structure. `m_top` is in use only for root tables; that
    // is, for tables with independent descriptor. `m_columns` contains a ref
    // for each column and search index in order of the columns. A search index
    // ref always occurs immediately after the ref of the column to which the
    // search index belongs.
    //
    // A subtable column (a column of type `type_table`) is essentially just a
    // column of 'refs' pointing to the root node of each subtable.
    //
    // To save space in the database file, a subtable in such a column always
    // starts out in a degenerate form where nothing is allocated on its behalf,
    // and a null 'ref' is stored in the corresponding slot of the column. A
    // subtable remains in this degenerate state until the first row is added to
    // the subtable.
    //
    // For this scheme to work, it must be (and is) possible to create a table
    // accessor that refers to a degenerate subtable. A table accessor (instance
    // of `Table`) refers to a degenerate subtable if, and only if `m_columns`
    // is unattached.
    //
    // FIXME: The fact that `m_columns` may be detached means that many
    // functions (even non-modifying functions) need to check for that before
    // accessing the contents of the table. This incurs a runtime
    // overhead. Consider whether this overhead can be eliminated by having
    // `Table::m_columns` always attached to something, and then detect the
    // degenerate state in a different way.
    Array m_top;
    Array m_columns; // 2nd slot in m_top (for root tables)
    Spec m_spec;     // 1st slot in m_top (for root tables)

    // Is guaranteed to be empty for a detached accessor. Otherwise it is empty
    // when the table accessor is attached to a degenerate subtable (unattached
    // `m_columns`), otherwise it contains precisely one column accessor for
    // each column in the table, in order.
    //
    // In some cases an entry may be null. This is currently possible only in
    // connection with Group::advance_transact(), but it means that several
    // member functions must be prepared to handle these null entries; in
    // particular, detach(), ~Table(), functions called on behalf of detach()
    // and ~Table(), and functiones called on behalf of
    // Group::advance_transact().
    typedef std::vector<ColumnBase*> column_accessors;
    column_accessors m_cols;

    mutable std::size_t m_ref_count;
    mutable const StringIndex* m_primary_key;

    // If this table is a root table (has independent descriptor),
    // then Table::m_descriptor refers to the accessor of its
    // descriptor when, and only when the descriptor accessor
    // exists. This is used to ensure that at most one descriptor
    // accessor exists for each underlying descriptor at any given
    // point in time. Subdescriptors are kept unique by means of a
    // registry in the parent descriptor. Table::m_descriptor is
    // always null for tables with shared descriptor.
    mutable Descriptor* m_descriptor;

    // Table view instances
    typedef std::vector<TableViewBase*> views;
    mutable views m_views;

    // Points to first bound row accessor, or is null if there are none.
    mutable RowBase* m_row_accessors = nullptr;

    // Mutex which must be locked any time the row accessor chain or m_views is used
    mutable util::Mutex m_accessor_mutex;

    // Used for queries: Items are added with link() method during buildup of query
    mutable std::vector<size_t> m_link_chain;

    /// Used only in connection with Group::advance_transact() and
    /// Table::refresh_accessor_tree().
    mutable bool m_mark;

    mutable uint_fast64_t m_version;

    void erase_row(size_t row_ndx, bool is_move_last_over);
    void batch_erase_rows(const IntegerColumn& row_indexes, bool is_move_last_over);
    void do_remove(size_t row_ndx, bool broken_reciprocal_backlinks);
    void do_move_last_over(size_t row_ndx, bool broken_reciprocal_backlinks);
    void do_clear(bool broken_reciprocal_backlinks);
    std::size_t do_set_link(std::size_t col_ndx, std::size_t row_ndx, std::size_t target_row_ndx);

    void upgrade_file_format();

    /// Update the version of this table and all tables which have links to it.
    /// This causes all views referring to those tables to go out of sync, so that
    /// calls to sync_if_needed() will bring the view up to date by reexecuting the
    /// query.
    ///
    /// \param bump_global chooses whether the global versioning counter must be
    /// bumped first as part of the update. This is the normal mode of operation,
    /// when a change is made to the table. When calling recursively (following links
    /// or going to the parent table), the parameter should be set to false to correctly
    /// prune traversal.
    void bump_version(bool bump_global = true) const REALM_NOEXCEPT;

    /// Disable copying assignment.
    ///
    /// It could easily be implemented by calling assign(), but the
    /// non-checking nature of the low-level dynamically typed API
    /// makes it too risky to offer this feature as an
    /// operator.
    ///
    /// FIXME: assign() has not yet been implemented, but the
    /// intention is that it will copy the rows of the argument table
    /// into this table after clearing the original contents, and for
    /// target tables without a shared spec, it would also copy the
    /// spec. For target tables with shared spec, it would be an error
    /// to pass an argument table with an incompatible spec, but
    /// assign() would not check for spec compatibility. This would
    /// make it ideal as a basis for implementing operator=() for
    /// typed tables.
    Table& operator=(const Table&);

    /// Used when constructing an accessor whose lifetime is going to be managed
    /// by reference counting. The lifetime of accessors of free-standing tables
    /// allocated on the stack by the application is not managed by reference
    /// counting, so that is a case where this tag must **not** be specified.
    class ref_count_tag {};

    /// Create an uninitialized accessor whose lifetime is managed by reference
    /// counting.
    Table(ref_count_tag, Allocator&);

    void init(ref_type top_ref, ArrayParent*, std::size_t ndx_in_parent,
              bool skip_create_column_accessors = false);
    void init(ConstSubspecRef shared_spec, ArrayParent* parent_column,
              std::size_t parent_row_ndx);

    void reveal_primary_key() const;
    std::size_t do_find_pkey_int(int_fast64_t) const;
    std::size_t do_find_pkey_string(StringData) const;

    static void do_insert_column(Descriptor&, std::size_t col_ndx, DataType type,
                                 StringData name, Table* link_target_table, bool nullable = false);
    static void do_erase_column(Descriptor&, std::size_t col_ndx);
    static void do_rename_column(Descriptor&, std::size_t col_ndx, StringData name);

    struct InsertSubtableColumns;
    struct EraseSubtableColumns;
    struct RenameSubtableColumns;

    void insert_root_column(std::size_t col_ndx, DataType type, StringData name,
                            Table* link_target_table, bool nullable = false);
    void erase_root_column(std::size_t col_ndx);
    void do_insert_root_column(std::size_t col_ndx, ColumnType, StringData name, bool nullable = false);
    void do_erase_root_column(std::size_t col_ndx);
    void do_set_link_type(std::size_t col_ndx, LinkType);
    void insert_backlink_column(std::size_t origin_table_ndx, std::size_t origin_col_ndx);
    void erase_backlink_column(std::size_t origin_table_ndx, std::size_t origin_col_ndx);
    void update_link_target_tables(std::size_t old_col_ndx_begin, std::size_t new_col_ndx_begin);

    struct SubtableUpdater {
        virtual void update(const SubtableColumn&, Array& subcolumns) = 0;
        virtual void update_accessor(Table&) = 0;
        virtual ~SubtableUpdater() {}
    };
    static void update_subtables(Descriptor&, SubtableUpdater*);
    void update_subtables(const std::size_t* col_path_begin, const std::size_t* col_path_end,
                          SubtableUpdater*);

    struct AccessorUpdater {
        virtual void update(Table&) = 0;
        virtual void update_parent(Table&) = 0;
        virtual ~AccessorUpdater() {}
    };
    void update_accessors(const std::size_t* col_path_begin, const std::size_t* col_path_end,
                          AccessorUpdater&);

    void create_degen_subtab_columns();
    ColumnBase* create_column_accessor(ColumnType, std::size_t col_ndx, std::size_t ndx_in_parent);
    void destroy_column_accessors() REALM_NOEXCEPT;

    /// Called in the context of Group::commit() to ensure that
    /// attached table accessors stay valid across a commit. Please
    /// note that this works only for non-transactional commits. Table
    /// accessors obtained during a transaction are always detached
    /// when the transaction ends.
    void update_from_parent(std::size_t old_baseline) REALM_NOEXCEPT;

    // Support function for conversions
    void to_string_header(std::ostream& out, std::vector<std::size_t>& widths) const;
    void to_string_row(std::size_t row_ndx, std::ostream& out,
                       const std::vector<std::size_t>& widths) const;

    // recursive methods called by to_json, to follow links
    void to_json(std::ostream& out, size_t link_depth, std::map<std::string, std::string>& renames,
        std::vector<ref_type>& followed) const;
    void to_json_row(std::size_t row_ndx, std::ostream& out, size_t link_depth,
        std::map<std::string, std::string>& renames, std::vector<ref_type>& followed) const;
    void to_json_row(std::size_t row_ndx, std::ostream& out, size_t link_depth = 0,
        std::map<std::string, std::string>* renames = nullptr) const;

    // Detach accessor from underlying table. Caller must ensure that
    // a reference count exists upon return, for example by obtaining
    // an extra reference count before the call.
    //
    // This function puts this table accessor into the detached
    // state. This detaches it from the underlying structure of array
    // nodes. It also recursively detaches accessors for subtables,
    // and the type descriptor accessor. When this function returns,
    // is_attached() will return false.
    //
    // This function may be called for a table accessor that is
    // already in the detached state (idempotency).
    //
    // It is also valid to call this function for a table accessor
    // that has not yet been detached, but whose underlying structure
    // of arrays have changed in an unpredictable/unknown way. This
    // kind of change generally happens when a modifying table
    // operation fails, and also when one transaction is ended and a
    // new one is started.
    void detach() REALM_NOEXCEPT;

    /// Detach and remove all attached row, link list, and subtable
    /// accessors. This function does not discard the descriptor accessor, if
    /// any, and it does not discard column accessors either.
    void discard_child_accessors() REALM_NOEXCEPT;

    void discard_row_accessors() REALM_NOEXCEPT;

    // Detach the type descriptor accessor if it exists.
    void discard_desc_accessor() REALM_NOEXCEPT;

    void bind_ref() const REALM_NOEXCEPT { ++m_ref_count; }
    void unbind_ref() const REALM_NOEXCEPT { if (--m_ref_count == 0) delete this; }

    void register_view(const TableViewBase* view);
    void unregister_view(const TableViewBase* view) REALM_NOEXCEPT;
    void move_registered_view(const TableViewBase* old_addr,
                              const TableViewBase* new_addr) REALM_NOEXCEPT;
    void discard_views() REALM_NOEXCEPT;

    void register_row_accessor(RowBase*) const REALM_NOEXCEPT;
    void unregister_row_accessor(RowBase*) const REALM_NOEXCEPT;
    void do_unregister_row_accessor(RowBase*) const REALM_NOEXCEPT;

    class UnbindGuard;

    ColumnType get_real_column_type(std::size_t column_ndx) const REALM_NOEXCEPT;

    /// If this table is a group-level table, the parent group is returned,
    /// otherwise null is returned.
    Group* get_parent_group() const REALM_NOEXCEPT;

    const ColumnBase& get_column_base(std::size_t column_ndx) const REALM_NOEXCEPT;
    ColumnBase& get_column_base(std::size_t column_ndx);
    template <class T, ColumnType col_type> T& get_column(std::size_t ndx);
    template <class T, ColumnType col_type> const T& get_column(std::size_t ndx) const REALM_NOEXCEPT;
    IntegerColumn& get_column(std::size_t column_ndx);
    const IntegerColumn& get_column(std::size_t column_ndx) const REALM_NOEXCEPT;
<<<<<<< HEAD
    ColumnIntNull& get_column_int_null(std::size_t column_ndx);
    const ColumnIntNull& get_column_int_null(std::size_t column_ndx) const REALM_NOEXCEPT;
    ColumnFloat& get_column_float(std::size_t column_ndx);
    const ColumnFloat& get_column_float(std::size_t column_ndx) const REALM_NOEXCEPT;
    ColumnDouble& get_column_double(std::size_t column_ndx);
    const ColumnDouble& get_column_double(std::size_t column_ndx) const REALM_NOEXCEPT;
    AdaptiveStringColumn& get_column_string(std::size_t column_ndx);
    const AdaptiveStringColumn& get_column_string(std::size_t column_ndx) const REALM_NOEXCEPT;
    ColumnBinary& get_column_binary(std::size_t column_ndx);
    const ColumnBinary& get_column_binary(std::size_t column_ndx) const REALM_NOEXCEPT;
    ColumnStringEnum& get_column_string_enum(std::size_t column_ndx);
    const ColumnStringEnum& get_column_string_enum(std::size_t column_ndx) const REALM_NOEXCEPT;
    ColumnTable& get_column_table(std::size_t column_ndx);
    const ColumnTable& get_column_table(std::size_t column_ndx) const REALM_NOEXCEPT;
    ColumnMixed& get_column_mixed(std::size_t column_ndx);
    const ColumnMixed& get_column_mixed(std::size_t column_ndx) const REALM_NOEXCEPT;
    const ColumnLinkBase& get_column_link_base(std::size_t ndx) const REALM_NOEXCEPT;
    ColumnLinkBase& get_column_link_base(std::size_t ndx);
    const ColumnLink& get_column_link(std::size_t ndx) const REALM_NOEXCEPT;
    ColumnLink& get_column_link(std::size_t ndx);
    const ColumnLinkList& get_column_link_list(std::size_t ndx) const REALM_NOEXCEPT;
    ColumnLinkList& get_column_link_list(std::size_t ndx);
    const ColumnBackLink& get_column_backlink(std::size_t ndx) const REALM_NOEXCEPT;
    ColumnBackLink& get_column_backlink(std::size_t ndx);
=======
    IntNullColumn& get_column_int_null(std::size_t column_ndx);
    const IntNullColumn& get_column_int_null(std::size_t column_ndx) const REALM_NOEXCEPT;
    FloatColumn& get_column_float(std::size_t column_ndx);
    const FloatColumn& get_column_float(std::size_t column_ndx) const REALM_NOEXCEPT;
    DoubleColumn& get_column_double(std::size_t column_ndx);
    const DoubleColumn& get_column_double(std::size_t column_ndx) const REALM_NOEXCEPT;
    StringColumn& get_column_string(std::size_t column_ndx);
    const StringColumn& get_column_string(std::size_t column_ndx) const REALM_NOEXCEPT;
    BinaryColumn& get_column_binary(std::size_t column_ndx);
    const BinaryColumn& get_column_binary(std::size_t column_ndx) const REALM_NOEXCEPT;
    StringEnumColumn& get_column_string_enum(std::size_t column_ndx);
    const StringEnumColumn& get_column_string_enum(std::size_t column_ndx) const REALM_NOEXCEPT;
    SubtableColumn& get_column_table(std::size_t column_ndx);
    const SubtableColumn& get_column_table(std::size_t column_ndx) const REALM_NOEXCEPT;
    MixedColumn& get_column_mixed(std::size_t column_ndx);
    const MixedColumn& get_column_mixed(std::size_t column_ndx) const REALM_NOEXCEPT;
    const LinkColumnBase& get_column_link_base(std::size_t ndx) const REALM_NOEXCEPT;
    LinkColumnBase& get_column_link_base(std::size_t ndx);
    const LinkColumn& get_column_link(std::size_t ndx) const REALM_NOEXCEPT;
    LinkColumn& get_column_link(std::size_t ndx);
    const LinkListColumn& get_column_link_list(std::size_t ndx) const REALM_NOEXCEPT;
    LinkListColumn& get_column_link_list(std::size_t ndx);
    const BacklinkColumn& get_column_backlink(std::size_t ndx) const REALM_NOEXCEPT;
    BacklinkColumn& get_column_backlink(std::size_t ndx);
>>>>>>> 3459134a

    void instantiate_before_change();
    void validate_column_type(const ColumnBase& column, ColumnType expected_type,
                              std::size_t ndx) const;

    static std::size_t get_size_from_ref(ref_type top_ref, Allocator&) REALM_NOEXCEPT;
    static std::size_t get_size_from_ref(ref_type spec_ref, ref_type columns_ref,
                                         Allocator&) REALM_NOEXCEPT;

    const Table* get_parent_table_ptr(std::size_t* column_ndx_out = 0) const REALM_NOEXCEPT;
    Table* get_parent_table_ptr(std::size_t* column_ndx_out = 0) REALM_NOEXCEPT;

    /// Create an empty table with independent spec and return just
    /// the reference to the underlying memory.
    static ref_type create_empty_table(Allocator&);

    /// Create a column of the specified type, fill it with the
    /// specified number of default values, and return just the
    /// reference to the underlying memory.
    static ref_type create_column(ColumnType column_type, size_t num_default_values, bool nullable, Allocator&);

    /// Construct a copy of the columns array of this table using the
    /// specified allocator and return just the ref to that array.
    ///
    /// In the clone, no string column will be of the enumeration
    /// type.
    ref_type clone_columns(Allocator&) const;

    /// Construct a complete copy of this table (including its spec)
    /// using the specified allocator and return just the ref to the
    /// new top array.
    ref_type clone(Allocator&) const;

    /// True for `col_type_Link` and `col_type_LinkList`.
    static bool is_link_type(ColumnType) REALM_NOEXCEPT;

    void connect_opposite_link_columns(std::size_t link_col_ndx, Table& target_table,
                                       std::size_t backlink_col_ndx) REALM_NOEXCEPT;

    std::size_t get_num_strong_backlinks(std::size_t row_ndx) const REALM_NOEXCEPT;

    //@{

    /// Cascading removal of strong links.
    ///
    /// cascade_break_backlinks_to() removes all backlinks pointing to the row
    /// at \a row_ndx. Additionally, if this causes the number of **strong**
    /// backlinks originating from a particular opposite row (target row of
    /// corresponding forward link) to drop to zero, and that row is not already
    /// in \a state.rows, then that row is added to \a state.rows, and
    /// cascade_break_backlinks_to() is called recursively for it. This
    /// operation is the first half of the cascading row removal operation. The
    /// second half is performed by passing the resulting contents of \a
    /// state.rows to remove_backlink_broken_rows().
    ///
    /// Operations that trigger cascading row removal due to explicit removal of
    /// one or more rows (the *initiating rows*), should add those rows to \a
    /// rows initially, and then call cascade_break_backlinks_to() once for each
    /// of them in turn. This is opposed to carrying out the explicit row
    /// removals independently, which is also possible, but does require that
    /// any initiating rows, that end up in \a state.rows due to link cycles,
    /// are removed before passing \a state.rows to
    /// remove_backlink_broken_rows(). In the case of clear(), where all rows of
    /// a table are explicitly removed, it is better to use
    /// cascade_break_backlinks_to_all_rows(), and then carry out the table
    /// clearing as an independent step. For operations that trigger cascading
    /// row removal for other reasons than explicit row removal, \a state.rows
    /// must be empty initially, but cascade_break_backlinks_to() must still be
    /// called for each of the initiating rows.
    ///
    /// When the last non-recursive invocation of cascade_break_backlinks_to()
    /// returns, all forward links originating from a row in \a state.rows have
    /// had their reciprocal backlinks removed, so remove_backlink_broken_rows()
    /// does not perform reciprocal backlink removal at all. Additionally, all
    /// remaining backlinks originating from rows in \a state.rows are
    /// guaranteed to point to rows that are **not** in \a state.rows. This is
    /// true because any backlink that was pointing to a row in \a state.rows
    /// has been removed by one of the invocations of
    /// cascade_break_backlinks_to(). The set of forward links, that correspond
    /// to these remaining backlinks, is precisely the set of forward links that
    /// need to be removed/nullified by remove_backlink_broken_rows(), which it
    /// does by way of reciprocal forward link removal. Note also, that while
    /// all the rows in \a state.rows can have remaining **weak** backlinks
    /// originating from them, only the initiating rows in \a state.rows can
    /// have remaining **strong** backlinks originating from them. This is true
    /// because a non-initiating row is added to \a state.rows only when the
    /// last backlink originating from it is lost.
    ///
    /// Each row removal is replicated individually (as opposed to one
    /// replication instruction for the entire cascading operation). This is
    /// done because it provides an easy way for Group::advance_transact() to
    /// know which tables are affected by the cascade. Note that this has
    /// several important consequences: First of all, the replication log
    /// receiver must execute the row removal instructions in a non-cascading
    /// fashion, meaning that there will be an asymmetry between the two sides
    /// in how the effect of the cascade is brought about. While this is fine
    /// for simple 1-to-1 replication, it may end up interfering badly with
    /// *transaction merging*, when that feature is introduced. Imagine for
    /// example that the cascade initiating operation gets canceled during
    /// conflict resolution, but some, or all of the induced row removals get to
    /// stay. That would break causal consistency. It is important, however, for
    /// transaction merging that the cascaded row removals are explicitly
    /// mentioned in the replication log, such that they can be used to adjust
    /// row indexes during the *operational transform*.
    ///
    /// cascade_break_backlinks_to_all_rows() has the same affect as calling
    /// cascade_break_backlinks_to() once for each row in the table. When
    /// calling this function, \a state.stop_on_table must be set to the origin
    /// table (origin table of corresponding forward links), and \a
    /// state.stop_on_link_list_column must be null.
    ///
    /// It is immaterial which table remove_backlink_broken_rows() is called on,
    /// as long it that table is in the same group as the removed rows.

    void cascade_break_backlinks_to(size_t row_ndx, CascadeState& state);
    void cascade_break_backlinks_to_all_rows(CascadeState& state);
    void remove_backlink_broken_rows(const CascadeState&);

    //@}

    /// Remove the specified row by the 'move last over' method.
    void do_move_last_over(std::size_t row_ndx);

    // Precondition: 1 <= end - begin
    std::size_t* record_subtable_path(std::size_t* begin,
                                      std::size_t* end) const REALM_NOEXCEPT;

    /// Check if an accessor exists for the specified subtable. If it does,
    /// return a pointer to it, otherwise return null. This function assumes
    /// that the specified column index in a valid index into `m_cols` but does
    /// not otherwise assume more than minimal accessor consistency (see
    /// AccessorConsistencyLevels.)
    Table* get_subtable_accessor(std::size_t col_ndx, std::size_t row_ndx) REALM_NOEXCEPT;

    /// Unless the column accessor is missing, this function returns the
    /// accessor for the target table of the specified link-type column. The
    /// column accessor is said to be missing if `m_cols[col_ndx]` is null, and
    /// this can happen only during certain operations such as the updating of
    /// the accessor tree when a read transaction is advanced. Note that for
    /// link type columns, the target table accessor exists when, and only when
    /// the origin table accessor exists. This function assumes that the
    /// specified column index in a valid index into `m_cols` and that the
    /// column is a link-type column. Beyond that, it assume nothing more than
    /// minimal accessor consistency (see AccessorConsistencyLevels.)
    Table* get_link_target_table_accessor(std::size_t col_ndx) REALM_NOEXCEPT;

    void discard_subtable_accessor(std::size_t col_ndx, std::size_t row_ndx) REALM_NOEXCEPT;

    void adj_acc_insert_rows(std::size_t row_ndx, std::size_t num_rows) REALM_NOEXCEPT;
    void adj_acc_erase_row(std::size_t row_ndx) REALM_NOEXCEPT;

    /// Adjust this table accessor and its subordinates after move_last_over()
    /// (or its inverse).
    ///
    /// First, any row, subtable, or link list accessors registered as being at
    /// \a to_row_ndx will be detached, as that row is assumed to have been
    /// replaced. Next, any row, subtable, or link list accessors registered as
    /// being at \a from_row_ndx, will be reregistered as being at \a
    /// to_row_ndx, as the row at \a from_row_ndx is assumed to have been moved
    /// to \a to_row_ndx.
    ///
    /// Crucially, if \a to_row_ndx is equal to \a from_row_ndx, then row,
    /// subtable, or link list accessors at that row are **still detached**.
    ///
    /// Additionally, this function causes all link-adjacent tables to be marked
    /// (dirty). Two tables are link-adjacent if one is the target table of a
    /// link column of the other table. Note that this marking follows these
    /// relations in both directions, but only to a depth of one.
    ///
    /// When this function is used in connection with move_last_over(), set \a
    /// to_row_ndx to the index of the row to be removed, and set \a
    /// from_row_ndx to the index of the last row in the table. As mentioned
    /// earlier, this function can also be used in connection with the **inverse
    /// of** move_last_over(), which is an operation that vacates a row by
    /// moving its contents into a new last row of the table. In that case, set
    /// \a to_row_ndx to one plus the index of the last row in the table, and
    /// set \a from_row_ndx to the index of the row to be vacated.
    ///
    /// This function is used as part of Table::refresh_accessor_tree() to
    /// promote the state of the accessors from Minimal Consistency into
    /// Structural Correspondence, so it must be able to execute without
    /// accessing the underlying array nodes.
    void adj_acc_move_over(std::size_t from_row_ndx, std::size_t to_row_ndx) REALM_NOEXCEPT;

    void adj_acc_clear_root_table() REALM_NOEXCEPT;
    void adj_acc_clear_nonroot_table() REALM_NOEXCEPT;
    void adj_row_acc_insert_rows(std::size_t row_ndx, std::size_t num_rows) REALM_NOEXCEPT;
    void adj_row_acc_erase_row(std::size_t row_ndx) REALM_NOEXCEPT;

    /// Called by adj_acc_move_over() to adjust row accessors.
    void adj_row_acc_move_over(std::size_t from_row_ndx, std::size_t to_row_ndx) REALM_NOEXCEPT;

    void adj_insert_column(std::size_t col_ndx);
    void adj_erase_column(std::size_t col_ndx) REALM_NOEXCEPT;

    bool is_marked() const REALM_NOEXCEPT;
    void mark() REALM_NOEXCEPT;
    void unmark() REALM_NOEXCEPT;
    void recursive_mark() REALM_NOEXCEPT;
    void mark_link_target_tables(std::size_t col_ndx_begin) REALM_NOEXCEPT;
    void mark_opposite_link_tables() REALM_NOEXCEPT;

    Replication* get_repl() REALM_NOEXCEPT;

    void set_ndx_in_parent(std::size_t ndx_in_parent) REALM_NOEXCEPT;

    /// Refresh the part of the accessor tree that is rooted at this
    /// table. Subtable accessors will be refreshed only if they are marked
    /// (Table::m_mark), and this applies recursively to subtables of
    /// subtables. All refreshed table accessors (including this one) will be
    /// unmarked upon return.
    ///
    /// The following conditions are necessary and sufficient for the proper
    /// operation of this function:
    ///
    ///  - This table must be a group-level table, or a subtable. It must not be
    ///    a free-standing table (because a free-standing table has no parent).
    ///
    ///  - The `index in parent` property is correct. The `index in parent`
    ///    property of the table is the `index in parent` property of
    ///    `m_columns` for subtables with shared descriptor, and the `index in
    ///    parent` property of `m_top` for all other tables.
    ///
    ///  - If this table has shared descriptor, then the `index in parent`
    ///    property of the contained spec accessor is correct.
    ///
    ///  - The parent accessor is in a valid state (already refreshed). If the
    ///    parent is a group, then the group accessor (excluding its table
    ///    accessors) must be in a valid state. If the parent is a table, then
    ///    the table accessor (excluding its subtable accessors) must be in a
    ///    valid state.
    ///
    ///  - Every descendant subtable accessor is marked if it needs to be
    ///    refreshed, or if it has a descendant accessor that needs to be
    ///    refreshed.
    ///
    ///  - This table accessor, as well as all its descendant accessors, are in
    ///    structural correspondence with the underlying node hierarchy whose
    ///    root ref is stored in the parent (see AccessorConsistencyLevels).
    void refresh_accessor_tree();

    void refresh_column_accessors(std::size_t col_ndx_begin = 0);

    bool is_cross_table_link_target() const REALM_NOEXCEPT;

#ifdef REALM_DEBUG
    void to_dot_internal(std::ostream&) const;
#endif

    friend class SubtableNode;
    friend class _impl::TableFriend;
    friend class Query;
    template<class> friend class util::bind_ptr;
    friend class LangBindHelper;
    friend class TableViewBase;
    friend class TableView;
    template<class T> friend class Columns;
    friend class Columns<StringData>;
    friend class ParentNode;
    template<class> friend class SequentialGetter;
    friend class RowBase;
    friend class LinksToNode;
    friend class LinkMap;
    friend class LinkView;
    friend class Group;
};



class Table::Parent: public ArrayParent {
public:
    ~Parent() REALM_NOEXCEPT override {}

protected:
    virtual StringData get_child_name(std::size_t child_ndx) const REALM_NOEXCEPT;

    /// If children are group-level tables, then this function returns the
    /// group. Otherwise it returns null.
    virtual Group* get_parent_group() REALM_NOEXCEPT;

    /// If children are subtables, then this function returns the
    /// parent table. Otherwise it returns null.
    ///
    /// If \a column_ndx_out is not null, this function must assign the index of
    /// the column within the parent table to `*column_ndx_out` when , and only
    /// when this table parent is a column in a parent table.
    virtual Table* get_parent_table(std::size_t* column_ndx_out = 0) REALM_NOEXCEPT;

    /// Must be called whenever a child table accessor is about to be destroyed.
    ///
    /// Note that the argument is a pointer to the child Table rather than its
    /// `ndx_in_parent` property. This is because only minimal accessor
    /// consistency can be assumed by this function.
    virtual void child_accessor_destroyed(Table* child) REALM_NOEXCEPT = 0;

    virtual std::size_t* record_subtable_path(std::size_t* begin,
                                              std::size_t* end) REALM_NOEXCEPT;

    friend class Table;
};





// Implementation:


inline void Table::bump_version(bool bump_global) const REALM_NOEXCEPT
{
    if (bump_global) {
        // This is only set on initial entry through an operation on the same
        // table.  recursive calls (via parent or via backlinks) must be done
        // with bump_global=false.
        m_top.get_alloc().bump_global_version();
    }
    if (m_top.get_alloc().should_propagate_version(m_version)) {
        if (const Table* parent = get_parent_table_ptr())
            parent->bump_version(false);
        // Recurse through linked tables, use m_mark to avoid infinite recursion
        std::size_t limit = m_cols.size();
        for (std::size_t i = 0; i < limit; ++i) {
            // We may meet a null pointer in place of a backlink column, pending
            // replacement with a new one. This can happen ONLY when creation of
            // the corresponding forward link column in the origin table is
            // pending as well. In this case it is ok to just ignore the zeroed
            // backlink column, because the origin table is guaranteed to also
            // be refreshed/marked dirty and hence have it's version bumped.
            if (ColumnBase* col = m_cols[i])
                col->bump_link_origin_table_version();
        }
    }
}

inline void Table::remove(size_t row_ndx)
{
    bool is_move_last_over = false;
    erase_row(row_ndx, is_move_last_over); // Throws;
}

inline void Table::move_last_over(size_t row_ndx)
{
    bool is_move_last_over = true;
    erase_row(row_ndx, is_move_last_over); // Throws;
}

inline void Table::remove_last()
{
    if (!is_empty())
        remove(size()-1);
}

inline void Table::register_view(const TableViewBase* view)
{
    // Casting away constness here - operations done on tableviews
    // through m_views are all internal and preserving "some" kind
    // of logical constness.
    m_views.push_back(const_cast<TableViewBase*>(view));
}

inline bool Table::is_attached() const REALM_NOEXCEPT
{
    // Note that it is not possible to tie the state of attachment of a table to
    // the state of attachment of m_top, because tables with shared spec do not
    // have a 'top' array. Neither is it possible to tie it to the state of
    // attachment of m_columns, because subtables with shared spec start out in
    // a degenerate form where they do not have a 'columns' array. For these
    // reasons, it is neccessary to define the notion of attachment for a table
    // as follows: A table is attached if, and ony if m_column stores a non-null
    // parent pointer. This works because even for degenerate subtables,
    // m_columns is initialized with the correct parent pointer.
    return m_columns.has_parent();
}

inline StringData Table::get_name() const REALM_NOEXCEPT
{
    REALM_ASSERT(is_attached());
    const Array& real_top = m_top.is_attached() ? m_top : m_columns;
    ArrayParent* parent = real_top.get_parent();
    if (!parent)
        return StringData("");
    std::size_t index_in_parent = real_top.get_ndx_in_parent();
    REALM_ASSERT(dynamic_cast<Parent*>(parent));
    return static_cast<Parent*>(parent)->get_child_name(index_in_parent);
}

inline std::size_t Table::get_column_count() const REALM_NOEXCEPT
{
    REALM_ASSERT(is_attached());
    return m_spec.get_public_column_count();
}

inline StringData Table::get_column_name(std::size_t ndx) const REALM_NOEXCEPT
{
    REALM_ASSERT_3(ndx, <, get_column_count());
    return m_spec.get_column_name(ndx);
}

inline std::size_t Table::get_column_index(StringData name) const REALM_NOEXCEPT
{
    REALM_ASSERT(is_attached());
    return m_spec.get_column_index(name);
}

inline ColumnType Table::get_real_column_type(std::size_t ndx) const REALM_NOEXCEPT
{
    REALM_ASSERT_3(ndx, <, m_spec.get_column_count());
    return m_spec.get_column_type(ndx);
}

inline DataType Table::get_column_type(std::size_t ndx) const REALM_NOEXCEPT
{
    REALM_ASSERT_3(ndx, <, m_spec.get_column_count());
    return m_spec.get_public_column_type(ndx);
}

template<class Col, ColumnType col_type> inline Col& Table::get_column(std::size_t ndx)
{
    ColumnBase& col = get_column_base(ndx);
#ifdef REALM_DEBUG
    validate_column_type(col, col_type, ndx);
#endif
    REALM_ASSERT(typeid(Col) == typeid(col));
    return static_cast<Col&>(col);
}

template<class Col, ColumnType col_type>
inline const Col& Table::get_column(std::size_t ndx) const REALM_NOEXCEPT
{
    const ColumnBase& col = get_column_base(ndx);
#ifdef REALM_DEBUG
    validate_column_type(col, col_type, ndx);
#endif
    REALM_ASSERT(typeid(Col) == typeid(col));
    return static_cast<const Col&>(col);
}

inline bool Table::has_shared_type() const REALM_NOEXCEPT
{
    REALM_ASSERT(is_attached());
    return !m_top.is_attached();
}


class Table::UnbindGuard {
public:
    UnbindGuard(Table* table) REALM_NOEXCEPT: m_table(table)
    {
    }

    ~UnbindGuard() REALM_NOEXCEPT
    {
        if (m_table)
            m_table->unbind_ref();
    }

    Table& operator*() const REALM_NOEXCEPT
    {
        return *m_table;
    }

    Table* operator->() const REALM_NOEXCEPT
    {
        return m_table;
    }

    Table* get() const REALM_NOEXCEPT
    {
        return m_table;
    }

    Table* release() REALM_NOEXCEPT
    {
        Table* table = m_table;
        m_table = 0;
        return table;
    }

private:
    Table* m_table;
};


inline Table::Table(Allocator& alloc):
    m_top(alloc),
    m_columns(alloc),
    m_spec(alloc)
{
    m_ref_count = 1; // Explicitely managed lifetime
    m_descriptor = nullptr;

    ref_type ref = create_empty_table(alloc); // Throws
    Parent* parent = nullptr;
    std::size_t ndx_in_parent = 0;
    init(ref, parent, ndx_in_parent);
}

inline Table::Table(const Table& t, Allocator& alloc):
    m_top(alloc),
    m_columns(alloc),
    m_spec(alloc)
{
    m_ref_count = 1; // Explicitely managed lifetime
    m_descriptor = nullptr;

    ref_type ref = t.clone(alloc); // Throws
    Parent* parent = nullptr;
    std::size_t ndx_in_parent = 0;
    init(ref, parent, ndx_in_parent);
}

inline Table::Table(ref_count_tag, Allocator& alloc):
    m_top(alloc),
    m_columns(alloc),
    m_spec(alloc)
{
    m_ref_count = 0; // Lifetime managed by reference counting
    m_descriptor = nullptr;
}

inline Allocator& Table::get_alloc() const
{
    return m_top.get_alloc();
}

inline TableRef Table::create(Allocator& alloc)
{
    std::unique_ptr<Table> table(new Table(ref_count_tag(), alloc)); // Throws
    ref_type ref = create_empty_table(alloc); // Throws
    Parent* parent = nullptr;
    std::size_t ndx_in_parent = 0;
    table->init(ref, parent, ndx_in_parent); // Throws
    return table.release()->get_table_ref();
}

inline TableRef Table::copy(Allocator& alloc) const
{
    std::unique_ptr<Table> table(new Table(ref_count_tag(), alloc)); // Throws
    ref_type ref = clone(alloc); // Throws
    Parent* parent = nullptr;
    std::size_t ndx_in_parent = 0;
    table->init(ref, parent, ndx_in_parent); // Throws
    return table.release()->get_table_ref();
}

// For use by queries
template<class T> inline Columns<T> Table::column(std::size_t column)
{
    std::vector<size_t> tmp = m_link_chain;
    if (std::is_same<T, Link>::value || std::is_same<T, LinkList>::value) {
        tmp.push_back(column);
    }
    m_link_chain.clear();
    return Columns<T>(column, this, tmp);
}

// For use by queries
inline Table& Table::link(size_t link_column)
{
    m_link_chain.push_back(link_column);
    return *this;
}

inline bool Table::is_empty() const REALM_NOEXCEPT
{
    return m_size == 0;
}

inline std::size_t Table::size() const REALM_NOEXCEPT
{
    return m_size;
}

inline Table::RowExpr Table::get(std::size_t row_ndx) REALM_NOEXCEPT
{
    REALM_ASSERT_3(row_ndx, <, size());
    return RowExpr(this, row_ndx);
}

inline Table::ConstRowExpr Table::get(std::size_t row_ndx) const REALM_NOEXCEPT
{
    REALM_ASSERT_3(row_ndx, <, size());
    return ConstRowExpr(this, row_ndx);
}

inline Table::RowExpr Table::front() REALM_NOEXCEPT
{
    return get(0);
}

inline Table::ConstRowExpr Table::front() const REALM_NOEXCEPT
{
    return get(0);
}

inline Table::RowExpr Table::back() REALM_NOEXCEPT
{
    return get(m_size-1);
}

inline Table::ConstRowExpr Table::back() const REALM_NOEXCEPT
{
    return get(m_size-1);
}

inline Table::RowExpr Table::operator[](std::size_t row_ndx) REALM_NOEXCEPT
{
    return get(row_ndx);
}

inline Table::ConstRowExpr Table::operator[](std::size_t row_ndx) const REALM_NOEXCEPT
{
    return get(row_ndx);
}

inline std::size_t Table::add_empty_row(std::size_t num_rows)
{
    std::size_t row_ndx = m_size;
    insert_empty_row(row_ndx, num_rows); // Throws
    return row_ndx; // Return index of first new row
}

inline const Table* Table::get_subtable_ptr(std::size_t col_ndx, std::size_t row_ndx) const
{
    return const_cast<Table*>(this)->get_subtable_ptr(col_ndx, row_ndx); // Throws
}

inline bool Table::is_null_link(std::size_t col_ndx, std::size_t row_ndx) const REALM_NOEXCEPT
{
    return get_link(col_ndx, row_ndx) == realm::npos;
}

inline ConstTableRef Table::get_link_target(std::size_t col_ndx) const REALM_NOEXCEPT
{
    return const_cast<Table*>(this)->get_link_target(col_ndx);
}

template<class E>
inline void Table::set_enum(std::size_t column_ndx, std::size_t row_ndx, E value)
{
    set_int(column_ndx, row_ndx, value);
}

inline void Table::nullify_link(std::size_t col_ndx, std::size_t row_ndx)
{
    set_link(col_ndx, row_ndx, realm::npos);
}

inline TableRef Table::get_subtable(std::size_t column_ndx, std::size_t row_ndx)
{
    return TableRef(get_subtable_ptr(column_ndx, row_ndx));
}

inline ConstTableRef Table::get_subtable(std::size_t column_ndx, std::size_t row_ndx) const
{
    return ConstTableRef(get_subtable_ptr(column_ndx, row_ndx));
}

inline ConstTableRef Table::get_parent_table(std::size_t* column_ndx_out) const REALM_NOEXCEPT
{
    return ConstTableRef(get_parent_table_ptr(column_ndx_out));
}

inline TableRef Table::get_parent_table(std::size_t* column_ndx_out) REALM_NOEXCEPT
{
    return TableRef(get_parent_table_ptr(column_ndx_out));
}

inline bool Table::is_group_level() const REALM_NOEXCEPT
{
    return bool(get_parent_group());
}

inline Table::RowExpr Table::find_pkey_int(int_fast64_t value)
{
    Table* table = nullptr;
    std::size_t row_ndx = do_find_pkey_int(value); // Throws
    if (row_ndx != realm::not_found)
        table = this;
    return RowExpr(table, row_ndx);
}

inline Table::ConstRowExpr Table::find_pkey_int(int_fast64_t value) const
{
    const Table* table = nullptr;
    std::size_t row_ndx = do_find_pkey_int(value); // Throws
    if (row_ndx != realm::not_found)
        table = this;
    return ConstRowExpr(table, row_ndx);
}

inline Table::RowExpr Table::find_pkey_string(StringData value)
{
    Table* table = nullptr;
    std::size_t row_ndx = do_find_pkey_string(value); // Throws
    if (row_ndx != realm::not_found)
        table = this;
    return RowExpr(table, row_ndx);
}

inline Table::ConstRowExpr Table::find_pkey_string(StringData value) const
{
    const Table* table = nullptr;
    std::size_t row_ndx = do_find_pkey_string(value); // Throws
    if (row_ndx != realm::not_found)
        table = this;
    return ConstRowExpr(table, row_ndx);
}

inline bool Table::operator==(const Table& t) const
{
    return m_spec == t.m_spec && compare_rows(t); // Throws
}

inline bool Table::operator!=(const Table& t) const
{
    return !(*this == t); // Throws
}

inline bool Table::is_degenerate() const REALM_NOEXCEPT
{
    return !m_columns.is_attached();
}

inline void Table::set_into_mixed(Table* parent, std::size_t col_ndx, std::size_t row_ndx) const
{
    parent->set_mixed_subtable(col_ndx, row_ndx, this);
}

inline std::size_t Table::get_size_from_ref(ref_type top_ref, Allocator& alloc) REALM_NOEXCEPT
{
    const char* top_header = alloc.translate(top_ref);
    std::pair<int_least64_t, int_least64_t> p = Array::get_two(top_header, 0);
    ref_type spec_ref = to_ref(p.first), columns_ref = to_ref(p.second);
    return get_size_from_ref(spec_ref, columns_ref, alloc);
}

inline Table* Table::get_parent_table_ptr(std::size_t* column_ndx_out) REALM_NOEXCEPT
{
    const Table* parent = const_cast<const Table*>(this)->get_parent_table_ptr(column_ndx_out);
    return const_cast<Table*>(parent);
}

inline bool Table::is_link_type(ColumnType col_type) REALM_NOEXCEPT
{
    return col_type == col_type_Link || col_type == col_type_LinkList;
}

inline std::size_t* Table::record_subtable_path(std::size_t* begin,
                                                std::size_t* end) const REALM_NOEXCEPT
{
    const Array& real_top = m_top.is_attached() ? m_top : m_columns;
    std::size_t index_in_parent = real_top.get_ndx_in_parent();
    REALM_ASSERT_3(begin, <, end);
    *begin++ = index_in_parent;
    ArrayParent* parent = real_top.get_parent();
    REALM_ASSERT(parent);
    REALM_ASSERT(dynamic_cast<Parent*>(parent));
    return static_cast<Parent*>(parent)->record_subtable_path(begin, end);
}

inline std::size_t* Table::Parent::record_subtable_path(std::size_t* begin,
                                                        std::size_t*) REALM_NOEXCEPT
{
    return begin;
}

template<class T>
typename T::RowAccessor Table::get_link_accessor(std::size_t column_ndx, std::size_t row_ndx)
{
    size_t row_pos_in_target = get_link(column_ndx, row_ndx);
    TableRef target_table = get_link_target(column_ndx);

    Table* table = &*target_table;
    T* typed_table = reinterpret_cast<T*>(table);
    return (*typed_table)[row_pos_in_target];
}

inline bool Table::is_marked() const REALM_NOEXCEPT
{
    return m_mark;
}

inline void Table::mark() REALM_NOEXCEPT
{
    m_mark = true;
}

inline void Table::unmark() REALM_NOEXCEPT
{
    m_mark = false;
}

inline Replication* Table::get_repl() REALM_NOEXCEPT
{
    return m_top.get_alloc().get_replication();
}

inline void Table::set_ndx_in_parent(std::size_t ndx_in_parent) REALM_NOEXCEPT
{
    if (m_top.is_attached()) {
        // Root table (independent descriptor)
        m_top.set_ndx_in_parent(ndx_in_parent);
    }
    else {
        // Subtable with shared descriptor
        m_columns.set_ndx_in_parent(ndx_in_parent);
    }
}


// The purpose of this class is to give internal access to some, but
// not all of the non-public parts of the Table class.
class _impl::TableFriend {
public:
    typedef Table::UnbindGuard UnbindGuard;

    static ref_type create_empty_table(Allocator& alloc)
    {
        return Table::create_empty_table(alloc); // Throws
    }

    static ref_type clone(const Table& table, Allocator& alloc)
    {
        return table.clone(alloc); // Throws
    }

    static ref_type clone_columns(const Table& table, Allocator& alloc)
    {
        return table.clone_columns(alloc); // Throws
    }

    static Table* create_accessor(Allocator& alloc, ref_type top_ref,
                                  Table::Parent* parent, std::size_t ndx_in_parent)
    {
        std::unique_ptr<Table> table(new Table(Table::ref_count_tag(), alloc)); // Throws
        table->init(top_ref, parent, ndx_in_parent); // Throws
        return table.release();
    }

    static Table* create_accessor(ConstSubspecRef shared_spec, Table::Parent* parent_column,
                                  std::size_t parent_row_ndx)
    {
        Allocator& alloc = shared_spec.get_alloc();
        std::unique_ptr<Table> table(new Table(Table::ref_count_tag(), alloc)); // Throws
        table->init(shared_spec, parent_column, parent_row_ndx); // Throws
        return table.release();
    }

    // Intended to be used only by Group::create_table_accessor()
    static Table* create_incomplete_accessor(Allocator& alloc, ref_type top_ref,
                                             Table::Parent* parent, std::size_t ndx_in_parent)
    {
        std::unique_ptr<Table> table(new Table(Table::ref_count_tag(), alloc)); // Throws
        bool skip_create_column_accessors = true;
        table->init(top_ref, parent, ndx_in_parent, skip_create_column_accessors); // Throws
        return table.release();
    }

    // Intended to be used only by Group::create_table_accessor()
    static void complete_accessor(Table& table)
    {
        table.refresh_column_accessors(); // Throws
    }

    static void set_top_parent(Table& table, ArrayParent* parent,
                               std::size_t ndx_in_parent) REALM_NOEXCEPT
    {
        table.m_top.set_parent(parent, ndx_in_parent);
    }

    static void update_from_parent(Table& table, std::size_t old_baseline) REALM_NOEXCEPT
    {
        table.update_from_parent(old_baseline);
    }

    static void detach(Table& table) REALM_NOEXCEPT
    {
        table.detach();
    }

    static void discard_row_accessors(Table& table) REALM_NOEXCEPT
    {
        table.discard_row_accessors();
    }

    static void discard_child_accessors(Table& table) REALM_NOEXCEPT
    {
        table.discard_child_accessors();
    }

    static void discard_subtable_accessor(Table& table, std::size_t col_ndx, std::size_t row_ndx)
        REALM_NOEXCEPT
    {
        table.discard_subtable_accessor(col_ndx, row_ndx);
    }

    static void bind_ref(Table& table) REALM_NOEXCEPT
    {
        table.bind_ref();
    }

    static void unbind_ref(Table& table) REALM_NOEXCEPT
    {
        table.unbind_ref();
    }

    static bool compare_rows(const Table& a, const Table& b)
    {
        return a.compare_rows(b); // Throws
    }

    static std::size_t get_size_from_ref(ref_type ref, Allocator& alloc) REALM_NOEXCEPT
    {
        return Table::get_size_from_ref(ref, alloc);
    }

    static std::size_t get_size_from_ref(ref_type spec_ref, ref_type columns_ref,
                                         Allocator& alloc) REALM_NOEXCEPT
    {
        return Table::get_size_from_ref(spec_ref, columns_ref, alloc);
    }

    static Spec& get_spec(Table& table) REALM_NOEXCEPT
    {
        return table.m_spec;
    }

    static const Spec& get_spec(const Table& table) REALM_NOEXCEPT
    {
        return table.m_spec;
    }

    static ColumnBase& get_column(const Table& table, std::size_t col_ndx)
    {
        return *table.m_cols[col_ndx];
    }

    static void do_remove(Table& table, std::size_t row_ndx)
    {
        bool broken_reciprocal_backlinks = false;
        table.do_remove(row_ndx, broken_reciprocal_backlinks); // Throws
    }

    static void do_move_last_over(Table& table, std::size_t row_ndx)
    {
        bool broken_reciprocal_backlinks = false;
        table.do_move_last_over(row_ndx, broken_reciprocal_backlinks); // Throws
    }

    static void do_clear(Table& table)
    {
        bool broken_reciprocal_backlinks = false;
        table.do_clear(broken_reciprocal_backlinks); // Throws
    }

    static void do_set_link(Table& table, std::size_t col_ndx, std::size_t row_ndx,
                            std::size_t target_row_ndx)
    {
        table.do_set_link(col_ndx, row_ndx, target_row_ndx); // Throws
    }

    static std::size_t get_num_strong_backlinks(const Table& table,
                                                std::size_t row_ndx) REALM_NOEXCEPT
    {
        return table.get_num_strong_backlinks(row_ndx);
    }

    static void cascade_break_backlinks_to(Table& table, std::size_t row_ndx,
                                           CascadeState& state)
    {
        table.cascade_break_backlinks_to(row_ndx, state); // Throws
    }

    static void remove_backlink_broken_rows(Table& table, const CascadeState& rows)
    {
        table.remove_backlink_broken_rows(rows); // Throws
    }

    static std::size_t* record_subtable_path(const Table& table, std::size_t* begin,
                                             std::size_t* end) REALM_NOEXCEPT
    {
        return table.record_subtable_path(begin, end);
    }

    static void insert_column(Descriptor& desc, std::size_t column_ndx, DataType type,
                              StringData name, Table* link_target_table, bool nullable = false)
    {
        Table::do_insert_column(desc, column_ndx, type, name, link_target_table, nullable); // Throws
    }

    static void erase_column(Descriptor& desc, std::size_t column_ndx)
    {
        Table::do_erase_column(desc, column_ndx); // Throws
    }

    static void rename_column(Descriptor& desc, std::size_t column_ndx, StringData name)
    {
        Table::do_rename_column(desc, column_ndx, name); // Throws
    }

    static void set_link_type(Table& table, std::size_t column_ndx, LinkType link_type)
    {
        table.do_set_link_type(column_ndx, link_type); // Throws
    }

    static void clear_root_table_desc(const Table& root_table) REALM_NOEXCEPT
    {
        REALM_ASSERT(!root_table.has_shared_type());
        root_table.m_descriptor = nullptr;
    }

    static Table* get_subtable_accessor(Table& table, std::size_t col_ndx,
                                        std::size_t row_ndx) REALM_NOEXCEPT
    {
        return table.get_subtable_accessor(col_ndx, row_ndx);
    }

    static const Table* get_link_target_table_accessor(const Table& table,
                                                       std::size_t col_ndx) REALM_NOEXCEPT
    {
        return const_cast<Table&>(table).get_link_target_table_accessor(col_ndx);
    }

    static Table* get_link_target_table_accessor(Table& table, std::size_t col_ndx) REALM_NOEXCEPT
    {
        return table.get_link_target_table_accessor(col_ndx);
    }

    static void adj_acc_insert_rows(Table& table, std::size_t row_ndx,
                                    std::size_t num_rows) REALM_NOEXCEPT
    {
        table.adj_acc_insert_rows(row_ndx, num_rows);
    }

    static void adj_acc_erase_row(Table& table, std::size_t row_ndx) REALM_NOEXCEPT
    {
        table.adj_acc_erase_row(row_ndx);
    }

    static void adj_acc_move_over(Table& table, std::size_t from_row_ndx,
                                  std::size_t to_row_ndx) REALM_NOEXCEPT
    {
        table.adj_acc_move_over(from_row_ndx, to_row_ndx);
    }

    static void adj_acc_clear_root_table(Table& table) REALM_NOEXCEPT
    {
        table.adj_acc_clear_root_table();
    }

    static void adj_acc_clear_nonroot_table(Table& table) REALM_NOEXCEPT
    {
        table.adj_acc_clear_nonroot_table();
    }

    static void adj_insert_column(Table& table, std::size_t col_ndx)
    {
        table.adj_insert_column(col_ndx); // Throws
    }

    static void adj_add_column(Table& table)
    {
        std::size_t num_cols = table.m_cols.size();
        table.adj_insert_column(num_cols); // Throws
    }

    static void adj_erase_column(Table& table, std::size_t col_ndx) REALM_NOEXCEPT
    {
        table.adj_erase_column(col_ndx);
    }

    static bool is_marked(const Table& table) REALM_NOEXCEPT
    {
        return table.is_marked();
    }

    static void mark(Table& table) REALM_NOEXCEPT
    {
        table.mark();
    }

    static void unmark(Table& table) REALM_NOEXCEPT
    {
        table.unmark();
    }

    static void recursive_mark(Table& table) REALM_NOEXCEPT
    {
        table.recursive_mark();
    }

    static void mark_link_target_tables(Table& table, std::size_t col_ndx_begin) REALM_NOEXCEPT
    {
        table.mark_link_target_tables(col_ndx_begin);
    }

    static void mark_opposite_link_tables(Table& table) REALM_NOEXCEPT
    {
        table.mark_opposite_link_tables();
    }

    static Descriptor* get_root_table_desc_accessor(Table& root_table) REALM_NOEXCEPT
    {
        return root_table.m_descriptor;
    }

    typedef Table::AccessorUpdater AccessorUpdater;
    static void update_accessors(Table& table, const std::size_t* col_path_begin,
                                 const std::size_t* col_path_end, AccessorUpdater& updatder)
    {
        table.update_accessors(col_path_begin, col_path_end, updatder); // Throws
    }

    static void refresh_accessor_tree(Table& table)
    {
        table.refresh_accessor_tree(); // Throws
    }

    static void set_ndx_in_parent(Table& table, std::size_t ndx_in_parent) REALM_NOEXCEPT
    {
        table.set_ndx_in_parent(ndx_in_parent);
    }

    static void set_shared_subspec_ndx_in_parent(Table& table, std::size_t spec_ndx_in_parent)
        REALM_NOEXCEPT
    {
        table.m_spec.set_ndx_in_parent(spec_ndx_in_parent);
    }

    static bool is_link_type(ColumnType type) REALM_NOEXCEPT
    {
        return Table::is_link_type(type);
    }

    static void bump_version(Table& table, bool bump_global = true) REALM_NOEXCEPT
    {
        table.bump_version(bump_global);
    }

    static bool is_cross_table_link_target(const Table& table)
    {
        return table.is_cross_table_link_target();
    }

    static Replication* get_repl(Table& table) REALM_NOEXCEPT
    {
        return table.get_repl();
    }
};


} // namespace realm

#endif // REALM_TABLE_HPP<|MERGE_RESOLUTION|>--- conflicted
+++ resolved
@@ -1021,32 +1021,6 @@
     template <class T, ColumnType col_type> const T& get_column(std::size_t ndx) const REALM_NOEXCEPT;
     IntegerColumn& get_column(std::size_t column_ndx);
     const IntegerColumn& get_column(std::size_t column_ndx) const REALM_NOEXCEPT;
-<<<<<<< HEAD
-    ColumnIntNull& get_column_int_null(std::size_t column_ndx);
-    const ColumnIntNull& get_column_int_null(std::size_t column_ndx) const REALM_NOEXCEPT;
-    ColumnFloat& get_column_float(std::size_t column_ndx);
-    const ColumnFloat& get_column_float(std::size_t column_ndx) const REALM_NOEXCEPT;
-    ColumnDouble& get_column_double(std::size_t column_ndx);
-    const ColumnDouble& get_column_double(std::size_t column_ndx) const REALM_NOEXCEPT;
-    AdaptiveStringColumn& get_column_string(std::size_t column_ndx);
-    const AdaptiveStringColumn& get_column_string(std::size_t column_ndx) const REALM_NOEXCEPT;
-    ColumnBinary& get_column_binary(std::size_t column_ndx);
-    const ColumnBinary& get_column_binary(std::size_t column_ndx) const REALM_NOEXCEPT;
-    ColumnStringEnum& get_column_string_enum(std::size_t column_ndx);
-    const ColumnStringEnum& get_column_string_enum(std::size_t column_ndx) const REALM_NOEXCEPT;
-    ColumnTable& get_column_table(std::size_t column_ndx);
-    const ColumnTable& get_column_table(std::size_t column_ndx) const REALM_NOEXCEPT;
-    ColumnMixed& get_column_mixed(std::size_t column_ndx);
-    const ColumnMixed& get_column_mixed(std::size_t column_ndx) const REALM_NOEXCEPT;
-    const ColumnLinkBase& get_column_link_base(std::size_t ndx) const REALM_NOEXCEPT;
-    ColumnLinkBase& get_column_link_base(std::size_t ndx);
-    const ColumnLink& get_column_link(std::size_t ndx) const REALM_NOEXCEPT;
-    ColumnLink& get_column_link(std::size_t ndx);
-    const ColumnLinkList& get_column_link_list(std::size_t ndx) const REALM_NOEXCEPT;
-    ColumnLinkList& get_column_link_list(std::size_t ndx);
-    const ColumnBackLink& get_column_backlink(std::size_t ndx) const REALM_NOEXCEPT;
-    ColumnBackLink& get_column_backlink(std::size_t ndx);
-=======
     IntNullColumn& get_column_int_null(std::size_t column_ndx);
     const IntNullColumn& get_column_int_null(std::size_t column_ndx) const REALM_NOEXCEPT;
     FloatColumn& get_column_float(std::size_t column_ndx);
@@ -1071,7 +1045,6 @@
     LinkListColumn& get_column_link_list(std::size_t ndx);
     const BacklinkColumn& get_column_backlink(std::size_t ndx) const REALM_NOEXCEPT;
     BacklinkColumn& get_column_backlink(std::size_t ndx);
->>>>>>> 3459134a
 
     void instantiate_before_change();
     void validate_column_type(const ColumnBase& column, ColumnType expected_type,
