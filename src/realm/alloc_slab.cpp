--- conflicted
+++ resolved
@@ -632,13 +632,8 @@
         m_file.write(data, sizeof empty_file_header); // Throws
 
         // Pre-alloc initial space
-<<<<<<< HEAD
         size_t initial_size = page_size(); // m_initial_section_size;
-        m_file.prealloc(0, initial_size);  // Throws
-=======
-        size_t initial_size = m_initial_section_size;
-        m_file_mappings->m_file.prealloc(initial_size); // Throws
->>>>>>> 82cb7c4c
+        m_file.prealloc(initial_size);     // Throws
 
         bool disable_sync = get_disable_sync_to_disk();
         if (!disable_sync)
@@ -752,22 +747,10 @@
                 // datastructures to reflect the additional free space will work, because the
                 // free space management relies on the logical filesize and disregards the
                 // actual size of the file.
-<<<<<<< HEAD
                 // FIXME: ^This needs a better explanation
                 size = round_up_to_page_size(size);
-                m_file.prealloc(0, size);
+                m_file.prealloc(size);
                 m_baseline = 0;
-=======
-                size = get_upper_section_boundary(size);
-                m_file_mappings->m_file.prealloc(size);
-                m_file_mappings->m_initial_mapping.remap(m_file_mappings->m_file, File::access_ReadOnly, size);
-                m_data = m_file_mappings->m_initial_mapping.get_addr();
-                m_baseline = size;
-                m_initial_chunk_size = size;
-                m_file_mappings->m_first_additional_mapping = get_section_index(m_initial_chunk_size);
-
-                realm::util::encryption_read_barrier(m_file_mappings->m_initial_mapping, 0, sizeof(Header));
->>>>>>> 82cb7c4c
             }
             else {
                 // Getting here, we have a file of a size that will not work, and without being
@@ -1241,14 +1224,8 @@
 
 void SlabAlloc::resize_file(size_t new_file_size)
 {
-<<<<<<< HEAD
     REALM_ASSERT(new_file_size == round_up_to_page_size(new_file_size));
-    m_file.prealloc(0, new_file_size); // Throws
-=======
-    std::lock_guard<Mutex> lock(m_file_mappings->m_mutex);
-    REALM_ASSERT(matches_section_boundary(new_file_size));
-    m_file_mappings->m_file.prealloc(new_file_size); // Throws
->>>>>>> 82cb7c4c
+    m_file.prealloc(new_file_size); // Throws
 
     bool disable_sync = get_disable_sync_to_disk();
     if (!disable_sync)
@@ -1258,16 +1235,9 @@
 #ifdef REALM_DEBUG
 void SlabAlloc::reserve_disk_space(size_t size)
 {
-<<<<<<< HEAD
     if (size != round_up_to_page_size(size))
         size = round_up_to_page_size(size);
-    m_file.prealloc_if_supported(0, size); // Throws
-=======
-    std::lock_guard<Mutex> lock(m_file_mappings->m_mutex);
-    if (!matches_section_boundary(size))
-        size = get_upper_section_boundary(size);
-    m_file_mappings->m_file.prealloc(size); // Throws
->>>>>>> 82cb7c4c
+    m_file.prealloc(size); // Throws
 
     bool disable_sync = get_disable_sync_to_disk();
     if (!disable_sync)
