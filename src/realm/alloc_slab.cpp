/*************************************************************************
 *
 * Copyright 2016 Realm Inc.
 *
 * Licensed under the Apache License, Version 2.0 (the "License");
 * you may not use this file except in compliance with the License.
 * You may obtain a copy of the License at
 *
 * http://www.apache.org/licenses/LICENSE-2.0
 *
 * Unless required by applicable law or agreed to in writing, software
 * distributed under the License is distributed on an "AS IS" BASIS,
 * WITHOUT WARRANTIES OR CONDITIONS OF ANY KIND, either express or implied.
 * See the License for the specific language governing permissions and
 * limitations under the License.
 *
 **************************************************************************/

#include <type_traits>
#include <exception>
#include <algorithm>
#include <memory>
#include <mutex>
#include <map>

#ifdef REALM_DEBUG
#include <iostream>
#endif

#ifdef REALM_SLAB_ALLOC_DEBUG
#include <cstdlib>
#endif

#include <realm/util/encrypted_file_mapping.hpp>
#include <realm/util/miscellaneous.hpp>
#include <realm/util/terminate.hpp>
#include <realm/util/thread.hpp>
#include <realm/array.hpp>
#include <realm/alloc_slab.hpp>

using namespace realm;
using namespace realm::util;


namespace {

#ifdef REALM_SLAB_ALLOC_DEBUG
std::map<ref_type, void*> malloc_debug_map;
#endif

class InvalidFreeSpace : std::exception {
public:
    const char* what() const noexcept override { return "Free space tracking was lost due to out-of-memory"; }
};

} // anonymous namespace


struct SlabAlloc::MappedFile {

    util::Mutex m_mutex;
    util::File m_file;
    util::File::Map<char> m_initial_mapping;
    // additional sections beyond those covered by the initial mapping, are
    // managed as separate mmap allocations, each covering one section.
    size_t m_first_additional_mapping = 0;
    size_t m_num_global_mappings = 0;
    size_t m_capacity_global_mappings = 0;
    std::unique_ptr<std::shared_ptr<const util::File::Map<char>>[]> m_global_mappings;

    /// Indicates if attaching to the file was succesfull
    bool m_success = false;

    ~MappedFile() { m_file.close(); }
};


SlabAlloc::SlabAlloc()
{
    m_initial_section_size = page_size();
    m_section_shifts = log2(m_initial_section_size);
    size_t max = std::numeric_limits<size_t>::max();
    m_num_section_bases = 1 + get_section_index(max);
    m_section_bases.reset(new size_t[m_num_section_bases]);
    for (size_t i = 0; i < m_num_section_bases; ++i) {
        m_section_bases[i] = compute_section_base(i);
    }
}

util::File& SlabAlloc::get_file()
{
    return m_file_mappings->m_file;
}


const SlabAlloc::Header SlabAlloc::empty_file_header = {
    {0, 0}, // top-refs
    {'T', '-', 'D', 'B'},
    {0, 0}, // undecided file format
    0,      // reserved
    0       // flags (lsb is select bit)
};


void SlabAlloc::init_streaming_header(Header* streaming_header, int file_format_version)
{
    using storage_type = std::remove_reference<decltype(Header::m_file_format[0])>::type;
    REALM_ASSERT(!util::int_cast_has_overflow<storage_type>(file_format_version));
    *streaming_header = {
        {0xFFFFFFFFFFFFFFFFULL, 0}, // top-refs
        {'T', '-', 'D', 'B'},
        {storage_type(file_format_version), 0},
        0, // reserved
        0  // flags (lsb is select bit)
    };
}


class SlabAlloc::ChunkRefEq {
public:
    ChunkRefEq(ref_type ref) noexcept : m_ref(ref) {}
    bool operator()(const Chunk& chunk) const noexcept { return chunk.ref == m_ref; }
private:
    ref_type m_ref;
};


class SlabAlloc::ChunkRefEndEq {
public:
    ChunkRefEndEq(ref_type ref) noexcept : m_ref(ref) {}
    bool operator()(const Chunk& chunk) const noexcept { return chunk.ref + chunk.size == m_ref; }
private:
    ref_type m_ref;
};


class SlabAlloc::SlabRefEndEq {
public:
    SlabRefEndEq(ref_type ref) noexcept : m_ref(ref) {}
    bool operator()(const Slab& slab) const noexcept { return slab.ref_end == m_ref; }
private:
    ref_type m_ref;
};


void SlabAlloc::detach() noexcept
{
    switch (m_attach_mode) {
        case attach_None:
        case attach_UsersBuffer:
            break;
        case attach_OwnedBuffer:
            ::free(const_cast<char*>(m_data));
            break;
        case attach_SharedFile:
        case attach_UnsharedFile:
            m_data = 0;
            m_file_mappings.reset();
            m_local_mappings.reset();
            m_num_local_mappings = 0;
            break;
        default:
            REALM_UNREACHABLE();
    }
    invalidate_cache();

    // Release all allocated memory - this forces us to create new
    // slabs after re-attaching thereby ensuring that the slabs are
    // placed correctly (logically) after the end of the file.
    for (auto& slab : m_slabs) {
        delete[] slab.addr;
    }
    m_slabs.clear();

    m_attach_mode = attach_None;
}


SlabAlloc::~SlabAlloc() noexcept
{
#ifdef REALM_DEBUG
    if (is_attached()) {
        // A shared group does not guarantee that all space is free
        if (m_attach_mode != attach_SharedFile) {
            // No point inchecking if free space info is invalid
            if (m_free_space_state != free_space_Invalid) {
                if (REALM_COVER_NEVER(!is_all_free())) {
                    print();
#ifndef REALM_SLAB_ALLOC_DEBUG
                    std::cerr << "To get the stack-traces of the corresponding allocations,"
                                 "first compile with REALM_SLAB_ALLOC_DEBUG defined,"
                                 "then run under Valgrind with --leak-check=full\n";
                    REALM_TERMINATE("SlabAlloc detected a leak");
#endif
                }
            }
        }
    }
#endif

    if (is_attached())
        detach();
}


MemRef SlabAlloc::do_alloc(const size_t size)
{
#ifdef REALM_SLAB_ALLOC_TUNE
    static int64_t memstat_requested = 0;
    static int64_t memstat_slab_size = 0;
    static int64_t memstat_slabs = 0;
    static int64_t memstat_rss = 0;
    static int64_t memstat_rss_ctr = 0;

    {
        double vm;
        double res;
        process_mem_usage(vm, res);
        memstat_rss += res;
        memstat_rss_ctr += 1;
        memstat_requested += size;
    }
#endif

    REALM_ASSERT_DEBUG(0 < size);
    REALM_ASSERT_DEBUG((size & 0x7) == 0); // only allow sizes that are multiples of 8
    REALM_ASSERT_DEBUG(is_attached());

    // If we failed to correctly record free space, new allocations cannot be
    // carried out until the free space record is reset.
    if (REALM_COVER_NEVER(m_free_space_state == free_space_Invalid))
        throw InvalidFreeSpace();

    m_free_space_state = free_space_Dirty;

    // Do we have a free space we can reuse?
    {
        typedef chunks::reverse_iterator iter;
        iter rend = m_free_space.rend();
        for (iter i = m_free_space.rbegin(); i != rend; ++i) {
            if (size <= i->size) {

#if REALM_ENABLE_MEMDEBUG
                // Pick a *random* match instead of just the first. This will increase the chance of catching
                // use-after-free bugs in Core. It's chosen such that the mathematical average of all picked
                // positions is the middle of the list.
                iter j = i;
                while (j != rend && (size > j->size || fastrand() % (m_free_space.size() / 2 + 1) != 0)) {
                    j++;
                }
                if (j != rend)
                    i = j;
#endif

                ref_type ref = i->ref;
                size_t rest = i->size - size;

                // Update free list
                if (rest == 0) {
                    // Erase by "move last over"
                    *i = m_free_space.back();
                    m_free_space.pop_back();
                }
                else {
                    i->size = rest;
                    i->ref += size;
                }

#ifdef REALM_DEBUG
                if (REALM_COVER_NEVER(m_debug_out))
                    std::cerr << "Alloc ref: " << ref << " size: " << size << "\n";
#endif

                char* addr = translate(ref);
#if REALM_ENABLE_ALLOC_SET_ZERO
                std::fill(addr, addr + size, 0);
#endif
#ifdef REALM_SLAB_ALLOC_DEBUG
                malloc_debug_map[ref] = malloc(1);
#endif
                return MemRef(addr, ref, *this);
            }
        }
    }


    // Allocate new slab. To avoid wasting physical memory, we allocate a page
    size_t new_size = size > page_size() ? size : page_size();
    ref_type ref;
    if (m_slabs.empty()) {
        ref = m_baseline;
    }
    else {
        // Find size of memory that has been modified (through copy-on-write) in current write transaction
        ref_type curr_ref_end = to_size_t(m_slabs.back().ref_end);
        size_t copy_on_write = curr_ref_end - m_baseline;

        // Allocate 20% of that (for the first few number of slabs the math below will just result in 1 page each)
        size_t min_size = static_cast<size_t>(0.2 * copy_on_write);

        if (new_size < min_size)
            new_size = min_size;

        ref = curr_ref_end;
    }

    // Round upwards to nearest page size
    new_size = ((new_size - 1) | (page_size() - 1)) + 1;

#ifdef REALM_SLAB_ALLOC_TUNE
    {
        const size_t update = 5000000;
        if ((memstat_slab_size + new_size) / update > memstat_slab_size / update) {
            std::cerr << "Size of all allocated slabs:    " << (memstat_slab_size + new_size) / 1024 << " KB\n"
                      << "Sum of size for do_alloc(size): " << memstat_requested / 1024 << " KB\n"
                      << "Average physical memory usage:  " << memstat_rss / memstat_rss_ctr / 1024 << " KB\n"
                      << "Page size:                      " << page_size() / 1024 << " KB\n"
                      << "Number of all allocated slabs:  " << memstat_slabs << "\n\n";
        }
        memstat_slab_size += new_size;
        memstat_slabs += 1;
    }
#endif

    REALM_ASSERT_DEBUG(0 < new_size);
    std::unique_ptr<char[]> mem(new char[new_size]); // Throws
    std::fill(mem.get(), mem.get() + new_size, 0);

    // Add to list of slabs
    Slab slab;
    slab.addr = mem.get();
    slab.ref_end = ref + new_size;
    m_slabs.push_back(slab); // Throws
    mem.release();

    // Update free list
    size_t unused = new_size - size;
    if (0 < unused) {
        Chunk chunk;
        chunk.ref = ref + size;
        chunk.size = unused;
        m_free_space.push_back(chunk); // Throws
    }

#ifdef REALM_DEBUG
    if (REALM_COVER_NEVER(m_debug_out))
        std::cerr << "Alloc ref: " << ref << " size: " << size << "\n";
#endif

#if REALM_ENABLE_ALLOC_SET_ZERO
    std::fill(slab.addr, slab.addr + size, 0);
#endif
#ifdef REALM_SLAB_ALLOC_DEBUG
    malloc_debug_map[ref] = malloc(1);
#endif

    return MemRef(slab.addr, ref, *this);
}


void SlabAlloc::do_free(ref_type ref, const char* addr) noexcept
{
    REALM_ASSERT_3(translate(ref), ==, addr);

    // Free space in read only segment is tracked separately
    bool read_only = is_read_only(ref);
    chunks& free_space = read_only ? m_free_read_only : m_free_space;

#ifdef REALM_SLAB_ALLOC_DEBUG
    free(malloc_debug_map[ref]);
#endif

    // Get size from segment
    size_t size = read_only ? Array::get_byte_size_from_header(addr) : Array::get_capacity_from_header(addr);
    ref_type ref_end = ref + size;

#ifdef REALM_DEBUG
    if (REALM_COVER_NEVER(m_debug_out))
        std::cerr << "Free ref: " << ref << " size: " << size << "\n";
#endif

    if (REALM_COVER_NEVER(m_free_space_state == free_space_Invalid))
        return;

    // Mutable memory cannot be freed unless it has first been allocated, and
    // any allocation puts free space tracking into the "dirty" state.
    REALM_ASSERT_3(read_only, ||, m_free_space_state == free_space_Dirty);

    m_free_space_state = free_space_Dirty;

    // Check if we can merge with adjacent succeeding free block
    typedef chunks::iterator iter;
    iter merged_with = free_space.end();
    {
        iter i = find_if(free_space.begin(), free_space.end(), ChunkRefEq(ref_end));
        if (i != free_space.end()) {
            // No consolidation over slab borders
            if (find_if(m_slabs.begin(), m_slabs.end(), SlabRefEndEq(ref_end)) == m_slabs.end()) {
                i->ref = ref;
                i->size += size;
                merged_with = i;
            }
        }
    }

    // Check if we can merge with adjacent preceeding free block (not if that
    // would cross slab boundary)
    if (find_if(m_slabs.begin(), m_slabs.end(), SlabRefEndEq(ref)) == m_slabs.end()) {
        iter i = find_if(free_space.begin(), free_space.end(), ChunkRefEndEq(ref));
        if (i != free_space.end()) {
            if (merged_with != free_space.end()) {
                i->size += merged_with->size;
                // Erase by "move last over"
                *merged_with = free_space.back();
                free_space.pop_back();
            }
            else {
                i->size += size;
            }
            return;
        }
    }

    // Else just add to freelist
    if (merged_with == free_space.end()) {
        try {
            Chunk chunk;
            chunk.ref = ref;
            chunk.size = size;
            free_space.push_back(chunk); // Throws
        }
        catch (...) {
            m_free_space_state = free_space_Invalid;
        }
    }
}


MemRef SlabAlloc::do_realloc(size_t ref, const char* addr, size_t old_size, size_t new_size)
{
    REALM_ASSERT_DEBUG(translate(ref) == addr);
    REALM_ASSERT_DEBUG(0 < new_size);
    REALM_ASSERT_DEBUG((new_size & 0x7) == 0); // only allow sizes that are multiples of 8

    // FIXME: Check if we can extend current space. In that case, remember to
    // check whether m_free_space_state == free_state_Invalid. Also remember to
    // fill with zero if REALM_ENABLE_ALLOC_SET_ZERO is non-zero.

    // Allocate new space
    MemRef new_mem = do_alloc(new_size); // Throws

    // Copy existing segment
    char* new_addr = new_mem.get_addr();
    std::copy(addr, addr + old_size, new_addr);

    // Add old segment to freelist
    do_free(ref, addr);

#ifdef REALM_DEBUG
    if (REALM_COVER_NEVER(m_debug_out)) {
        std::cerr << "Realloc orig_ref: " << ref << " old_size: " << old_size << " new_ref: " << new_mem.get_ref()
                  << " new_size: " << new_size << "\n";
    }
#endif // REALM_DEBUG

    return new_mem;
}


char* SlabAlloc::do_translate(ref_type ref) const noexcept
{
    REALM_ASSERT_DEBUG(is_attached());

    const char* addr = nullptr;

    size_t cache_index = ref ^ ((ref >> 16) >> 16);
    // we shift by 16 two times. On 32-bitters it's undefined to shift by
    // 32. Shifting twice x16 however, is defined and gives zero. On 64-bitters
    // the compiler should reduce it to a single 32 bit shift.
    cache_index = cache_index ^ (cache_index >> 16);
    cache_index = (cache_index ^ (cache_index >> 8)) & 0xFF;
    if (cache[cache_index].ref == ref && cache[cache_index].version == version)
        return const_cast<char*>(cache[cache_index].addr);

    if (ref < m_baseline) {

        const util::File::Map<char>* map;

        // fast path if reference is inside the initial mapping (or buffer):
        if (ref < m_initial_chunk_size) {
            addr = m_data + ref;
            if (m_file_mappings) {
                // Once established, the initial mapping is immutable, so we
                // don't need to grab a lock for access.
                map = &m_file_mappings->m_initial_mapping;
                realm::util::encryption_read_barrier(addr, Array::header_size, map->get_encrypted_mapping(),
                                                     Array::get_byte_size_from_header);
            }
        }
        else {
            // reference must be inside a section mapped later
            size_t section_index = get_section_index(ref);
            REALM_ASSERT_DEBUG(m_file_mappings);

            size_t mapping_index = section_index - m_file_mappings->m_first_additional_mapping;
            size_t section_offset = ref - get_section_base(section_index);
            REALM_ASSERT_DEBUG(m_local_mappings);
            REALM_ASSERT_DEBUG(mapping_index < m_num_local_mappings);
            map = m_local_mappings[mapping_index].get();
            REALM_ASSERT_DEBUG(map->get_addr() != nullptr);
            addr = map->get_addr() + section_offset;
            realm::util::encryption_read_barrier(addr, Array::header_size, map->get_encrypted_mapping(),
                                                 Array::get_byte_size_from_header);
        }
    }
    else {
        typedef slabs::const_iterator iter;
        iter i = upper_bound(m_slabs.begin(), m_slabs.end(), ref, &ref_less_than_slab_ref_end);
        REALM_ASSERT_DEBUG(i != m_slabs.end());

        ref_type slab_ref = i == m_slabs.begin() ? m_baseline : (i - 1)->ref_end;
        addr = i->addr + (ref - slab_ref);
    }
    cache[cache_index].addr = addr;
    cache[cache_index].ref = ref;
    cache[cache_index].version = version;
    REALM_ASSERT_DEBUG(addr != nullptr);
    return const_cast<char*>(addr);
}


int SlabAlloc::get_committed_file_format_version() const noexcept
{
    const Header& header = *reinterpret_cast<const Header*>(m_data);
    int slot_selector = ((header.m_flags & SlabAlloc::flags_SelectBit) != 0 ? 1 : 0);
    int file_format_version = int(header.m_file_format[slot_selector]);
    return file_format_version;
}

ref_type SlabAlloc::get_top_ref(const char* buffer, size_t len)
{
    const Header& header = reinterpret_cast<const Header&>(*buffer);
    int slot_selector = ((header.m_flags & SlabAlloc::flags_SelectBit) != 0 ? 1 : 0);
    m_file_format_version = header.m_file_format[slot_selector];
    uint_fast64_t ref = uint_fast64_t(header.m_top_ref[slot_selector]);
    m_file_on_streaming_form = (slot_selector == 0 && ref == 0xFFFFFFFFFFFFFFFFULL);
    if (m_file_on_streaming_form) {
        const StreamingFooter& footer = *(reinterpret_cast<const StreamingFooter*>(buffer + len) - 1);
        return ref_type(footer.m_top_ref);
    }
    else {
        return ref_type(ref);
    }
}

namespace {

std::map<std::string, std::weak_ptr<SlabAlloc::MappedFile>> all_files;
util::Mutex all_files_mutex;
}


ref_type SlabAlloc::attach_file(const std::string& path, Config& cfg)
{
    // ExceptionSafety: If this function throws, it must leave the allocator in
    // the detached state.

    REALM_ASSERT(!is_attached());

    // When 'read_only' is true, this function will throw InvalidDatabase if the
    // file exists already but is empty. This can happen if another process is
    // currently creating it. Note however, that it is only legal for multiple
    // processes to access a database file concurrently if it is done via a
    // SharedGroup, and in that case 'read_only' can never be true.
    REALM_ASSERT(!(cfg.is_shared && cfg.read_only));
    // session_initiator can be set *only* if we're shared.
    REALM_ASSERT(cfg.is_shared || !cfg.session_initiator);
    // clear_file can be set *only* if we're the first session.
    REALM_ASSERT(cfg.session_initiator || !cfg.clear_file);

    using namespace realm::util;
    File::AccessMode access = cfg.read_only ? File::access_ReadOnly : File::access_ReadWrite;
    File::CreateMode create = cfg.read_only || cfg.no_create ? File::create_Never : File::create_Auto;
    {
        std::lock_guard<Mutex> lock(all_files_mutex);
        std::shared_ptr<SlabAlloc::MappedFile> p = all_files[path].lock();
        // In case we're the session initiator, we'll need a new mapping in any case.
        // NOTE: normally, it should not be possible to find an old mapping while being
        // the session initiator, since by definition the session initiator is the first
        // to attach the file. If, however, the user is deleting the .lock file while he
        // has one or more shared groups attached to the database, a session initiator
        // *will* see a stale mapping. From versions 0.99 to 1.1.0 we asserted when detecting
        // this situation, and this lead to many bug reports. It is likely that many of these
        // would otherwise *not* have lead to observable bugs, because the user would not
        // actually touch the stale database anymore, it was just a case of delayed deallocation
        // of a shared group.
        if (cfg.session_initiator || !bool(p)) {
            p = std::make_shared<MappedFile>();
            all_files[path] = p;
        }
        m_file_mappings = p;
    }
    std::unique_lock<Mutex> lock(m_file_mappings->m_mutex);

    // If the file has already been mapped by another thread, reuse all relevant data
    // from the earlier mapping.
    if (m_file_mappings->m_success) {
        m_data = m_file_mappings->m_initial_mapping.get_addr();
        m_file_format_version = get_committed_file_format_version();
        m_initial_chunk_size = m_file_mappings->m_initial_mapping.get_size();
        m_attach_mode = cfg.is_shared ? attach_SharedFile : attach_UnsharedFile;
        m_free_space_state = free_space_Invalid;
        m_file_on_streaming_form = false;
        if (m_file_mappings->m_num_global_mappings > 0) {
            size_t mapping_index = m_file_mappings->m_num_global_mappings;
            size_t section_index = mapping_index + m_file_mappings->m_first_additional_mapping;
            m_baseline = get_section_base(section_index);
            m_num_local_mappings = m_file_mappings->m_num_global_mappings;
            m_local_mappings.reset(new std::shared_ptr<const util::File::Map<char>>[ m_num_local_mappings ]);
            for (size_t k = 0; k < m_num_local_mappings; ++k) {
                m_local_mappings[k] = m_file_mappings->m_global_mappings[k];
            }
        }
        else {
            m_baseline = m_file_mappings->m_initial_mapping.get_size();
        }
        ref_type top_ref = 0;
        if (cfg.read_only)
            top_ref = get_top_ref(m_data, m_file_mappings->m_file.get_size());
        return top_ref;
    }
    // Even though we're the first to map the file, we cannot assume that we're
    // the session initiator. Another process may have the session initiator.

    m_file_mappings->m_file.open(path.c_str(), access, create, 0); // Throws
    if (cfg.encryption_key)
        m_file_mappings->m_file.set_encryption_key(cfg.encryption_key);
    File::CloseGuard fcg(m_file_mappings->m_file);

    size_t size;
    // The size of a database file must not exceed what can be encoded in
    // size_t.
    if (REALM_UNLIKELY(int_cast_with_overflow_detect(m_file_mappings->m_file.get_size(), size)))
        throw InvalidDatabase("Realm file too large", path);

    // FIXME: This initialization procedure does not provide sufficient
    // robustness given that processes may be abruptly terminated at any point
    // in time. In unshared mode, we must be able to reliably detect any invalid
    // file as long as its invalidity is due to a terminated serialization
    // process (e.g. due to a power failure). In shared mode we can guarantee
    // that if the database file was ever valid, then it will remain valid,
    // however, there is no way we can ensure that initialization of an empty
    // database file succeeds. Thus, in shared mode we must be able to reliably
    // distiguish between three cases when opening a database file: A) It was
    // never properly initialized. In this case we should simply reinitialize
    // it. B) It looks corrupt. In this case we throw an exception. C) It looks
    // good. In this case we proceede as normal.
    if (size == 0 || cfg.clear_file) {
        if (REALM_UNLIKELY(cfg.read_only))
            throw InvalidDatabase("Read-only access to empty Realm file", path);

        const char* data = reinterpret_cast<const char*>(&empty_file_header);
        m_file_mappings->m_file.write(data, sizeof empty_file_header); // Throws

        // Pre-alloc initial space
        size_t initial_size = m_initial_section_size;
        m_file_mappings->m_file.prealloc(0, initial_size); // Throws

        bool disable_sync = get_disable_sync_to_disk();
        if (!disable_sync)
            m_file_mappings->m_file.sync(); // Throws

        size = initial_size;
    }
    ref_type top_ref;
    try {
        File::Map<char> map(m_file_mappings->m_file, File::access_ReadOnly, size); // Throws
        // we'll read header and (potentially) footer
        realm::util::encryption_read_barrier(map, 0, sizeof(Header));
        realm::util::encryption_read_barrier(map, size - sizeof(Header), sizeof(Header));

        if (!cfg.skip_validate) {
            // Verify the data structures
            validate_buffer(map.get_addr(), size, path, cfg.is_shared); // Throws
        }

        top_ref = get_top_ref(map.get_addr(), size);

        m_data = map.get_addr();
        m_file_mappings->m_initial_mapping = std::move(map);
        m_baseline = size;
        m_initial_chunk_size = size;
        m_file_mappings->m_first_additional_mapping = get_section_index(m_initial_chunk_size);
        m_attach_mode = cfg.is_shared ? attach_SharedFile : attach_UnsharedFile;
    }
    catch (DecryptionFailed) {
        throw InvalidDatabase("Realm file decryption failed", path);
    }
    // make sure that any call to begin_read cause any slab to be placed in free
    // lists correctly
    m_free_space_state = free_space_Invalid;

    // Ensure clean up, if we need to back out:
    DetachGuard dg(*this);
    // ensure that the lock is released before destruction of the mutex, in case
    // an exception is thrown. Since lock2 is constructed after the detach guard,
    // it will be destructed first, releasing the lock before the detach guard
    // releases the MappedFile structure containing the mutex.
    std::unique_lock<Mutex> lock2(move(lock));

    // make sure the database is not on streaming format. If we did not do this,
    // a later commit would have to do it. That would require coordination with
    // anybody concurrently joining the session, so it seems easier to do it at
    // session initialization, even if it means writing the database during open.
    if (cfg.session_initiator && m_file_on_streaming_form) {
        const Header& header = *reinterpret_cast<const Header*>(m_data);
        const StreamingFooter& footer = *(reinterpret_cast<const StreamingFooter*>(m_data + size) - 1);
        // Don't compare file format version fields as they are allowed to differ.
        // Also don't compare reserved fields (todo, is it correct to ignore?)
        static_cast<void>(header);
        REALM_ASSERT_3(header.m_flags, ==, 0);
        REALM_ASSERT_3(header.m_mnemonic[0], ==, uint8_t('T'));
        REALM_ASSERT_3(header.m_mnemonic[1], ==, uint8_t('-'));
        REALM_ASSERT_3(header.m_mnemonic[2], ==, uint8_t('D'));
        REALM_ASSERT_3(header.m_mnemonic[3], ==, uint8_t('B'));
        REALM_ASSERT_3(header.m_top_ref[0], ==, 0xFFFFFFFFFFFFFFFFULL);
        REALM_ASSERT_3(header.m_top_ref[1], ==, 0);

        REALM_ASSERT_3(footer.m_magic_cookie, ==, footer_magic_cookie);
        {
            File::Map<Header> writable_map(m_file_mappings->m_file, File::access_ReadWrite, sizeof(Header)); // Throws
            Header& writable_header = *writable_map.get_addr();
            realm::util::encryption_read_barrier(writable_map, 0);
            writable_header.m_top_ref[1] = footer.m_top_ref;
            writable_header.m_file_format[1] = writable_header.m_file_format[0];
            realm::util::encryption_write_barrier(writable_map, 0);
            writable_map.sync();
            realm::util::encryption_read_barrier(writable_map, 0);
            writable_header.m_flags |= flags_SelectBit;
            realm::util::encryption_write_barrier(writable_map, 0);
            m_file_on_streaming_form = false;
            writable_map.sync();
        }
    }

    // We can only safely mmap the file, if its size matches a section. If not,
    // we must change the size to match before mmaping it.
    // This can fail due to a race with a concurrent commmit, in which case we
    // must throw allowing the caller to retry, but the common case is to succeed
    // at first attempt

    if (!matches_section_boundary(size)) {
        // The file size did not match a section boundary.
        // We must extend the file to a section boundary (unless already there)
        // The file must be extended to match in size prior to being mmapped,
        // as extending it after mmap has undefined behavior.

        // The mapping of the first part of the file *must* be contiguous, because
        // we do not know if the file was created by a version of the code, that took
        // the section boundaries into account. If it wasn't we cannot map it in sections
        // without risking datastructures that cross a mapping boundary.

        if (cfg.read_only) {

            // If the file is opened read-only, we cannot extend it. This is not a problem,
            // because for a read-only file we assume that it will not change while we use it.
            // This assumption obviously will not hold, if the file is shared by multiple
            // processes or threads with different opening modes.
            // Currently, there is no way to detect if this assumption is violated.
            ;
        }
        else {

            if (cfg.session_initiator || !cfg.is_shared) {

                // We can only safely extend the file if we're the session initiator, or if
                // the file isn't shared at all.

                // resizing the file (as we do here) without actually changing any internal
                // datastructures to reflect the additional free space will work, because the
                // free space management relies on the logical filesize and disregards the
                // actual size of the file.
                size = get_upper_section_boundary(size);
                m_file_mappings->m_file.prealloc(0, size);
                m_file_mappings->m_initial_mapping.remap(m_file_mappings->m_file, File::access_ReadOnly, size);
                m_data = m_file_mappings->m_initial_mapping.get_addr();
                m_baseline = size;
                m_initial_chunk_size = size;
                m_file_mappings->m_first_additional_mapping = get_section_index(m_initial_chunk_size);
            }
            else {
                // Getting here, we have a file of a size that will not work, and without being
                // allowed to extend it.
                // This can happen in the case where a concurrent commit is extending the file,
                // and we observe it part-way (file extension is not atomic). If so, we
                // need to start all over. The alternative would be to synchronize with commit,
                // and we generally try to avoid this when possible.
                throw Retry();
            }
        }
    }
    dg.release();  // Do not detach
    fcg.release(); // Do not close
    m_file_mappings->m_success = true;
    return top_ref;
}

ref_type SlabAlloc::attach_buffer(const char* data, size_t size)
{
    // ExceptionSafety: If this function throws, it must leave the allocator in
    // the detached state.

    REALM_ASSERT(!is_attached());

    // Verify the data structures
    std::string path; // No path
    bool is_shared = false;
    validate_buffer(data, size, path, is_shared); // Throws

    ref_type top_ref = get_top_ref(data, size);

    m_data = data;
    m_baseline = size;
    m_initial_chunk_size = size;
    m_attach_mode = attach_UsersBuffer;

    // Below this point (assignment to `m_attach_mode`), nothing must throw.

    return top_ref;
}


void SlabAlloc::attach_empty()
{
    // ExceptionSafety: If this function throws, it must leave the allocator in
    // the detached state.

    REALM_ASSERT(!is_attached());

    m_file_format_version = 0; // Not yet decided
    m_attach_mode = attach_OwnedBuffer;
    m_data = nullptr; // Empty buffer

    // Below this point (assignment to `m_attach_mode`), nothing must throw.

    // No ref must ever be less that the header size, so we will use that as the
    // baseline here.
    m_baseline = sizeof(Header);
    m_initial_chunk_size = m_baseline;
}


void SlabAlloc::validate_buffer(const char* data, size_t size, const std::string& path, bool is_shared)
{
    // Verify that size is sane and 8-byte aligned
    if (REALM_UNLIKELY(size < sizeof(Header) || size % 8 != 0))
        throw InvalidDatabase("Realm file has bad size", path);

    const Header& header = *reinterpret_cast<const Header*>(data);

    // First four bytes of info block is file format id
    if (REALM_UNLIKELY(!(char(header.m_mnemonic[0]) == 'T' && char(header.m_mnemonic[1]) == '-' &&
                         char(header.m_mnemonic[2]) == 'D' && char(header.m_mnemonic[3]) == 'B')))
        throw InvalidDatabase("Not a Realm file", path);

    // Last bit in info block indicates which top_ref block is valid
    int slot_selector = ((header.m_flags & SlabAlloc::flags_SelectBit) != 0 ? 1 : 0);

    // Top-ref must always point within buffer
    uint_fast64_t top_ref = uint_fast64_t(header.m_top_ref[slot_selector]);
    if (slot_selector == 0 && top_ref == 0xFFFFFFFFFFFFFFFFULL) {
        if (REALM_UNLIKELY(size < sizeof(Header) + sizeof(StreamingFooter)))
            throw InvalidDatabase("Realm file in streaming form has bad size", path);
        const StreamingFooter& footer = *(reinterpret_cast<const StreamingFooter*>(data + size) - 1);
        top_ref = footer.m_top_ref;
        if (REALM_UNLIKELY(footer.m_magic_cookie != footer_magic_cookie))
            throw InvalidDatabase("Bad Realm file header (#1)", path);
    }
    if (REALM_UNLIKELY(top_ref % 8 != 0))
        throw InvalidDatabase("Bad Realm file header (#2)", path);
    if (REALM_UNLIKELY(top_ref >= size))
        throw InvalidDatabase("Bad Realm file header (#3)", path);

    // Check file format version. For information about the differences between
    // particular file format versions, refer to the documentation for
    // get_file_format_version().
    bool bad_file_format = true;
    int file_format_version = int(header.m_file_format[slot_selector]);
    if (file_format_version == 0) { // Not yet decided
        if (top_ref == 0)
            bad_file_format = false;
    }
    else if (is_shared) {
        // In shared mode (Realm file opened via a SharedGroup instance) this
        // version of the core library is able to open Realms using file format
        // versions 2, 3, 4, and 5. Version 2, 3, and 4 files need to be
        // upgraded.
        switch (file_format_version) {
            case 2:
            case 3:
            case 4:
            case 5:
                bad_file_format = false;
        }
    }
    else {
        // In non-shared mode (Realm file opened via a Group instance) this
        // version of the core library is only able to open Realms using file
        // format version 5. Since a Realm file cannot be upgraded when opened
        // in this mode (we may be unable to write to the file), no earlier
        // versions can be opened.
        switch (file_format_version) {
            case 5:
                bad_file_format = false;
        }
    }
    if (REALM_UNLIKELY(bad_file_format))
        throw InvalidDatabase("Unsupported Realm file format version", path);
}


size_t SlabAlloc::get_total_size() const noexcept
{
    return m_slabs.empty() ? m_baseline : m_slabs.back().ref_end;
}


void SlabAlloc::reset_free_space_tracking()
{
    invalidate_cache();
    if (is_free_space_clean())
        return;

    // Free all scratch space (done after all data has
    // been commited to persistent space)
    m_free_read_only.clear();
    m_free_space.clear();

    // Rebuild free list to include all slabs
    Chunk chunk;
    chunk.ref = m_baseline;

    for (const auto& slab : m_slabs) {
        chunk.size = slab.ref_end - chunk.ref;
        m_free_space.push_back(chunk); // Throws
        chunk.ref = slab.ref_end;
    }

#ifdef REALM_DEBUG
    REALM_ASSERT_DEBUG(is_all_free());
#endif

    m_free_space_state = free_space_Clean;
}


void SlabAlloc::remap(size_t file_size)
{
    REALM_ASSERT_DEBUG(file_size % 8 == 0); // 8-byte alignment required
    REALM_ASSERT_DEBUG(m_attach_mode == attach_SharedFile || m_attach_mode == attach_UnsharedFile);
    REALM_ASSERT_DEBUG(is_free_space_clean());
    REALM_ASSERT_DEBUG(m_baseline <= file_size);

    // Extend mapping by adding sections
    REALM_ASSERT_DEBUG(matches_section_boundary(file_size));
    m_baseline = file_size;
    {
        // Serialize manipulations of the shared mappings:
        std::lock_guard<util::Mutex> lock(m_file_mappings->m_mutex);

        // figure out how many mappings we need to match the requested size
        size_t num_sections = get_section_index(file_size);
        size_t num_additional_mappings = num_sections - m_file_mappings->m_first_additional_mapping;

        // If the mapping array is filled to capacity, create a new one and copy over
        // the references to the existing mappings.
        if (num_additional_mappings > m_file_mappings->m_capacity_global_mappings) {
            // FIXME: No harcoded constants here
            m_file_mappings->m_capacity_global_mappings = num_additional_mappings + 128;
            std::unique_ptr<std::shared_ptr<const util::File::Map<char>>[]> new_mappings;
            new_mappings.reset(
                new std::shared_ptr<const util::File::Map<char>>[ m_file_mappings->m_capacity_global_mappings ]);
            for (size_t j = 0; j < m_file_mappings->m_num_global_mappings; ++j)
                new_mappings[j] = m_file_mappings->m_global_mappings[j];
            m_file_mappings->m_global_mappings = std::move(new_mappings);
        }

        // Add any additional mappings needed to fully map the larger file
        for (size_t k = m_file_mappings->m_num_global_mappings; k < num_additional_mappings; ++k) {
            size_t section_start_offset = get_section_base(k + m_file_mappings->m_first_additional_mapping);
            size_t section_size =
                get_section_base(1 + k + m_file_mappings->m_first_additional_mapping) - section_start_offset;
            m_file_mappings->m_global_mappings[k] = std::make_shared<const util::File::Map<char>>(
                m_file_mappings->m_file, section_start_offset, File::access_ReadOnly, section_size);
        }

        // Share the increased number of mappings. This *must* be a conditional update to ensure
        // that the number of mappings is ever only increased. Multiple threads may want to grow
        // to different file sizes. While the actual growth process is serialized, the target size
        // is determined earlier and without serialization. The largest target size must "win" the race.
        if (num_additional_mappings > m_file_mappings->m_num_global_mappings)
            m_file_mappings->m_num_global_mappings = num_additional_mappings;

        // update local cache of mappings, if global mappings have been extended beyond local
        if (num_additional_mappings > m_num_local_mappings) {
            m_num_local_mappings = num_additional_mappings;
            m_local_mappings.reset(new std::shared_ptr<const util::File::Map<char>>[ m_num_local_mappings ]);
            for (size_t k = 0; k < m_num_local_mappings; ++k) {
                m_local_mappings[k] = m_file_mappings->m_global_mappings[k];
            }
        }
    }
    // Rebase slabs and free list (assumes exactly one entry in m_free_space for
    // each entire slab in m_slabs)
    size_t slab_ref = file_size;
    size_t n = m_free_space.size();
    REALM_ASSERT_DEBUG(m_slabs.size() == n);
    for (size_t i = 0; i < n; ++i) {
        Chunk& free_chunk = m_free_space[i];
        free_chunk.ref = slab_ref;
        ref_type slab_ref_end = slab_ref + free_chunk.size;
        m_slabs[i].ref_end = slab_ref_end;
        slab_ref = slab_ref_end;
    }
}

const SlabAlloc::chunks& SlabAlloc::get_free_read_only() const
{
    if (REALM_COVER_NEVER(m_free_space_state == free_space_Invalid))
        throw InvalidFreeSpace();
    return m_free_read_only;
}


// A database file is viewed as a number of sections of exponentially growing size.
// The first 16 sections are 1 x page size, the next 8 sections are 2 x page size,
// then follows 8 sections of 4 x page size, 8 sections of 8 x page size and so forth.
// This layout makes it possible to determine the section number for a given offset
// into the file in constant time using a bit scan intrinsic and a few bit manipulations.
// The get_section_index() method determines the section number from the offset, while
// the get_section_base() does the opposite, giving the starting offset for a given
// section number.
//
// Please note that the file is not necessarily mmapped with a separate mapping
// for each section, multiple sections may be mmapped with a single mmap.

size_t SlabAlloc::get_section_index(size_t pos) const noexcept
{
    // size_t section_base_number = pos/m_initial_section_size;
    size_t section_base_number = pos >> m_section_shifts;
    size_t section_group_number = section_base_number / 16;
    size_t index;
    if (section_group_number == 0) {
        // first 16 entries aligns 1:1
        index = section_base_number;
    }
    else {
        // remaning entries are exponential
        size_t log_index = log2(section_group_number);
        size_t section_index_in_group = (section_base_number >> (1 + log_index)) & 0x7;
        index = (16 + (log_index * 8)) + section_index_in_group;
    }
    return index;
}

size_t SlabAlloc::compute_section_base(size_t index) const noexcept
{
    size_t base;
    if (index < 16) {
        // base = index * m_initial_section_size;
        base = index << m_section_shifts;
    }
    else {
        size_t section_index_in_group = index & 7;
        size_t log_index = (index - section_index_in_group) / 8 - 2;
        size_t section_base_number = (8 + section_index_in_group) << (1 + log_index);
        // base = m_initial_section_size * section_base_number;
        base = section_base_number << m_section_shifts;
    }
    return base;
}

size_t SlabAlloc::find_section_in_range(size_t start_pos, size_t free_chunk_size, size_t request_size) const noexcept
{
    size_t end_of_block = start_pos + free_chunk_size;
    size_t alloc_pos = start_pos;
    while (alloc_pos + request_size <= end_of_block) {
        size_t next_section_boundary = get_upper_section_boundary(alloc_pos);
        if (alloc_pos + request_size <= next_section_boundary) {
            return alloc_pos;
        }
        alloc_pos = next_section_boundary;
    }
    return 0;
}


void SlabAlloc::resize_file(size_t new_file_size)
{
    std::lock_guard<Mutex> lock(m_file_mappings->m_mutex);
    REALM_ASSERT(matches_section_boundary(new_file_size));
    m_file_mappings->m_file.prealloc(0, new_file_size); // Throws

    bool disable_sync = get_disable_sync_to_disk();
    if (!disable_sync)
        m_file_mappings->m_file.sync(); // Throws
}

void SlabAlloc::reserve_disk_space(size_t size)
{
    std::lock_guard<Mutex> lock(m_file_mappings->m_mutex);
    if (!matches_section_boundary(size))
        size = get_upper_section_boundary(size);
    m_file_mappings->m_file.prealloc_if_supported(0, size); // Throws

    bool disable_sync = get_disable_sync_to_disk();
    if (!disable_sync)
        m_file_mappings->m_file.sync(); // Throws
}

void SlabAlloc::set_file_format_version(int file_format_version) noexcept
{
    m_file_format_version = file_format_version;
}


<<<<<<< HEAD
=======
void SlabAlloc::verify() const
{
#ifdef REALM_DEBUG
    // Make sure that all free blocks fit within a slab
    for (const auto& chunk : m_free_space) {
        slabs::const_iterator slab =
            upper_bound(m_slabs.begin(), m_slabs.end(), chunk.ref, &ref_less_than_slab_ref_end);
        REALM_ASSERT(slab != m_slabs.end());

        ref_type slab_ref_end = slab->ref_end;
        ref_type chunk_ref_end = chunk.ref + chunk.size;
        REALM_ASSERT_3(chunk_ref_end, <=, slab_ref_end);
    }
#endif
}

>>>>>>> a927a0c7
#ifdef REALM_DEBUG

bool SlabAlloc::is_all_free() const
{
    if (m_free_space.size() != m_slabs.size())
        return false;

    // Verify that free space matches slabs
    ref_type slab_ref = m_baseline;
    for (const auto& slab : m_slabs) {
        size_t slab_size = slab.ref_end - slab_ref;
        chunks::const_iterator chunk = find_if(m_free_space.begin(), m_free_space.end(), ChunkRefEq(slab_ref));
        if (chunk == m_free_space.end())
            return false;
        if (slab_size != chunk->size)
            return false;
        slab_ref = slab.ref_end;
    }
    return true;
}


// LCOV_EXCL_START
void SlabAlloc::print() const
{
    size_t allocated_for_slabs = m_slabs.empty() ? 0 : m_slabs.back().ref_end - m_baseline;

    size_t free = 0;
    for (const auto& free_block : m_free_space) {
        free += free_block.size;
    }

    size_t allocated = allocated_for_slabs - free;
    std::cout << "Attached: " << (m_data ? m_baseline : 0) << " Allocated: " << allocated << "\n";

    if (!m_slabs.empty()) {
        std::cout << "Slabs: ";
        ref_type first_ref = m_baseline;

        for (const auto& slab : m_slabs) {
            if (&slab != &m_slabs.front())
                std::cout << ", ";

            ref_type last_ref = slab.ref_end - 1;
            size_t size = slab.ref_end - first_ref;
            void* addr = slab.addr;
            std::cout << "(" << first_ref << "->" << last_ref << ", size=" << size << ", addr=" << addr << ")";
            first_ref = slab.ref_end;
        }
        std::cout << "\n";
    }

    if (!m_free_space.empty()) {
        std::cout << "FreeSpace: ";
        for (const auto& free_block : m_free_space) {
            if (&free_block != &m_free_space.front())
                std::cout << ", ";

            ref_type last_ref = free_block.ref + free_block.size - 1;
            std::cout << "(" << free_block.ref << "->" << last_ref << ", size=" << free_block.size << ")";
        }
        std::cout << "\n";
    }
    if (!m_free_read_only.empty()) {
        std::cout << "FreeSpace (ro): ";
        for (const auto& free_block : m_free_read_only) {
            if (&free_block != &m_free_read_only.front())
                std::cout << ", ";

            ref_type last_ref = free_block.ref + free_block.size - 1;
            std::cout << "(" << free_block.ref << "->" << last_ref << ", size=" << free_block.size << ")";
        }
        std::cout << "\n";
    }
    std::cout << std::flush;
}
// LCOV_EXCL_STOP

#endif // REALM_DEBUG<|MERGE_RESOLUTION|>--- conflicted
+++ resolved
@@ -1124,8 +1124,6 @@
 }
 
 
-<<<<<<< HEAD
-=======
 void SlabAlloc::verify() const
 {
 #ifdef REALM_DEBUG
@@ -1142,7 +1140,6 @@
 #endif
 }
 
->>>>>>> a927a0c7
 #ifdef REALM_DEBUG
 
 bool SlabAlloc::is_all_free() const
