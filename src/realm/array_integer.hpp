/*************************************************************************
 *
 * REALM CONFIDENTIAL
 * __________________
 *
 *  [2011] - [2014] Realm Inc
 *  All Rights Reserved.
 *
 * NOTICE:  All information contained herein is, and remains
 * the property of Realm Incorporated and its suppliers,
 * if any.  The intellectual and technical concepts contained
 * herein are proprietary to Realm Incorporated
 * and its suppliers and may be covered by U.S. and Foreign Patents,
 * patents in process, and are protected by trade secret or copyright law.
 * Dissemination of this information or reproduction of this material
 * is strictly forbidden unless prior written permission is obtained
 * from Realm Incorporated.
 *
***************************************************************************/

#ifndef REALM_ARRAY_INTEGER_HPP
#define REALM_ARRAY_INTEGER_HPP

#include <realm/array.hpp>
#include <realm/util/safe_int_ops.hpp>
#include <realm/util/optional.hpp>

namespace realm {

class ArrayInteger: public Array {
public:
    typedef int64_t value_type;

    explicit ArrayInteger(no_prealloc_tag) noexcept;
    explicit ArrayInteger(Allocator&) noexcept;
    ~ArrayInteger() noexcept override {}

    void add(int64_t value);
    void set(size_t ndx, int64_t value);
    void set_uint(size_t ndx, uint64_t value) noexcept;
    int64_t get(size_t ndx) const noexcept;
    uint64_t get_uint(size_t ndx) const noexcept;
    static int64_t get(const char* header, size_t ndx) noexcept;
    bool compare(const ArrayInteger& a) const noexcept;

    /// Add \a diff to the element at the specified index.
    void adjust(size_t ndx, int_fast64_t diff);

    /// Add \a diff to all the elements in the specified index range.
    void adjust(size_t begin, size_t end, int_fast64_t diff);

    /// Add signed \a diff to all elements that are greater than, or equal to \a
    /// limit.
    void adjust_ge(int_fast64_t limit, int_fast64_t diff);

    int64_t operator[](size_t ndx) const noexcept { return get(ndx); }
    int64_t front() const noexcept;
    int64_t back() const noexcept;

    size_t lower_bound(int64_t value) const noexcept;
    size_t upper_bound(int64_t value) const noexcept;

    std::vector<int64_t> to_vector() const;

private:
    template<size_t w>
    bool minmax(size_t from, size_t to, uint64_t maxdiff,
                                   int64_t* min, int64_t* max) const;
};

class ArrayIntNull: public Array {
public:
    using value_type = util::Optional<int64_t>;

    explicit ArrayIntNull(no_prealloc_tag) noexcept;
    explicit ArrayIntNull(Allocator&) noexcept;
    ~ArrayIntNull() noexcept override;

    /// Construct an array of the specified type and size, and return just the
    /// reference to the underlying memory. All elements will be initialized to
    /// the specified value.
    static MemRef create_array(Type, bool context_flag, size_t size, value_type value,
                               Allocator&);
    void create(Type, bool context_flag = false);

    void init_from_ref(ref_type) noexcept;
    void init_from_mem(MemRef) noexcept;
    void init_from_parent() noexcept;

    size_t size() const noexcept;
    bool is_empty() const noexcept;

    void insert(size_t ndx, value_type value);
    void add(value_type value);
    void set(size_t ndx, value_type value) noexcept;
    value_type get(size_t ndx) const noexcept;
    static value_type get(const char* header, size_t ndx) noexcept;
    void get_chunk(size_t ndx, value_type res[8]) const noexcept;
    void set_null(size_t ndx) noexcept;
    bool is_null(size_t ndx) const noexcept;
    int64_t null_value() const noexcept;

    value_type operator[](size_t ndx) const noexcept;
    value_type front() const noexcept;
    value_type back() const noexcept;
    void erase(size_t ndx);
    void erase(size_t begin, size_t end);
    void truncate(size_t size);
    void clear();
    void set_all_to_zero();

    void move(size_t begin, size_t end, size_t dest_begin);
    void move_backward(size_t begin, size_t end, size_t dest_end);

    size_t lower_bound(int64_t value) const noexcept;
    size_t upper_bound(int64_t value) const noexcept;

    int64_t sum(size_t start = 0, size_t end = npos) const;
    size_t count(int64_t value) const noexcept;
    bool maximum(int64_t& result, size_t start = 0, size_t end = npos,
        size_t* return_ndx = nullptr) const;
    bool minimum(int64_t& result, size_t start = 0, size_t end = npos,
                 size_t* return_ndx = nullptr) const;

    bool find(int cond, Action action, value_type value, size_t start, size_t end, size_t baseindex,
              QueryState<int64_t>* state) const;

    template<class cond, Action action, size_t bitwidth, class Callback>
    bool find(value_type value, size_t start, size_t end, size_t baseindex,
              QueryState<int64_t>* state, Callback callback) const;

    // This is the one installed into the m_finder slots.
    template<class cond, Action action, size_t bitwidth>
    bool find(int64_t value, size_t start, size_t end, size_t baseindex,
              QueryState<int64_t>* state) const;

    template<class cond, Action action, class Callback>
    bool find(value_type value, size_t start, size_t end, size_t baseindex,
              QueryState<int64_t>* state, Callback callback) const;

    // Optimized implementation for release mode
<<<<<<< HEAD
    template<class cond2, Action action, size_t bitwidth, class Callback>
    bool find_optimized(value_type value, size_t start, size_t end, size_t baseindex,
=======
    template<class cond, Action action, size_t bitwidth, class Callback>
    bool find_optimized(int64_t value, size_t start, size_t end, size_t baseindex,
>>>>>>> 6291cbc8
                        QueryState<int64_t>* state, Callback callback) const;

    // Called for each search result
    template<Action action, class Callback>
    bool find_action(size_t index, value_type value,
                     QueryState<int64_t>* state, Callback callback) const;

    template<Action action, class Callback>
    bool find_action_pattern(size_t index, uint64_t pattern,
                             QueryState<int64_t>* state, Callback callback) const;

    // Wrappers for backwards compatibility and for simple use without
    // setting up state initialization etc
    template<class cond>
    size_t find_first(value_type value, size_t start = 0,
                           size_t end = npos) const;

    void find_all(IntegerColumn* result, value_type value, size_t col_offset = 0,
                  size_t begin = 0, size_t end = npos) const;


    size_t find_first(value_type value, size_t begin = 0, size_t end = npos) const;


    // Overwrite Array::bptree_leaf_insert to correctly split nodes.
    ref_type bptree_leaf_insert(size_t ndx, value_type value, TreeInsertBase& state);

    MemRef slice(size_t offset, size_t size, Allocator& target_alloc) const;

    /// Construct a deep copy of the specified slice of this array using the
    /// specified target allocator. Subarrays will be cloned.
    MemRef slice_and_clone_children(size_t offset, size_t size,
                                    Allocator& target_alloc) const;
protected:
    void avoid_null_collision(int64_t value);
private:
    template<bool find_max>
    bool minmax_helper(int64_t& result, size_t start = 0, size_t end = npos,
                         size_t* return_ndx = nullptr) const;

    int_fast64_t choose_random_null(int64_t incoming);
    void replace_nulls_with(int64_t new_null);
    bool can_use_as_null(int64_t value);
};


// Implementation:

inline ArrayInteger::ArrayInteger(Array::no_prealloc_tag) noexcept:
    Array(Array::no_prealloc_tag())
{
}

inline ArrayInteger::ArrayInteger(Allocator& alloc) noexcept:
    Array(alloc)
{
}

inline void ArrayInteger::add(int64_t value)
{
    Array::add(value);
}

inline int64_t ArrayInteger::get(size_t ndx) const noexcept
{
    return Array::get(ndx);
}

inline int64_t ArrayInteger::get(const char* header, size_t ndx) noexcept
{
    return Array::get(header, ndx);
}

inline void ArrayInteger::set(size_t ndx, int64_t value)
{
    Array::set(ndx, value);
}

inline void ArrayInteger::set_uint(size_t ndx, uint_fast64_t value) noexcept
{
    // When a value of a signed type is converted to an unsigned type, the C++
    // standard guarantees that negative values are converted from the native
    // representation to 2's complement, but the effect of conversions in the
    // opposite direction is left unspecified by the
    // standard. `realm::util::from_twos_compl()` is used here to perform the
    // correct opposite unsigned-to-signed conversion, which reduces to a no-op
    // when 2's complement is the native representation of negative values.
    set(ndx, util::from_twos_compl<int_fast64_t>(value));
}

inline bool ArrayInteger::compare(const ArrayInteger& a) const noexcept
{
    if (a.size() != size())
        return false;

    for (size_t i = 0; i < size(); ++i) {
        if (get(i) != a.get(i))
            return false;
    }

    return true;
}

inline int64_t ArrayInteger::front() const noexcept
{
    return Array::front();
}

inline int64_t ArrayInteger::back() const noexcept
{
    return Array::back();
}

inline void ArrayInteger::adjust(size_t ndx, int_fast64_t diff)
{
    Array::adjust(ndx, diff);
}

inline void ArrayInteger::adjust(size_t begin, size_t end, int_fast64_t diff)
{
    Array::adjust(begin, end, diff);
}

inline void ArrayInteger::adjust_ge(int_fast64_t limit, int_fast64_t diff)
{
    Array::adjust_ge(limit, diff);
}

inline size_t ArrayInteger::lower_bound(int64_t value) const noexcept
{
    return lower_bound_int(value);
}

inline size_t ArrayInteger::upper_bound(int64_t value) const noexcept
{
    return upper_bound_int(value);
}


inline
ArrayIntNull::ArrayIntNull(no_prealloc_tag tag) noexcept: Array(tag)
{
}

inline
ArrayIntNull::ArrayIntNull(Allocator& alloc) noexcept: Array(alloc)
{
}

inline
ArrayIntNull::~ArrayIntNull() noexcept
{
}

inline
void ArrayIntNull::create(Type type, bool context_flag)
{
    MemRef r = create_array(type, context_flag, 0, 0, m_alloc);
    init_from_mem(r);
}



inline
size_t ArrayIntNull::size() const noexcept
{
    return Array::size() - 1;
}

inline
bool ArrayIntNull::is_empty() const noexcept
{
    return size() == 0;
}

inline
void ArrayIntNull::insert(size_t ndx, value_type value)
{
    if (value) {
        avoid_null_collision(*value);
        Array::insert(ndx + 1, *value);
    }
    else {
        Array::insert(ndx + 1, null_value());
    }
}

inline
void ArrayIntNull::add(value_type value)
{
    if (value) {
        avoid_null_collision(*value);
        Array::add(*value);
    }
    else {
        Array::add(null_value());
    }
}

inline
void ArrayIntNull::set(size_t ndx, value_type value) noexcept
{
    if (value) {
        avoid_null_collision(*value);
        Array::set(ndx + 1, *value);
    }
    else {
        Array::set(ndx + 1, null_value());
    }
}

inline
void ArrayIntNull::set_null(size_t ndx) noexcept
{
    Array::set(ndx + 1, null_value());
}

inline
ArrayIntNull::value_type ArrayIntNull::get(size_t ndx) const noexcept
{
    int64_t value = Array::get(ndx + 1);
    if (value == null_value()) {
        return util::none;
    }
    return util::some<int64_t>(value);
}

inline
ArrayIntNull::value_type ArrayIntNull::get(const char* header, size_t ndx) noexcept
{
    int64_t null_value = Array::get(header, 0);
    int64_t value = Array::get(header, ndx + 1);
    if (value == null_value) {
        return util::none;
    }
    else {
        return util::some<int64_t>(value);
    }
}

inline
bool ArrayIntNull::is_null(size_t ndx) const noexcept
{
    return !get(ndx);
}

inline
int64_t ArrayIntNull::null_value() const noexcept
{
    return Array::get(0);
}

inline
ArrayIntNull::value_type ArrayIntNull::operator[](size_t ndx) const noexcept
{
    return get(ndx);
}

inline
ArrayIntNull::value_type ArrayIntNull::front() const noexcept
{
    return get(0);
}

inline
ArrayIntNull::value_type ArrayIntNull::back() const noexcept
{
    return Array::back();
}

inline
void ArrayIntNull::erase(size_t ndx)
{
    Array::erase(ndx + 1);
}

inline
void ArrayIntNull::erase(size_t begin, size_t end)
{
    Array::erase(begin + 1, end + 1);
}

inline
void ArrayIntNull::truncate(size_t size)
{
    Array::truncate(size + 1);
}

inline
void ArrayIntNull::clear()
{
    truncate(0);
}

inline
void ArrayIntNull::set_all_to_zero()
{
    // FIXME: Array::set_all_to_zero does something else
    for (size_t i = 0; i < size(); ++i) {
        set(i, 0);
    }
}

inline
void ArrayIntNull::move(size_t begin, size_t end, size_t dest_begin)
{
    Array::move(begin + 1, end + 1, dest_begin + 1);
}

inline
void ArrayIntNull::move_backward(size_t begin, size_t end, size_t dest_end)
{
    Array::move_backward(begin + 1, end + 1, dest_end + 1);
}

inline
size_t ArrayIntNull::lower_bound(int64_t value) const noexcept
{
    // FIXME: Consider this behaviour with NULLs.
    // Array::lower_bound_int assumes an already sorted array, but
    // this array could be sorted with nulls first or last.
    return Array::lower_bound_int(value);
}

inline
size_t ArrayIntNull::upper_bound(int64_t value) const noexcept
{
    // FIXME: see lower_bound
    return Array::upper_bound_int(value);
}

inline
int64_t ArrayIntNull::sum(size_t start, size_t end) const
{
    // FIXME: Optimize!
    int64_t sum = 0;
    if (end == npos)
        end = size();
    for (size_t i = start; i < end; ++i) {
        value_type x = get(i);
        if (x) {
            sum += *x;
        }
    }
    return sum;
}

inline
size_t ArrayIntNull::count(int64_t value) const noexcept
{
    size_t count = Array::count(value);
    if (value == null_value()) {
        --count;
    }
    return count;
}

// FIXME: Optimize!
template<bool find_max>
inline
bool ArrayIntNull::minmax_helper(int64_t& result, size_t start, size_t end, size_t* return_ndx) const
{
    size_t best_index = 1;

    if (end == npos) {
        end = m_size;
    }

    ++start;

    REALM_ASSERT(start < m_size && end <= m_size && start < end);

    if (m_size == 1) {
        // empty array
        return false;
    }

    if (m_width == 0) {
        if (return_ndx)
            *return_ndx = best_index - 1;
        result = 0;
        return true;
    }

    int64_t m = Array::get(start);

    const int64_t null_val = null_value();
    for (; start < end; ++start) {
        const int64_t v = Array::get(start);
        if (find_max ? v > m : v < m) {
            if (v == null_val) {
                continue;
            }
            m = v;
            best_index = start;
        }
    }

    result = m;
    if (return_ndx) {
        *return_ndx = best_index - 1;
    }
    return true;
}

inline
bool ArrayIntNull::maximum(int64_t& result, size_t start, size_t end, size_t* return_ndx) const
{
    return minmax_helper<true>(result, start, end, return_ndx);
}

inline
bool ArrayIntNull::minimum(int64_t& result, size_t start, size_t end, size_t* return_ndx) const
{
    return minmax_helper<false>(result, start, end, return_ndx);
}

inline
bool ArrayIntNull::find(int cond, Action action, value_type value, size_t start, size_t end, size_t baseindex, QueryState<int64_t>* state) const
{
    if (value) {
        return Array::find(cond, action, *value, start, end, baseindex, state,
                           true /*treat as nullable array*/,
                           false /*search parameter given in 'value' argument*/);
    }
    else {
        return Array::find(cond, action, 0 /* unused dummy*/, start, end, baseindex, state,
                           true /*treat as nullable array*/,
                           true /*search for null, ignore value argument*/);
    }
}

template<class cond, Action action, size_t bitwidth, class Callback>
bool ArrayIntNull::find(value_type value, size_t start, size_t end, size_t baseindex, QueryState<int64_t>* state, Callback callback) const
{
    if (value) {
        return Array::find<cond, action>(*value, start, end, baseindex, state, std::forward<Callback>(callback),
                                         true /*treat as nullable array*/,
                                         false /*search parameter given in 'value' argument*/);
    }
    else {
        return Array::find<cond, action>(0 /*ignored*/, start, end, baseindex, state, std::forward<Callback>(callback),
                                         true /*treat as nullable array*/,
                                         true /*search for null, ignore value argument*/);
    }
}


template<class cond, Action action, size_t bitwidth>
bool ArrayIntNull::find(int64_t value, size_t start, size_t end, size_t baseindex, QueryState<int64_t>* state) const
{
    return Array::find<cond, action>(value, start, end, baseindex, state,
                                     true /*treat as nullable array*/,
                                     false /*search parameter given in 'value' argument*/);
}


template<class cond, Action action, class Callback>
bool ArrayIntNull::find(value_type value, size_t start, size_t end, size_t baseindex, QueryState<int64_t>* state, Callback callback) const
{
    if (value) {
        return Array::find<cond, action>(*value, start, end, baseindex, state, std::forward<Callback>(callback),
                                         true /*treat as nullable array*/,
                                         false /*search parameter given in 'value' argument*/);
    }
    else {
        return Array::find<cond, action>(0 /*ignored*/, start, end, baseindex, state, std::forward<Callback>(callback),
                                         true /*treat as nullable array*/,
                                         true /*search for null, ignore value argument*/);
    }
}


template<Action action, class Callback>
bool ArrayIntNull::find_action(size_t index, value_type value, QueryState<int64_t>* state, Callback callback) const
{
    if (value) {
        return Array::find_action<action, Callback>(index, *value, state, callback,
                                                    true /*treat as nullable array*/,
                                                    false /*search parameter given in 'value' argument*/);
    }
    else {
        return Array::find_action<action, Callback>(index, 0 /* ignored */, state, callback,
                                                    true /*treat as nullable array*/,
                                                    true /*search for null, ignore value argument*/);
    }
}


template<Action action, class Callback>
bool ArrayIntNull::find_action_pattern(size_t index, uint64_t pattern, QueryState<int64_t>* state, Callback callback) const
{
    return Array::find_action_pattern<action, Callback>(index, pattern, state, callback,
                                                        true /*treat as nullable array*/,
                                                        false /*search parameter given in 'value' argument*/);
}


template<class cond>
size_t ArrayIntNull::find_first(value_type value, size_t start, size_t end) const
{
    QueryState<int64_t> state;
    state.init(act_ReturnFirst, nullptr, 1);
    if (value) {
        Array::find<cond, act_ReturnFirst>(*value, start, end, 0, &state, Array::CallbackDummy(),
                                           true /*treat as nullable array*/,
                                           false /*search parameter given in 'value' argument*/);
    }
    else {
        Array::find<cond, act_ReturnFirst>(0 /*ignored*/, start, end, 0, &state, Array::CallbackDummy(),
                                           true /*treat as nullable array*/,
                                           true /*search for null, ignore value argument*/);
    }

    if (state.m_match_count > 0)
        return to_size_t(state.m_state);
    else
        return not_found;
}

inline size_t ArrayIntNull::find_first(value_type value, size_t begin, size_t end) const
{
    return find_first<Equal>(value, begin, end);
}

}

#endif // REALM_ARRAY_INTEGER_HPP<|MERGE_RESOLUTION|>--- conflicted
+++ resolved
@@ -139,13 +139,8 @@
               QueryState<int64_t>* state, Callback callback) const;
 
     // Optimized implementation for release mode
-<<<<<<< HEAD
-    template<class cond2, Action action, size_t bitwidth, class Callback>
+    template<class cond, Action action, size_t bitwidth, class Callback>
     bool find_optimized(value_type value, size_t start, size_t end, size_t baseindex,
-=======
-    template<class cond, Action action, size_t bitwidth, class Callback>
-    bool find_optimized(int64_t value, size_t start, size_t end, size_t baseindex,
->>>>>>> 6291cbc8
                         QueryState<int64_t>* state, Callback callback) const;
 
     // Called for each search result
