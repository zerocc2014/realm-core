--- conflicted
+++ resolved
@@ -1092,91 +1092,50 @@
     unmap();
 }
 
-<<<<<<< HEAD
-=======
-inline void File::MapBase::map(const File& f, AccessMode a, size_t size, int map_flags, size_t offset)
-{
-    REALM_ASSERT(!m_addr);
-#if REALM_ENABLE_ENCRYPTION
-    m_addr = f.map(a, size, m_encrypted_mapping, map_flags, offset);
-#else
-    m_addr = f.map(a, size, map_flags, offset);
-#endif
-    m_size = size;
-    m_fd = f.m_fd;
-}
-
-inline void File::MapBase::unmap() noexcept
-{
-    if (!m_addr)
-        return;
-    File::unmap(m_addr, m_size);
-    m_addr = nullptr;
-#if REALM_ENABLE_ENCRYPTION
-    m_encrypted_mapping = nullptr;
-#endif
-    m_fd = 0;
-}
-
-inline void File::MapBase::remap(const File& f, AccessMode a, size_t size, int map_flags)
-{
-    REALM_ASSERT(m_addr);
-
-    //m_addr = f.remap(m_addr, m_size, a, size, map_flags);
+
+template <class T>
+inline File::Map<T>::Map(const File& f, AccessMode a, size_t size, int map_flags)
+{
+    map(f, a, size, map_flags);
+}
+
+template <class T>
+inline File::Map<T>::Map(const File& f, size_t offset, AccessMode a, size_t size, int map_flags)
+{
+    map(f, a, size, map_flags, offset);
+}
+
+template <class T>
+inline File::Map<T>::Map() noexcept
+{
+}
+
+template <class T>
+inline File::Map<T>::~Map() noexcept
+{
+}
+
+template <class T>
+inline T* File::Map<T>::map(const File& f, AccessMode a, size_t size, int map_flags, size_t offset)
+{
+    MapBase::map(f, a, size, map_flags, offset);
+    return static_cast<T*>(m_addr);
+}
+
+template <class T>
+inline void File::Map<T>::unmap() noexcept
+{
+    MapBase::unmap();
+}
+
+template <class T>
+inline T* File::Map<T>::remap(const File& f, AccessMode a, size_t size, int map_flags)
+{
+    //MapBase::remap(f, a, size, map_flags);
     // missing sync() here?
     unmap();
     map(f, a, size, map_flags);
-    m_size = size;
-    m_fd = f.m_fd;
-}
-
-inline void File::MapBase::sync()
-{
-    REALM_ASSERT(m_addr);
-
-    File::sync_map(m_fd, m_addr, m_size);
-}
->>>>>>> d2f65739
-
-template <class T>
-inline File::Map<T>::Map(const File& f, AccessMode a, size_t size, int map_flags)
-{
-    map(f, a, size, map_flags);
-}
-
-template <class T>
-inline File::Map<T>::Map(const File& f, size_t offset, AccessMode a, size_t size, int map_flags)
-{
-    map(f, a, size, map_flags, offset);
-}
-
-template <class T>
-inline File::Map<T>::Map() noexcept
-{
-}
-
-template <class T>
-inline File::Map<T>::~Map() noexcept
-{
-}
-
-template <class T>
-inline T* File::Map<T>::map(const File& f, AccessMode a, size_t size, int map_flags, size_t offset)
-{
-    MapBase::map(f, a, size, map_flags, offset);
-    return static_cast<T*>(m_addr);
-}
-
-template <class T>
-inline void File::Map<T>::unmap() noexcept
-{
-    MapBase::unmap();
-}
-
-template <class T>
-inline T* File::Map<T>::remap(const File& f, AccessMode a, size_t size, int map_flags)
-{
-    MapBase::remap(f, a, size, map_flags);
+
     return static_cast<T*>(m_addr);
 }
 
